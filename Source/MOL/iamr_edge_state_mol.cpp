#include <iamr_mol.H>
#include <NS_util.H>
#include <iamr_edge_state_mol_K.H>

#if AMREX_USE_EB
#include <iamr_eb_edge_state_mol_K.H>
#endif


using namespace amrex;

namespace {
    std::pair<bool,bool> has_extdir_or_ho (BCRec const* bcrec, int ncomp, int dir)
    {
        std::pair<bool,bool> r{false,false};
        for (int n = 0; n < ncomp; ++n)
        {
            r.first = r.first or bcrec[n].lo(dir) == BCType::ext_dir
                              or bcrec[n].lo(dir) == BCType::hoextrap;
            r.second = r.second or bcrec[n].hi(dir) == BCType::ext_dir
                                or bcrec[n].hi(dir) == BCType::hoextrap;
        }
        return r;
    }
}



//
// Compute edge state on REGULAR box
//
void
MOL::ComputeEdgeState (const Box& bx,
                       D_DECL( Array4<Real> const& xedge,
                               Array4<Real> const& yedge,
                               Array4<Real> const& zedge),
                       Array4<Real const> const& q,
                       const int ncomp,
                       D_DECL( Array4<Real const> const& umac,
                               Array4<Real const> const& vmac,
                               Array4<Real const> const& wmac),
                       const Box&       domain,
                       const Vector<BCRec>& bcs)
{
    const int domain_ilo = domain.smallEnd(0);
    const int domain_ihi = domain.bigEnd(0);
    const int domain_jlo = domain.smallEnd(1);
    const int domain_jhi = domain.bigEnd(1);
#if (AMREX_SPACEDIM==3)
    const int domain_klo = domain.smallEnd(2);
    const int domain_khi = domain.bigEnd(2);
#endif

    D_TERM( const Box& ubx = amrex::surroundingNodes(bx,0);,
            const Box& vbx = amrex::surroundingNodes(bx,1);,
            const Box& wbx = amrex::surroundingNodes(bx,2););

    const auto bc = bcs.dataPtr();
    auto d_bcrec  = convertToDeviceVector(bcs);
    BCRec const* d_bcrec_ptr = d_bcrec.data();

    // At an ext_dir boundary, the boundary value is on the face, not cell center.
    auto extdir_lohi = has_extdir_or_ho(bcs.dataPtr(), ncomp, 0);
    bool has_extdir_or_ho_lo = extdir_lohi.first;
    bool has_extdir_or_ho_hi = extdir_lohi.second;

    if ((has_extdir_or_ho_lo and domain_ilo >= ubx.smallEnd(0)-1) or
        (has_extdir_or_ho_hi and domain_ihi <= ubx.bigEnd(0)))
    {
        amrex::ParallelFor(ubx, ncomp, [d_bcrec_ptr,q,domain_ilo,domain_ihi,umac,xedge]
        AMREX_GPU_DEVICE (int i, int j, int k, int n) noexcept
        {
<<<<<<< HEAD
	    bool extdir_ilo = ( d_bcrec_ptr[n].lo(0) == BCType::ext_dir );
	    bool extdir_ihi = ( d_bcrec_ptr[n].hi(0) == BCType::ext_dir );

=======
>>>>>>> adb422d9
            xedge(i,j,k,n) = iamr_xedge_state_mol_extdir( i, j, k, n, q, umac,
                                                          d_bcrec_ptr,
                                                          domain_ilo, domain_ihi );
        });
    }
    else
    {
        amrex::ParallelFor(ubx, ncomp, [q,umac,xedge]
        AMREX_GPU_DEVICE (int i, int j, int k, int n) noexcept
        {
            xedge(i,j,k,n) = iamr_xedge_state_mol( i, j, k, n, q, umac);
        });
    }


    extdir_lohi = has_extdir_or_ho(bcs.dataPtr(), ncomp, 1);
    has_extdir_or_ho_lo = extdir_lohi.first;
    has_extdir_or_ho_hi = extdir_lohi.second;
    if ((has_extdir_or_ho_lo and domain_jlo >= vbx.smallEnd(1)-1) or
        (has_extdir_or_ho_hi and domain_jhi <= vbx.bigEnd(1)))
    {
        amrex::ParallelFor(vbx, ncomp, [d_bcrec_ptr,q,domain_jlo,domain_jhi,vmac,yedge]
        AMREX_GPU_DEVICE (int i, int j, int k, int n) noexcept
        {
<<<<<<< HEAD
            bool extdir_jlo = (d_bcrec_ptr[n].lo(1) == BCType::ext_dir);
	    bool extdir_jhi = (d_bcrec_ptr[n].hi(1) == BCType::ext_dir);

            yedge(i,j,k,n) = iamr_yedge_state_mol_extdir( i, j, k, n, q, vmac,
							  d_bcrec_ptr,
=======
            yedge(i,j,k,n) = iamr_yedge_state_mol_extdir( i, j, k, n, q, vmac,
                                                          d_bcrec_ptr,
>>>>>>> adb422d9
                                                          domain_jlo, domain_jhi );
        });
    }
    else
    {
        amrex::ParallelFor(vbx, ncomp, [q,vmac,yedge]
        AMREX_GPU_DEVICE (int i, int j, int k, int n) noexcept
        {
            yedge(i,j,k,n) = iamr_yedge_state_mol( i, j, k, n, q, vmac );
        });
    }


#if ( AMREX_SPACEDIM ==3 )

    extdir_lohi = has_extdir_or_ho(bcs.dataPtr(), ncomp, 2);
    has_extdir_or_ho_lo = extdir_lohi.first;
    has_extdir_or_ho_hi = extdir_lohi.second;
    if ((has_extdir_or_ho_lo and domain_klo >= wbx.smallEnd(2)-1) or
        (has_extdir_or_ho_hi and domain_khi <= wbx.bigEnd(2)))
    {
        amrex::ParallelFor(wbx, ncomp, [d_bcrec_ptr,q,domain_klo,domain_khi,wmac,zedge]
        AMREX_GPU_DEVICE (int i, int j, int k, int n) noexcept
        {
<<<<<<< HEAD
            bool extdir_klo = (d_bcrec_ptr[n].lo(2) == BCType::ext_dir);
	    bool extdir_khi = (d_bcrec_ptr[n].hi(2) == BCType::ext_dir);

            zedge(i,j,k,n) = iamr_zedge_state_mol_extdir( i, j, k, n, q, wmac,
							  d_bcrec_ptr,
=======
            zedge(i,j,k,n) = iamr_zedge_state_mol_extdir( i, j, k, n, q, wmac,
                                                          d_bcrec_ptr,
>>>>>>> adb422d9
                                                          domain_klo, domain_khi );
        });
    }
    else
    {
        amrex::ParallelFor(wbx, ncomp, [q,wmac,zedge]
        AMREX_GPU_DEVICE (int i, int j, int k, int n) noexcept
        {
            zedge(i,j,k,n) = iamr_zedge_state_mol( i, j, k, n, q, wmac );
        });
    }

#endif
}


#ifdef AMREX_USE_EB
//
// Compute edge state on EB box
//
void
MOL::EB_ComputeEdgeState ( Box const& bx,
                           D_DECL( Array4<Real> const& xedge,
                                   Array4<Real> const& yedge,
                                   Array4<Real> const& zedge),
                           Array4<Real const> const& q,
                           const int ncomp,
                           D_DECL( Array4<Real const> const& umac,
                                   Array4<Real const> const& vmac,
                                   Array4<Real const> const& wmac),
                           const Box&       domain,
                           const Vector<BCRec>& bcs,
                           D_DECL( Array4<Real const> const& fcx,
                                   Array4<Real const> const& fcy,
                                   Array4<Real const> const& fcz),
                           Array4<Real const> const& ccc,
                      Array4<EBCellFlag const> const& flag)
{

    D_TERM( const Box& ubx = amrex::surroundingNodes(bx,0);,
            const Box& vbx = amrex::surroundingNodes(bx,1);,
            const Box& wbx = amrex::surroundingNodes(bx,2););

    const auto bc = bcs.dataPtr();
    auto d_bcrec  = convertToDeviceVector(bcs);
    BCRec const* d_bcrec_ptr = d_bcrec.data();

    // ****************************************************************************
    // Predict to x-faces
    // ****************************************************************************

    // At an ext_dir boundary, the boundary value is on the face, not cell center.
    auto extdir_lohi = has_extdir_or_ho(bcs.dataPtr(), ncomp, 0);
    if ((extdir_lohi.first  and domain.smallEnd(0) >= ubx.smallEnd(0)-1) or
        (extdir_lohi.second and domain.bigEnd(0)  <= ubx.bigEnd(0)))
    {
      amrex::ParallelFor(ubx, ncomp, [d_bcrec_ptr,q,ccc,AMREX_D_DECL(fcx,fcy,fcz),flag,umac, xedge, domain]
        AMREX_GPU_DEVICE (int i, int j, int k, int n) noexcept
        {
           if (flag(i,j,k).isConnected(-1,0,0))
           {
               xedge(i,j,k,n) = iamr_eb_xedge_state_mol_extdir( D_DECL(i, j, k), n, q, umac,
								D_DECL(fcx,fcy,fcz),
								ccc, flag, d_bcrec_ptr, domain );
           }
           else
           {
               xedge(i,j,k,n) = covered_val;
           }
        });
    }
    else
    {
        amrex::ParallelFor(ubx, ncomp, [q,ccc,fcx,flag,umac,xedge]
        AMREX_GPU_DEVICE (int i, int j, int k, int n) noexcept
        {
           if (flag(i,j,k).isConnected(-1,0,0))
           {
               xedge(i,j,k,n) = iamr_eb_xedge_state_mol( D_DECL(i, j, k), n, q, umac, fcx, ccc, flag );
           }
           else
           {
               xedge(i,j,k,n) = covered_val;
           }
        });
    }


    // ****************************************************************************
    // Predict to y-faces
    // ****************************************************************************
    extdir_lohi = has_extdir_or_ho(bcs.dataPtr(), ncomp, 1);
    if ((extdir_lohi.first  and domain.smallEnd(1) >= vbx.smallEnd(1)-1) or
        (extdir_lohi.second and domain.bigEnd(1)   <= vbx.bigEnd(1)))
    {
        amrex::ParallelFor(vbx, ncomp, [d_bcrec_ptr,q,ccc,AMREX_D_DECL(fcx,fcy,fcz),flag,vmac,yedge,domain]
        AMREX_GPU_DEVICE (int i, int j, int k, int n) noexcept
        {
            if (flag(i,j,k).isConnected(0,-1,0))
            {
                yedge(i,j,k,n) = iamr_eb_yedge_state_mol_extdir( D_DECL(i, j, k), n, q, vmac,
								 AMREX_D_DECL(fcx,fcy,fcz), ccc,
                                                                 flag, d_bcrec_ptr, domain );
            }
            else
            {
                yedge(i,j,k,n) = covered_val;
            }
        });
    }
    else
    {
        amrex::ParallelFor(vbx, ncomp, [q,ccc,fcy,flag,vmac,yedge]
        AMREX_GPU_DEVICE (int i, int j, int k, int n) noexcept
        {
            if (flag(i,j,k).isConnected(0,-1,0))
            {
                yedge(i,j,k,n) = iamr_eb_yedge_state_mol( D_DECL(i, j, k), n, q, vmac, fcy, ccc, flag );
            }
            else
            {
                yedge(i,j,k,n) = covered_val;
            }
        });
    }



#if ( AMREX_SPACEDIM == 3 )

    // ****************************************************************************
    // Predict to z-faces
    // ****************************************************************************
    extdir_lohi =  has_extdir_or_ho(bcs.dataPtr(), ncomp, 2);
    if ((extdir_lohi.first  and domain.smallEnd(2) >= wbx.smallEnd(2)-1) or
        (extdir_lohi.second and domain.bigEnd(2)   <= wbx.bigEnd(2)))
    {
        amrex::ParallelFor(wbx, ncomp, [d_bcrec_ptr,q,ccc,AMREX_D_DECL(fcx,fcy,fcz),flag,wmac,zedge,domain]
        AMREX_GPU_DEVICE (int i, int j, int k, int n) noexcept
        {
            if (flag(i,j,k).isConnected(0,0,-1))
            {
                zedge(i,j,k,n) = iamr_eb_zedge_state_mol_extdir( i, j, k, n, q, wmac,
								 AMREX_D_DECL(fcx,fcy,fcz), ccc,
                                                                 flag, d_bcrec_ptr, domain );
            }
            else
            {
                zedge(i,j,k,n) = covered_val;
            }
        });
    }
    else
    {
        amrex::ParallelFor(wbx, ncomp, [q,ccc,fcz,flag,wmac,zedge]
        AMREX_GPU_DEVICE (int i, int j, int k, int n) noexcept
        {
            if (flag(i,j,k).isConnected(0,0,-1))
            {
                zedge(i,j,k,n) = iamr_eb_zedge_state_mol( i, j, k, n, q, wmac, fcz, ccc, flag );
            }
            else
            {
                zedge(i,j,k,n) = covered_val;
            }
        });
    }

#endif
}

#endif //End of AMREX_USE_EB<|MERGE_RESOLUTION|>--- conflicted
+++ resolved
@@ -70,12 +70,6 @@
         amrex::ParallelFor(ubx, ncomp, [d_bcrec_ptr,q,domain_ilo,domain_ihi,umac,xedge]
         AMREX_GPU_DEVICE (int i, int j, int k, int n) noexcept
         {
-<<<<<<< HEAD
-	    bool extdir_ilo = ( d_bcrec_ptr[n].lo(0) == BCType::ext_dir );
-	    bool extdir_ihi = ( d_bcrec_ptr[n].hi(0) == BCType::ext_dir );
-
-=======
->>>>>>> adb422d9
             xedge(i,j,k,n) = iamr_xedge_state_mol_extdir( i, j, k, n, q, umac,
                                                           d_bcrec_ptr,
                                                           domain_ilo, domain_ihi );
@@ -100,16 +94,8 @@
         amrex::ParallelFor(vbx, ncomp, [d_bcrec_ptr,q,domain_jlo,domain_jhi,vmac,yedge]
         AMREX_GPU_DEVICE (int i, int j, int k, int n) noexcept
         {
-<<<<<<< HEAD
-            bool extdir_jlo = (d_bcrec_ptr[n].lo(1) == BCType::ext_dir);
-	    bool extdir_jhi = (d_bcrec_ptr[n].hi(1) == BCType::ext_dir);
-
-            yedge(i,j,k,n) = iamr_yedge_state_mol_extdir( i, j, k, n, q, vmac,
-							  d_bcrec_ptr,
-=======
             yedge(i,j,k,n) = iamr_yedge_state_mol_extdir( i, j, k, n, q, vmac,
                                                           d_bcrec_ptr,
->>>>>>> adb422d9
                                                           domain_jlo, domain_jhi );
         });
     }
@@ -134,16 +120,8 @@
         amrex::ParallelFor(wbx, ncomp, [d_bcrec_ptr,q,domain_klo,domain_khi,wmac,zedge]
         AMREX_GPU_DEVICE (int i, int j, int k, int n) noexcept
         {
-<<<<<<< HEAD
-            bool extdir_klo = (d_bcrec_ptr[n].lo(2) == BCType::ext_dir);
-	    bool extdir_khi = (d_bcrec_ptr[n].hi(2) == BCType::ext_dir);
-
-            zedge(i,j,k,n) = iamr_zedge_state_mol_extdir( i, j, k, n, q, wmac,
-							  d_bcrec_ptr,
-=======
             zedge(i,j,k,n) = iamr_zedge_state_mol_extdir( i, j, k, n, q, wmac,
                                                           d_bcrec_ptr,
->>>>>>> adb422d9
                                                           domain_klo, domain_khi );
         });
     }

--- conflicted
+++ resolved
@@ -1,11 +1,7 @@
 #ifndef IAMR_EDGE_STATE_MOL_K_H_
 #define IAMR_EDGE_STATE_MOL_K_H_
 
-<<<<<<< HEAD
-#include <iamr_slopes_mol_K.H>
-=======
 #include <AMReX_Slopes_K.H>
->>>>>>> adb422d9
 #include <iamr_constants.H>
 
 namespace {
@@ -40,15 +36,9 @@
     else
     {
         amrex::Real qpls = q(i  ,j,k,n) - 0.5 *
-<<<<<<< HEAD
-	  iamr_xslope_extdir( i  , j, k, n, q, extdir_or_ho_lo, extdir_or_ho_hi, domlo, domhi );
-        amrex::Real qmns = q(i-1,j,k,n) + 0.5 *
-	  iamr_xslope_extdir( i-1, j, k, n, q, extdir_or_ho_lo, extdir_or_ho_hi, domlo, domhi );
-=======
 	  amrex_calc_xslope_extdir( i  , j, k, n, order, q, extdir_or_ho_lo, extdir_or_ho_hi, domlo, domhi );
         amrex::Real qmns = q(i-1,j,k,n) + 0.5 *
 	  amrex_calc_xslope_extdir( i-1, j, k, n, order, q, extdir_or_ho_lo, extdir_or_ho_hi, domlo, domhi );
->>>>>>> adb422d9
 
         if ( umac(i,j,k) > small_vel)
         {
@@ -125,15 +115,9 @@
     else
     {
         amrex::Real qpls = q(i,j  ,k,n) - 0.5 *
-<<<<<<< HEAD
-	  iamr_yslope_extdir( i, j  , k, n, q, extdir_or_ho_lo, extdir_or_ho_hi, domlo, domhi );
-        amrex::Real qmns = q(i,j-1,k,n) + 0.5 *
-	  iamr_yslope_extdir( i, j-1, k, n, q, extdir_or_ho_lo, extdir_or_ho_hi, domlo, domhi );
-=======
 	  amrex_calc_yslope_extdir( i, j  , k, n, order, q, extdir_or_ho_lo, extdir_or_ho_hi, domlo, domhi );
         amrex::Real qmns = q(i,j-1,k,n) + 0.5 *
 	  amrex_calc_yslope_extdir( i, j-1, k, n, order, q, extdir_or_ho_lo, extdir_or_ho_hi, domlo, domhi );
->>>>>>> adb422d9
 
         if ( vmac(i,j,k) > small_vel)
         {
@@ -214,15 +198,9 @@
     else
     {
         amrex::Real qpls = q(i,j,k  ,n) - 0.5 *
-<<<<<<< HEAD
-	  iamr_zslope_extdir( i, j, k  , n, q, extdir_or_ho_lo, extdir_or_ho_hi, domlo, domhi );
-        amrex::Real qmns = q(i,j,k-1,n) + 0.5 *
-	  iamr_zslope_extdir( i, j, k-1, n, q, extdir_or_ho_lo, extdir_or_ho_hi, domlo, domhi );
-=======
 	  amrex_calc_zslope_extdir( i, j, k  , n, order, q, extdir_or_ho_lo, extdir_or_ho_hi, domlo, domhi );
         amrex::Real qmns = q(i,j,k-1,n) + 0.5 *
 	  amrex_calc_zslope_extdir( i, j, k-1, n, order, q, extdir_or_ho_lo, extdir_or_ho_hi, domlo, domhi );
->>>>>>> adb422d9
 
         if ( wmac(i,j,k) > small_vel)
         {

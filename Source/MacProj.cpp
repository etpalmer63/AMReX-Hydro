

#include <AMReX_LO_BCTYPES.H>
#include <AMReX_Geometry.H>
#include <AMReX_ParmParse.H>
#include <MacProj.H>
#include <AMReX_MacBndry.H>
#include <MacOpMacDrivers.H>
#include <NavierStokesBase.H>
#include <MACPROJ_F.H>
#include <MacOutFlowBC.H>

using namespace amrex;

#define DEF_LIMITS(fab,fabdat,fablo,fabhi)   \
const int* fablo = (fab).loVect();           \
const int* fabhi = (fab).hiVect();           \
Real* fabdat = (fab).dataPtr();

#define DEF_CLIMITS(fab,fabdat,fablo,fabhi)  \
const int* fablo = (fab).loVect();           \
const int* fabhi = (fab).hiVect();           \
const Real* fabdat = (fab).dataPtr();

#define DEF_BOX_LIMITS(box,boxlo,boxhi)      \
const int* boxlo = (box).loVect();           \
const int* boxhi = (box).hiVect();

namespace
{
    bool initialized = false;
}
//
// Set defaults for these in Initialize()!!!
//
int  MacProj::verbose;
Real MacProj::mac_tol;
Real MacProj::mac_abs_tol;
Real MacProj::mac_sync_tol;
bool MacProj::use_cg_solve;
int  MacProj::do_outflow_bcs;
int  MacProj::fix_mac_sync_rhs;
int  MacProj::check_umac_periodicity;
int  MacProj::use_mlmg_solver = 0;
int  MacProj::anel_grow       = 1;

namespace
{
    bool benchmarking;
    Real umac_periodic_test_Tol;
}

void
MacProj::Initialize ()
{
    if (initialized) return;
    //
    // Set defaults here!!!
    //
    benchmarking                    = false;
    umac_periodic_test_Tol          = 1.e-10;
    MacProj::verbose                = 0;
    MacProj::mac_tol                = 1.0e-12;
    MacProj::mac_abs_tol            = 1.0e-16;
    MacProj::mac_sync_tol           = 1.0e-8;
    MacProj::use_cg_solve           = false;
    MacProj::do_outflow_bcs         = 1;
    MacProj::fix_mac_sync_rhs       = 0;
    //
    // Only check umac periodicity when debugging.  Can be overridden on input.
    //
#ifndef AMREX_DEBUG
    MacProj::check_umac_periodicity = 0;
#else
    MacProj::check_umac_periodicity = 1;
#endif

    ParmParse pp("mac");

    pp.query("v",                      verbose);
    pp.query("mac_tol",                mac_tol);
    pp.query("mac_abs_tol",            mac_abs_tol);
    pp.query("mac_sync_tol",           mac_sync_tol);
    pp.query("use_cg_solve",           use_cg_solve);
    pp.query("benchmarking",           benchmarking);
    pp.query("do_outflow_bcs",         do_outflow_bcs);
    pp.query("fix_mac_sync_rhs",       fix_mac_sync_rhs);
    pp.query("check_umac_periodicity", check_umac_periodicity);
    pp.query("umac_periodic_test_Tol", umac_periodic_test_Tol);

    pp.query("use_mlmg_solver", use_mlmg_solver);

    amrex::ExecOnFinalize(MacProj::Finalize);

    initialized = true;
}

void
MacProj::Finalize ()
{
    initialized = false;
}

//
// Setup functions follow
//

MacProj::MacProj (Amr*   _parent,
                  int    _finest_level,
                  BCRec* _phys_bc,
                  int    /*not used*/)
  :
    parent(_parent),
    LevelData(_finest_level+1),
    phys_bc(_phys_bc), 
    phi_bcs(_finest_level+1),
    mac_phi_crse(_finest_level+1),
    mac_reg(_finest_level+1),
    anel_coeff(_finest_level+1),
    finest_level(_finest_level)
{
    Initialize();

    if (verbose) amrex::Print() << "Creating mac_projector\n";

    finest_level_allocated = finest_level;

    for (int lev = 0; lev <= finest_level; lev++)
       anel_coeff[lev] = 0;
}

MacProj::~MacProj () {}


void
MacProj::install_level (int       level,
                        AmrLevel* level_data)
{
    if (verbose) amrex::Print() << "Installing MacProj level " << level << '\n';
    if (parent->finestLevel() < finest_level)
        for (int lev = parent->finestLevel() + 1; lev <= finest_level; lev++)
            mac_reg[lev].reset();

    finest_level = parent->finestLevel();

    if (level > finest_level_allocated)
    {
        finest_level_allocated = finest_level;
        LevelData.resize(finest_level+1);
        phi_bcs.resize(finest_level+1);
        mac_phi_crse.resize(finest_level+1);
        mac_reg.resize(finest_level+1);
    }

    LevelData[level] = level_data;

    BuildPhiBC(level);

    if (level > 0)
    {
        mac_reg[level].reset(new FluxRegister(LevelData[level]->boxArray(),
                                              LevelData[level]->DistributionMap(),
                                              parent->refRatio(level-1),level,1));
    }

    if (level > anel_coeff.size()-1) {
       anel_coeff.resize(level+1);
       anel_coeff[level] = 0;
    }
}
void
MacProj::install_anelastic_coefficient (int               level,
                                        Real**            _anel_coeff)
{
  if (verbose) amrex::Print() << "Installing anel_coeff into MacProj level " << level << '\n';

    if (level > anel_coeff.size()-1) anel_coeff.resize(level+1);
    anel_coeff[level] = _anel_coeff;
}
void
MacProj::build_anelastic_coefficient (int      level,
				      Real**& _anel_coeff)
{
  const BoxArray& grids = parent->getLevel(level).boxArray();
  const int N = grids.size();
  _anel_coeff = new Real*[N];
  for (int i = 0; i < grids.size(); i++)
  {
    const int jlo = grids[i].smallEnd(BL_SPACEDIM-1)-anel_grow;
    const int jhi = grids[i].bigEnd(BL_SPACEDIM-1)+anel_grow;
    const int len = jhi - jlo + 1;
    
    _anel_coeff[i] = new Real[len];

    // FIXME!
    // This is just a placeholder for testing. Should create (problem
    // dependent) build_coefficient() function in problem directory 
    // ...Perhaps also need to worry about deleting anel_coeff
    // Also not sure why Projection and MacProj have separate anel_coeff
    // arrays, since they both appear to be cell centered.
    for (int j=0; j<len; j++)
      _anel_coeff[i][j] = 0.05*(jlo+j);    
  }
}

// xxxxx Can we skip this if using mlmg?
void
MacProj::BuildPhiBC (int level)
{
    const BoxArray& grids   = LevelData[level]->boxArray();
    const Geometry& geom    = parent->Geom(level);
    const int       ngrds   = grids.size();
    phi_bcs[level].resize(ngrds);
    const Box&      domain  = geom.Domain();
    const int*      domlo   = domain.loVect();
    const int*      domhi   = domain.hiVect();
    const int*      phys_lo = phys_bc->lo();
    const int*      phys_hi = phys_bc->hi();

    for (int i = 0; i < ngrds; i++)
    {
        BCRec&     bc = phi_bcs[level][i];
	const Box& grdbx = grids[i];
        const int* lo = grdbx.loVect();
        const int* hi = grdbx.hiVect();

        for (int dir = 0; dir < BL_SPACEDIM; dir++)
        {
            if (lo[dir] == domlo[dir])
            {
                bc.setLo(dir,phys_lo[dir]==Outflow ? LO_DIRICHLET : LO_NEUMANN);
            }
            else
            {
                bc.setLo(dir,LO_DIRICHLET);
            }
            if (hi[dir] == domhi[dir])
            {
                bc.setHi(dir,phys_hi[dir]==Outflow ? LO_DIRICHLET : LO_NEUMANN);
            }
            else
            {
                bc.setHi(dir,LO_DIRICHLET);
            }
        }
    }
}

void
MacProj::setup (int level)
{
    if (level < parent->maxLevel())
    {
        if (mac_phi_crse[level] == nullptr)
        {
            const BoxArray& grids = LevelData[level]->boxArray();
            const DistributionMapping& dmap = LevelData[level]->DistributionMap();
            mac_phi_crse[level].reset(new MultiFab(grids,dmap,1,1));
            mac_phi_crse[level]->setVal(0.0);
        }
    }
}

void
MacProj::cleanup (int level)
{
    if (level < parent->maxLevel())
        mac_phi_crse[level].reset();
}

//
// Projection functions follow ...
//
static
bool
grids_on_side_of_domain (const BoxArray&    grids,
                         const Box&         domain,
                         const Orientation& outFace)
{
    const int idir = outFace.coordDir();

    if (outFace.isLow())
    {
        for (int igrid = 0; igrid < grids.size(); igrid++)
        { 
            if (grids[igrid].smallEnd(idir) == domain.smallEnd(idir))
            { 
                return true;
            }
        }
    }
  
    if (outFace.isHigh())
    {
        for (int igrid = 0; igrid < grids.size(); igrid++)
        {
            if (grids[igrid].bigEnd(idir) == domain.bigEnd(idir))
            {
                return true;
            }
        }
    }

    return false;
}

//
// Compute the level advance mac projection.
//

void
MacProj::mac_project (int             level,
                      MultiFab*       u_mac,
                      MultiFab&       S,
                      Real            dt,
                      Real            time,
                      const MultiFab& divu,
                      int             have_divu,
                      bool            increment_vel_register)
{
    BL_PROFILE("MacProj::mac_project()");
    if (verbose) amrex::Print() << "... mac_project at level " << level << '\n';

    const BoxArray& grids      = LevelData[level]->boxArray();
    const DistributionMapping& dmap = LevelData[level]->DistributionMap();
    const Geometry& geom       = parent->Geom(level);
    const Real*     dx         = geom.CellSize();
    const int       max_level  = parent->maxLevel();
    MultiFab*       mac_phi    = 0;
    NavierStokesBase&   ns         = *(NavierStokesBase*) &(parent->getLevel(level));
    const MultiFab& volume     = ns.Volume();
    const MultiFab* area_level = ns.Area();
    IntVect         crse_ratio = level > 0 ? parent->refRatio(level-1)
                                           : IntVect::TheZeroVector();
    //
    // If finest level possible no need to make permanent mac_phi for bcs.
    //
    std::unique_ptr<MultiFab> raii;
    if (level == max_level) {
        raii.reset(new MultiFab(grids,dmap,1,1));
        mac_phi = raii.get();
    } else {
        mac_phi = mac_phi_crse[level].get();
    }

    mac_phi->setVal(0.0);
    //
    // HACK!!!
    //
    // Some of the routines we call assume that density has one valid
    // ghost cell.  We enforce that assumption by setting it here.
    //
    const MultiFab& rhotime = ns.get_rho(time);
    MultiFab::Copy(S, rhotime, 0, Density, 1, 1);

    if (OutFlowBC::HasOutFlowBC(phys_bc) && have_divu && do_outflow_bcs) {
        set_outflow_bcs(level, mac_phi, u_mac, S, divu);
    }

    const int the_mlmg_solver = 3;
    int the_solver = (use_mlmg_solver) ? the_mlmg_solver : 0;
    if (use_cg_solve)
    {
	the_solver = 1;
    }

    std::unique_ptr<MacBndry> mac_bndry;
    if (the_solver != the_mlmg_solver)
    {
        //
        // Store the Dirichlet boundary condition for mac_phi in mac_bndry.
        //
        mac_bndry.reset(new MacBndry(grids,dmap,1,geom));
        const int src_comp  = 0;
        const int dest_comp = 0;
        const int num_comp  = 1;
        if (level == 0)
        {
            mac_bndry->setBndryValues(*mac_phi,src_comp,dest_comp,num_comp,*phys_bc);
        }
        else
        {
            MultiFab& CPhi = *mac_phi_crse[level-1];
            CPhi.FillBoundary(parent->Geom(level-1).periodicity());
            
            BoxArray crse_boxes(grids);
            crse_boxes.coarsen(crse_ratio);
            const int in_rad     = 0;
            const int out_rad    = 1;
            //const int extent_rad = 1;
            const int extent_rad = 2;
            BndryRegister crse_br(crse_boxes,dmap,in_rad,out_rad,extent_rad,num_comp);
            crse_br.copyFrom(CPhi,CPhi.nGrow(),src_comp,dest_comp,num_comp);
            
            mac_bndry->setBndryValues(crse_br,src_comp,*mac_phi,src_comp,
                                     dest_comp,num_comp,crse_ratio,*phys_bc);
        }
    }
    //
    // Compute the nondivergent velocities, by creating the linop
    // and multigrid operator appropriate for the solved system.
    //
    // Initialize the rhs with divu.
    //
    const Real rhs_scale = 2.0/dt;
    MultiFab Rhs(grids,dmap,1,0);

    Rhs.copy(divu);

    MultiFab area_tmp[BL_SPACEDIM];
    if (anel_coeff[level] != 0) {
	for (int i = 0; i < BL_SPACEDIM; ++i) {
	    area_tmp[i].define(area_level[i].boxArray(), area_level[i].DistributionMap(), 1, 1);
	    MultiFab::Copy(area_tmp[i], area_level[i], 0, 0, 1, 1);
	}
        scaleArea(level,area_tmp,anel_coeff[level]);
    } 

    const MultiFab* area = (anel_coeff[level] != 0) ? area_tmp : area_level;

    if (the_solver == the_mlmg_solver)
    {
        MultiFab* cphi = (level == 0) ? nullptr : mac_phi_crse[level-1].get();
        mlmg_mac_level_solve(parent, cphi, *phys_bc, level, Density, mac_tol, mac_abs_tol,
                             rhs_scale, area, volume, S, Rhs, u_mac, mac_phi, verbose);
    }
    else
    {
        mac_level_driver(parent, *mac_bndry, *phys_bc, grids, the_solver, level, Density,
                         dx, dt, mac_tol, mac_abs_tol, rhs_scale, 
                         area, volume, S, Rhs, u_mac, mac_phi, verbose);
    }

    Rhs.clear();
    //
    // Test that u_mac is divergence free
    //
    if (verbose)
        check_div_cond(level, u_mac);

    if (increment_vel_register)
    {
        //
        // Store advection velocities in mac registers at crse/fine boundaries.
        //
        // Initialize advection velocity registers with coarse grid velocity.
        //
        if (level < finest_level)
        {
            FluxRegister& mr = *mac_reg[level+1];

            mr.setVal(0.0);

            for (int dir = 0; dir < BL_SPACEDIM; dir++)
            {
                mr.CrseInit(u_mac[dir],area[dir],dir,0,0,1,-1.0);
            }

            if (verbose)
            {
                Real sumreg = mr.SumReg(0);

		amrex::Print() << "LEVEL " << level << " MACREG: CrseInit sum = " << sumreg << std::endl;
            }
        }
        //
        // Increment in fine grid velocity to velocity registers.
        //
        if (level > 0)
        {
            const Real mult = 1.0/parent->nCycle(level);

            for (int dir = 0; dir < BL_SPACEDIM; dir++)
            {
                mac_reg[level]->FineAdd(u_mac[dir],area[dir],dir,0,0,1,mult);
            }

            if (verbose)
            {
                Real sumreg = mac_reg[level]->SumReg(0);
		amrex::Print() << "LEVEL "                  << level
			       << " MACREG: FineAdd sum = " << sumreg << std::endl;
            }
        }
    }

    if (check_umac_periodicity)
        test_umac_periodic(level,u_mac);
}

//
// Compute the corrective pressure used in the mac_sync.
//
void
MacProj::mac_sync_solve (int       level,
                         Real      dt,
                         MultiFab& rho_half,
                         IntVect&  fine_ratio)
{
    BL_ASSERT(level < finest_level);

    if (verbose) amrex::Print() << "... mac_sync_solve at level " << level << '\n';

    if (verbose && benchmarking) ParallelDescriptor::Barrier();

    const Real      strt_time  = ParallelDescriptor::second();
    const BoxArray& grids      = LevelData[level]->boxArray();
    const DistributionMapping& dmap = LevelData[level]->DistributionMap();
    const Geometry& geom       = parent->Geom(level);
    const Real*     dx         = geom.CellSize();
    const BoxArray& fine_boxes = LevelData[level+1]->boxArray();
    IntVect         crse_ratio = level > 0 ? parent->refRatio(level-1)
                                           : IntVect::TheZeroVector();
    const NavierStokesBase& ns_level   = *(NavierStokesBase*) &(parent->getLevel(level));
    const MultiFab&     volume     = ns_level.Volume();
    const MultiFab*     area_level = ns_level.Area();
    //
    // Reusing storage here, since there should be no more need for the
    // values in mac_phi at this level and mac_sync_phi only need to last
    // into the call to mac_sync_compute.  Hope this works...  (LHH).
    //
    MultiFab* mac_sync_phi = mac_phi_crse[level].get();

    //
    // Solve the sync system.
    //
    const int the_mlmg_solver = 3;
    int the_solver = (use_mlmg_solver) ? the_mlmg_solver : 0;
    if ( use_cg_solve )
    {
	the_solver = 1;
    }

    //
    // Alloc and define RHS by doing a reflux-like operation in coarse
    // grid cells adjacent to fine grids.  The values in these
    // cells should be SUM{MR/VOL} where the sum is taken over
    // all edges of a cell that adjoin fine grids, MR = value in
    // MAC register, VOL = cell volume.  All other cells have a
    // value of zero (including crse cells under fine grids).
    //
    MultiFab Rhs(grids,dmap,1,0);
    Rhs.setVal(0.0);
    //
    // Reflux subtracts values at hi edge of coarse cell and
    // adds values at lo edge.  We want the opposite here so
    // set scale to -1 & alloc space for Rhs.
    //
    FluxRegister& mr = *mac_reg[level+1];
    const Real scale = -1.0;

    mr.Reflux(Rhs,volume,scale,0,0,1,geom);

    BoxArray baf = fine_boxes;

    baf.coarsen(fine_ratio);

#ifdef _OPENMP
#pragma omp parallel
#endif
    // fixme? Should do some real tests to see if tiling here is a win or not
    for (MFIter Rhsmfi(Rhs,true); Rhsmfi.isValid(); ++Rhsmfi)
    {
      BL_ASSERT(grids[Rhsmfi.index()].contains(Rhsmfi.tilebox()) );
      
	const std::vector< std::pair<int,Box> >& isects = baf.intersections(Rhsmfi.tilebox());

        for (int ii = 0, N = isects.size(); ii < N; ii++)
        {
            Rhs[Rhsmfi].setVal(0.0,isects[ii].second,0);
        }
    }

    //
    // Remove constant null space component from the rhs of the solve
    // when appropriate (i.e. when the grids span the whole domain AND
    // the boundary conditions are Neumann for phi on all sides of the domain.)
    // Note that Rhs does not yet have the radial scaling in it for r-z
    // problems so we must do explicit volume-weighting here.
    //
    if (the_solver != the_mlmg_solver && fix_mac_sync_rhs)
    {
        int all_neumann = 1;
        for (int dir = 0; dir < BL_SPACEDIM; dir++)
        {
            if (phys_bc->lo()[dir] == Outflow || phys_bc->hi()[dir] == Outflow)
                all_neumann = 0;
        }

        if (Rhs.boxArray().contains(geom.Domain()) && all_neumann == 1)
        {
            Real sum = 0.0;
            Real vol = 0.0;

#ifdef _OPENMP
#pragma omp parallel if (!system::regtest_reduction) reduction(+:sum,vol)
#endif
	    {
	      FArrayBox vol_wgted_rhs;
	      for (MFIter Rhsmfi(Rhs,true); Rhsmfi.isValid(); ++Rhsmfi)
		{
		  const FArrayBox& rhsfab = Rhs[Rhsmfi];
		  const Box& bx = Rhsmfi.tilebox();
		
		  vol_wgted_rhs.resize(bx);
		  vol_wgted_rhs.copy(rhsfab,bx,0,bx,0,1);
		  vol_wgted_rhs.mult(volume[Rhsmfi],bx,bx,0,0,1);
		  sum += vol_wgted_rhs.sum(0,1);
		  vol += volume[Rhsmfi].sum(bx,0,1);
		}
	    }
	    
	    Real vals[2] = {sum,vol};
	    ParallelDescriptor::ReduceRealSum(&vals[0],2);
	    sum = vals[0];
            vol = vals[1];

            const Real fix = sum / vol;

            if (verbose) amrex::Print() << "Average correction on mac sync RHS = " << fix << '\n';

            Rhs.plus(-fix, 0);
        }
    }

    mac_sync_phi->setVal(0.0);

    std::unique_ptr<MacBndry> mac_bndry;
    if (the_solver != the_mlmg_solver)
    {
        //
        // store the Dirichlet boundary condition for mac_sync_phi in mac_bndry
        //
        mac_bndry.reset(new MacBndry(grids,dmap,1,geom));
        const int src_comp = 0;
        const int dest_comp = 0;
        const int num_comp = 1;
        if (level == 0)
        {
            mac_bndry->setBndryValues(*mac_sync_phi,src_comp,dest_comp,num_comp,
                                      *phys_bc);
        }
        else
        {
            BoxArray crse_boxes(grids);
            crse_boxes.coarsen(crse_ratio);
            const int in_rad     = 0;
            const int out_rad    = 1;
            //const int extent_rad = 1;
            const int extent_rad = 2;
            BndryRegister crse_br(crse_boxes,dmap,in_rad,out_rad,extent_rad,num_comp);
            crse_br.setVal(0);
            mac_bndry->setBndryValues(crse_br,src_comp,*mac_sync_phi,src_comp,
                                      dest_comp,num_comp,crse_ratio, *phys_bc);
        }
    }
    //
    // Now define edge centered coefficients and adjust RHS for MAC solve.
    //
    const Real rhs_scale = 2.0/dt;

    MultiFab area_tmp[BL_SPACEDIM];
    if (anel_coeff[level] != 0) {
	for (int i = 0; i < BL_SPACEDIM; ++i) {
	    area_tmp[i].define(area_level[i].boxArray(), area_level[i].DistributionMap(), 1, 1);
	    MultiFab::Copy(area_tmp[i], area_level[i], 0, 0, 1, 1);
	}
        scaleArea(level,area_tmp,anel_coeff[level]);
    } 

    const MultiFab* area = (anel_coeff[level] != 0) ? area_tmp : area_level;

    if (the_solver == the_mlmg_solver)
    {
        mlmg_mac_sync_solve(parent,*phys_bc, level, mac_sync_tol, mac_abs_tol,
                            rhs_scale, area, volume, rho_half, Rhs, mac_sync_phi, verbose);
    }
    else
    {
        mac_sync_driver(parent, *mac_bndry, *phys_bc, grids, the_solver, level, dx, dt,
                        mac_sync_tol, mac_abs_tol, rhs_scale, area,
                        volume, Rhs, rho_half, mac_sync_phi, verbose);
    }

    if (verbose)
    {
        const int IOProc   = ParallelDescriptor::IOProcessorNumber();
        Real      run_time = ParallelDescriptor::second() - strt_time;

        ParallelDescriptor::ReduceRealMax(run_time,IOProc);

	amrex::Print() << "MacProj::mac_sync_solve(): time: " << run_time << std::endl;
    }
}

// this version is for the closed chamber LMC algorithm
void
MacProj::mac_sync_solve (int       level,
                         Real      dt,
                         MultiFab& rho_half,
                         IntVect&  fine_ratio,
			 MultiFab* Rhs_increment,
			 bool      subtract_avg,
			 Real&     offset)
{
    BL_ASSERT(level < finest_level);

    if (verbose) amrex::Print() << "... mac_sync_solve at level " << level << '\n';

    if (verbose && benchmarking) ParallelDescriptor::Barrier();

    const Real      strt_time  = ParallelDescriptor::second();
    const BoxArray& grids      = LevelData[level]->boxArray();
    const DistributionMapping& dmap = LevelData[level]->DistributionMap();
    const Geometry& geom       = parent->Geom(level);
    const Real*     dx         = geom.CellSize();
    const BoxArray& fine_boxes = LevelData[level+1]->boxArray();
    IntVect         crse_ratio = level > 0 ? parent->refRatio(level-1)
                                           : IntVect::TheZeroVector();
    const NavierStokesBase& ns_level   = *(NavierStokesBase*) &(parent->getLevel(level));
    const MultiFab&     volume     = ns_level.Volume();
    const MultiFab*     area_level = ns_level.Area();
    //
    // Reusing storage here, since there should be no more need for the
    // values in mac_phi at this level and mac_sync_phi only need to last
    // into the call to mac_sync_compute.  Hope this works...  (LHH).
    //
    MultiFab* mac_sync_phi = mac_phi_crse[level].get();

    //
    // Solve the sync system.
    //
    const int the_mlmg_solver = 3;
    int the_solver = (use_mlmg_solver) ? the_mlmg_solver : 0;
    if ( use_cg_solve )
    {
	the_solver = 1;
    }

    //
    // Alloc and define RHS by doing a reflux-like operation in coarse
    // grid cells adjacent to fine grids.  The values in these
    // cells should be SUM{MR/VOL} where the sum is taken over
    // all edges of a cell that adjoin fine grids, MR = value in
    // MAC register, VOL = cell volume.  All other cells have a
    // value of zero (including crse cells under fine grids).
    //
    MultiFab Rhs(grids,dmap,1,0);
    Rhs.setVal(0.0);
    //
    // Reflux subtracts values at hi edge of coarse cell and
    // adds values at lo edge.  We want the opposite here so
    // set scale to -1 & alloc space for Rhs.
    //
    FluxRegister& mr = *mac_reg[level+1];
    const Real scale = -1.0;

    mr.Reflux(Rhs,volume,scale,0,0,1,geom);

    BoxArray baf = fine_boxes;

    baf.coarsen(fine_ratio);

    // Use tiling here?
#ifdef _OPENMP
#pragma omp parallel
#endif
    for (MFIter Rhsmfi(Rhs,true); Rhsmfi.isValid(); ++Rhsmfi)
    {
        BL_ASSERT(grids[Rhsmfi.index()] == Rhsmfi.validbox());

        const std::vector< std::pair<int,Box> >& isects = baf.intersections(Rhsmfi.validbox());

        FArrayBox& rhsfab = Rhs[Rhsmfi];

        for (int ii = 0, N = isects.size(); ii < N; ii++)
        {
            rhsfab.setVal(0.0,isects[ii].second,0);
        }
    }

    if (Rhs_increment)
    {
      MultiFab::Add(Rhs,*Rhs_increment,0,0,1,0);
    }

    //
    // Remove constant null space component from the rhs of the solve
    // when appropriate (i.e. when the grids span the whole domain AND
    // the boundary conditions are Neumann for phi on all sides of the domain.)
    // Note that Rhs does not yet have the radial scaling in it for r-z
    // problems so we must do explicit volume-weighting here.
    //
    if (the_solver != the_mlmg_solver && (fix_mac_sync_rhs || subtract_avg))
    {
        int all_neumann = 1;
        for (int dir = 0; dir < BL_SPACEDIM; dir++)
        {
            if (phys_bc->lo()[dir] == Outflow || phys_bc->hi()[dir] == Outflow)
                all_neumann = 0;
        }

        if (Rhs.boxArray().contains(geom.Domain()) && all_neumann == 1)
        {
	    Real sum = 0.0;
	    Real vol = 0.0;

#ifdef _OPENMP
#pragma omp parallel if (!system::regtest_reduction) reduction(+:sum,vol)
#endif
	    {
	      FArrayBox vol_wgted_rhs;
	    
	      for (MFIter Rhsmfi(Rhs,true); Rhsmfi.isValid(); ++Rhsmfi)
	      {
		  const FArrayBox& rhsfab = Rhs[Rhsmfi];
		  const Box& bx = Rhsmfi.tilebox();
		
		  vol_wgted_rhs.resize(bx);
		  vol_wgted_rhs.copy(rhsfab,bx,0,bx,0,1);
		  vol_wgted_rhs.mult(volume[Rhsmfi],bx,bx,0,0,1);
		  sum += vol_wgted_rhs.sum(0,1);
		  vol += volume[Rhsmfi].sum(bx,0,1);
	      }
	    }
	  
	    Real vals[2] = {sum,vol};

            ParallelDescriptor::ReduceRealSum(&vals[0],2);

            sum = vals[0];
            vol = vals[1];
            const Real fix = sum / vol;

            if (verbose) amrex::Print() << "Average correction on mac sync RHS = " << fix << '\n';

            Rhs.plus(-fix, 0);
	    offset = fix;
        }
    }

    mac_sync_phi->setVal(0.0);

    std::unique_ptr<MacBndry> mac_bndry;
    if (the_solver != the_mlmg_solver)
    {
        //
        // store the Dirichlet boundary condition for mac_sync_phi in mac_bndry
        //
        mac_bndry.reset(new MacBndry(grids,dmap,1,geom));
        const int src_comp = 0;
        const int dest_comp = 0;
        const int num_comp = 1;
        if (level == 0)
        {
            mac_bndry->setBndryValues(*mac_sync_phi,src_comp,dest_comp,num_comp,
                                      *phys_bc);
        }
        else
        {
            BoxArray crse_boxes(grids);
            crse_boxes.coarsen(crse_ratio);
            const int in_rad     = 0;
            const int out_rad    = 1;
            //const int extent_rad = 1;
            const int extent_rad = 2;
            BndryRegister crse_br(crse_boxes,dmap,in_rad,out_rad,extent_rad,num_comp);
            crse_br.setVal(0);
            mac_bndry->setBndryValues(crse_br,src_comp,*mac_sync_phi,src_comp,
                                      dest_comp,num_comp,crse_ratio, *phys_bc);
        }
    }
    //
    // Now define edge centered coefficients and adjust RHS for MAC solve.
    //
    const Real rhs_scale = 2.0/dt;

    MultiFab area_tmp[BL_SPACEDIM];
    if (anel_coeff[level] != 0) {
	for (int i = 0; i < BL_SPACEDIM; ++i) {
	    area_tmp[i].define(area_level[i].boxArray(), area_level[i].DistributionMap(), 1, 1);
	    MultiFab::Copy(area_tmp[i], area_level[i], 0, 0, 1, 1);
	}
        scaleArea(level,area_tmp,anel_coeff[level]);
    } 

    const MultiFab* area = (anel_coeff[level] != 0) ? area_tmp : area_level;

    if (the_solver == the_mlmg_solver)
    {
        mlmg_mac_sync_solve(parent,*phys_bc, level, mac_sync_tol, mac_abs_tol,
                            rhs_scale, area, volume, rho_half, Rhs, mac_sync_phi, verbose);
    }
    else
    {
        mac_sync_driver(parent, *mac_bndry, *phys_bc, grids, the_solver, level, dx, dt,
                        mac_sync_tol, mac_abs_tol, rhs_scale, area,
                        volume, Rhs, rho_half, mac_sync_phi, verbose);
    }

    if (verbose)
    {
        const int IOProc   = ParallelDescriptor::IOProcessorNumber();
        Real      run_time = ParallelDescriptor::second() - strt_time;

        ParallelDescriptor::ReduceRealMax(run_time,IOProc);

	amrex::Print() << "MacProj::mac_sync_solve(): time: " << run_time << std::endl;
    }
}

//
// After solving for mac_sync_phi in mac_sync_solve(), we
// can now do the sync advect step.  This consists of two steps
//
// 1. compute u_corr as the gradient of mac_sync_phi
// 2. compute advective tendency of u_corr and
//    add into Vsync or Ssync
//
// If increment_sync is non-null, the (i-BL_SPACEDIM)-th component 
// of (*Ssync) is incremented only when increment[i]==1
// This is useful if that component gets incrmnted in a non-standard way.
//

void
MacProj::mac_sync_compute (int                   level,
                           MultiFab*             u_mac, 
                           MultiFab&             Vsync,
                           MultiFab&             Ssync,
                           MultiFab&             rho_half,
                           FluxRegister*         adv_flux_reg,
                           Vector<AdvectionForm>& advectionType,
                           Real                  prev_time, 
                           Real                  prev_pres_time,
                           Real                  dt, 
                           int                   NUM_STATE,
                           Real                  be_cn_theta,
                           bool                  modify_reflux_normal_vel,
                           int                   do_mom_diff,
                           const Vector<int>&     increment_sync,
			   bool                  update_fluxreg)
{
    if (modify_reflux_normal_vel)
        amrex::Abort("modify_reflux_normal_vel is no longer supported");
    //
    // Get parameters.
    //
    const BoxArray& grids               = LevelData[level]->boxArray();
    const DistributionMapping& dmap     = LevelData[level]->DistributionMap();
    const Geometry& geom                = parent->Geom(level);
    const Real*     dx                  = geom.CellSize();
    const int       numscal             = NUM_STATE - BL_SPACEDIM;
    MultiFab*       mac_sync_phi        = mac_phi_crse[level].get();
    NavierStokesBase&   ns_level        = *(NavierStokesBase*) &(parent->getLevel(level));
    const MultiFab& volume              = ns_level.Volume();
    const MultiFab* area                = ns_level.Area();
    Godunov*        godunov             = ns_level.godunov;
    bool            use_forces_in_trans = godunov->useForcesInTrans() ? true : false;

    MultiFab vel_visc_terms(grids,dmap,BL_SPACEDIM,1);
    MultiFab scal_visc_terms(grids,dmap,numscal,1);

    vel_visc_terms.setVal(0,1);  // Initialize to make calls below safe
    scal_visc_terms.setVal(0,1); // Initialize to make calls below safe
    //
    // Get viscous forcing.
    //
    if (be_cn_theta != 1.0) 
    {
        bool do_get_visc_terms = false;

        for (int i=0; i < BL_SPACEDIM; ++i)
            if (increment_sync.empty() || increment_sync[i]==1)
                do_get_visc_terms = true;

        if (do_get_visc_terms || use_forces_in_trans)
            ns_level.getViscTerms(vel_visc_terms,Xvel,BL_SPACEDIM,prev_time);

        do_get_visc_terms = false;
        for (int i=BL_SPACEDIM; i < increment_sync.size(); ++i)
            if (increment_sync.empty() || increment_sync[i]==1)
                do_get_visc_terms = true;

        if (do_get_visc_terms)
            ns_level.getViscTerms(scal_visc_terms,BL_SPACEDIM,numscal,prev_time);
    }

    MultiFab Gp(grids,dmap,BL_SPACEDIM,1);

    ns_level.getGradP(Gp, prev_pres_time);

    std::unique_ptr<MultiFab> divu_fp (ns_level.getDivCond(1,prev_time));
    //
    // Compute the mac sync correction.
    //
    MultiFab fluxes[BL_SPACEDIM];
    MultiFab mac_fluxes[BL_SPACEDIM];
    for (int i = 0; i < BL_SPACEDIM; i++) {
      const BoxArray& ba = LevelData[level]->getEdgeBoxArray(i);
      fluxes[i].define(ba, dmap, NUM_STATE, 0);
      mac_fluxes[i].define(ba, dmap, 1, 0);
    }
        
    FillPatchIterator S_fpi(ns_level,vel_visc_terms,Godunov::hypgrow(),
                                 prev_time,State_Type,0,NUM_STATE);
    MultiFab& Smf = S_fpi.get_mf();
#ifdef _OPENMP
#pragma omp parallel 
#endif
    {
      Vector<int> ns_level_bc;
      FArrayBox tforces, tvelforces, U;
      FArrayBox grad_phi[BL_SPACEDIM], Rho;
      FArrayBox flux[BL_SPACEDIM];

      for (MFIter Smfi(Smf,true); Smfi.isValid(); ++Smfi)
      {
        const int i     = Smfi.index();
        FArrayBox& S    = Smf[Smfi];
        FArrayBox& divu = (*divu_fp)[Smfi];
        const Box bx = Smfi.tilebox();
        //
        // Step 1: compute ucorr = grad(phi)/rhonph
        //
        // Create storage for corrective velocities.
        //
        Rho.resize(amrex::grow(bx,1),1);

        D_TERM(grad_phi[0].resize(amrex::surroundingNodes(bx,0),1);,
               grad_phi[1].resize(amrex::surroundingNodes(bx,1),1);,
	       grad_phi[2].resize(amrex::surroundingNodes(bx,2),1););

        mac_vel_update(1,D_DECL(grad_phi[0],grad_phi[1],grad_phi[2]),
                       (*mac_sync_phi)[Smfi], rho_half[Smfi],
                       0, bx, bx, level, dx, dt/2.0);
        //
        // Step 2: compute Mac correction by calling GODUNOV box
        //
        // Get needed data.
        //
        Rho.copy(S,Density,0,1);

#ifdef BOUSSINESQ
        ns_level.getForce(tforces,bx,1,0,NUM_STATE,prev_time,Smf[Smfi]);
#else
#ifdef GENGETFORCE
        ns_level.getForce(tforces,bx,1,0,NUM_STATE,prev_time,Rho);
#elif MOREGENGETFORCE
        ns_level.getForce(tforces,bx,1,0,NUM_STATE,prev_time,Smf[Smfi],Smf[Smfi],Density);
#else
        ns_level.getForce(tforces,bx,1,0,NUM_STATE,Rho);
#endif		 
#endif		 
        //
        // Compute total forcing terms.
        //
        godunov->Sum_tf_gp_visc(tforces, 0, vel_visc_terms[Smfi], 0, Gp[Smfi], 0, Rho, 0);
        godunov->Sum_tf_divu_visc(S, BL_SPACEDIM, tforces, BL_SPACEDIM, numscal,
                                  scal_visc_terms[Smfi], 0, divu, 0, Rho, 0, 1);
        if (use_forces_in_trans)
        {
#ifdef BOUSSINESQ
            ns_level.getForce(tvelforces,bx,1,Xvel,BL_SPACEDIM,prev_time,Smf[Smfi]);
#else
#ifdef GENGETFORCE
            ns_level.getForce(tvelforces,bx,1,Xvel,BL_SPACEDIM,prev_time,Rho);
#elif MOREGENGETFORCE
            ns_level.getForce(tvelforces,bx,1,Xvel,BL_SPACEDIM,prev_time,Smf[Smfi],Smf[Smfi],Density);
#else
            ns_level.getForce(tvelforces,bx,1,Xvel,BL_SPACEDIM,Rho);
#endif		 
#endif		 
	    godunov->Sum_tf_gp_visc(tvelforces,0,vel_visc_terms[Smfi],0,Gp[Smfi],0,Rho,0);
        }
        //
        // Get the sync FABS.
        //
        FArrayBox& u_sync = Vsync[Smfi];
        FArrayBox& s_sync = Ssync[Smfi];

	//Why copy here and not just use S?
	// SyncAdvect doesn't even use U
        //U.resize(bx,BL_SPACEDIM);
        //U.copy(Smf[Smfi],0,0,BL_SPACEDIM);
        D_TERM(FArrayBox& u_mac_fab0 = u_mac[0][Smfi];,
               FArrayBox& u_mac_fab1 = u_mac[1][Smfi];,
               FArrayBox& u_mac_fab2 = u_mac[2][Smfi];);
        //
        // Loop over state components and compute the sync advective component.
        //
        FArrayBox* Sp;
	Box gbx = grow(Smfi.tilebox(),Smf.nGrow());
	FArrayBox rhoS(gbx,BL_SPACEDIM);
	
        for (int comp = 0; comp < NUM_STATE; comp++)
        {
            if (increment_sync.empty() || increment_sync[comp]==1)
            {
                const int  sync_ind = comp < BL_SPACEDIM ? comp  : comp-BL_SPACEDIM;
                FArrayBox& temp     = comp < BL_SPACEDIM ? u_sync : s_sync;
                ns_level_bc         = ns_level.fetchBCArray(State_Type,bx,comp,1);

                int use_conserv_diff = (advectionType[comp] == Conservative) ? true : false;

                if (do_mom_diff == 1 && comp < BL_SPACEDIM)
                {
		  rhoS.copy(Smf[Smfi],gbx,comp,gbx,comp,1);
		  rhoS.mult(Smf[Smfi],gbx,gbx,Density,comp,1);
		  Sp = &rhoS;
		  tforces.mult(Smf[Smfi],tforces.box(),tforces.box(),Density,comp,1);
                }
		else
		{
		  Sp = &Smf[Smfi];
		}
                
                for (int d=0; d<BL_SPACEDIM; ++d){
                  const Box& ebx = amrex::surroundingNodes(bx,d);
                  flux[d].resize(ebx,BL_SPACEDIM+1);
                }

                godunov->SyncAdvect(bx, dx, dt, level, 
                                    area[0][i], u_mac_fab0, grad_phi[0], flux[0], 
                                    area[1][i], u_mac_fab1, grad_phi[1], flux[1],
#if (BL_SPACEDIM == 3)                            
                                    area[2][i], u_mac_fab2, grad_phi[2], flux[2],
#endif
                                    S, *Sp, tforces, divu, comp, temp, sync_ind,
                                    use_conserv_diff, comp,
                                    ns_level_bc.dataPtr(), FPU, volume[i]);
                //
                // NOTE: the signs here are opposite from VELGOD.
                // NOTE: fluxes expected to be in extensive form.
                //
                if (level > 0 && update_fluxreg)
                { 
                  for (int d = 0; d < BL_SPACEDIM; d++){
		    const Box& ebx = Smfi.nodaltilebox(d);
		    fluxes[d][Smfi].copy(flux[d],ebx,0,ebx,comp,1);
		  } 
                }
            }
        }
        //
        // Include grad_phi in the mac registers corresponding
        // to the next coarsest interface.
        //
        if (level > 0 && update_fluxreg)
        {
	  for (int d = 0; d < BL_SPACEDIM; d++){
	    const Box& ebx = Smfi.nodaltilebox(d);
	    mac_fluxes[d][Smfi].copy(grad_phi[d],ebx,0,ebx,0,1);
	  }                 
        }
        //
        // Multiply the sync term by dt -- now done in the calling routine.
        //
      }
    } //end OMP parallel region
    if (level > 0 && update_fluxreg){
      const Real mlt =  -1.0/( (double) parent->nCycle(level));
      for (int d = 0; d < BL_SPACEDIM; d++){
	for (int comp = 0; comp < NUM_STATE; comp++){
	  if (increment_sync.empty() || increment_sync[comp]==1){
	    adv_flux_reg->FineAdd(fluxes[d],d,comp,comp,1,-dt);
	  }
	}
	mac_reg[level]->FineAdd(mac_fluxes[d],area[d],d,0,0,1,mlt);
      }
    }
}

//
// This routine does a sync advect step for a single 
// scalar component. Unlike the preceding routine, the
// half-time edge states are passed in from the calling routine.
// This routine is useful when the edge states are computed
// in a physics-class-specific manner. (For example, as they are
// in the calculation of div rho U h = div U sum_l (rho Y)_l h_l(T)).
//
void
MacProj::mac_sync_compute (int                    level,
                           MultiFab&              Sync,
                           int                    comp,
                           int                    s_ind,
                           const MultiFab* const* sync_edges,
			   int                    eComp,
                           MultiFab&              rho_half,
                           FluxRegister*          adv_flux_reg,
                           Vector<AdvectionForm>&  advectionType, 
			   bool                   modify_reflux_normal_vel,
                           Real                   dt,
			   bool                   update_fluxreg)
{
    if (modify_reflux_normal_vel)
        amrex::Abort("modify_reflux_normal_vel is no longer supported");

    const DistributionMapping& dmap     = LevelData[level]->DistributionMap();
    const Geometry& geom         = parent->Geom(level);
    MultiFab*       mac_sync_phi = mac_phi_crse[level].get();
    const NavierStokesBase& ns_level = *(NavierStokesBase*) &(parent->getLevel(level));
    const MultiFab& volume       = ns_level.Volume();
    const MultiFab* area         = ns_level.Area();

<<<<<<< HEAD
    Godunov godunov;
=======
    Godunov godunov(512);
>>>>>>> 480919a4
    MultiFab fluxes[BL_SPACEDIM];
    for (int i = 0; i < BL_SPACEDIM; i++) {
      const BoxArray& ba = LevelData[level]->getEdgeBoxArray(i);
      fluxes[i].define(ba, dmap, 1, 0);
    }

    //
    // Compute the mac sync correction.
    //
#ifdef _OPENMP
#pragma omp parallel 
#endif
    {
      FArrayBox flux[BL_SPACEDIM], grad_phi[BL_SPACEDIM];
    
      for (MFIter Syncmfi(Sync,true); Syncmfi.isValid(); ++Syncmfi)
      {
	const Box& bx = Syncmfi.tilebox();

        //
        // Step 1: compute ucorr = grad(phi)/rhonph
        //
        D_TERM(grad_phi[0].resize(amrex::surroundingNodes(bx,0),1);,
               grad_phi[1].resize(amrex::surroundingNodes(bx,1),1);,
               grad_phi[2].resize(amrex::surroundingNodes(bx,2),1););

        mac_vel_update(1,
                       D_DECL(grad_phi[0],grad_phi[1],grad_phi[2]),
                       (*mac_sync_phi)[Syncmfi],
                       rho_half[Syncmfi], 0,
                       bx, bx, level,
                       geom.CellSize(), dt/2.0);
        //
        // Step 2: compute Mac correction by advecting the edge states.
        //
        D_TERM(flux[0].resize(amrex::surroundingNodes(bx,0),1);,
               flux[1].resize(amrex::surroundingNodes(bx,1),1);,
               flux[2].resize(amrex::surroundingNodes(bx,2),1););

        D_TERM(flux[0].copy((*sync_edges[0])[Syncmfi],eComp,0,1);,
               flux[1].copy((*sync_edges[1])[Syncmfi],eComp,0,1);,
               flux[2].copy((*sync_edges[2])[Syncmfi],eComp,0,1););

        int use_conserv_diff = (advectionType[comp] == Conservative) ? true : false;

        godunov.ComputeSyncAofs(bx,
                                area[0][Syncmfi],
                                grad_phi[0],       flux[0],
                                
                                area[1][Syncmfi],
                                grad_phi[1],       flux[1],
#if (BL_SPACEDIM == 3)                            
                                area[2][Syncmfi],
                                grad_phi[2],       flux[2],
#endif
                                volume[Syncmfi], Sync[Syncmfi],
                                s_ind, use_conserv_diff);

        D_TERM(grad_phi[0].clear();, grad_phi[1].clear();, grad_phi[2].clear(););
        //
        // NOTE: the signs here are opposite from VELGOD.
        // NOTE: fluxes expected to be in extensive form.
        //
        if (level > 0 && update_fluxreg)
        {
	  for (int d = 0; d < BL_SPACEDIM; d++){
	    const Box& ebx = Syncmfi.nodaltilebox(d);
	    fluxes[d][Syncmfi].copy(flux[d],ebx,0,ebx,0,1);
	  } 
        }
      }
    }//end OMP parallel region

    if (level > 0 && update_fluxreg){
      for (int d = 0; d < BL_SPACEDIM; d++){ 
	adv_flux_reg->FineAdd(fluxes[d],d,0,comp,1,-dt);
      }  
    }    
}

//
// Check the mac divergence.
//
void
MacProj::check_div_cond (int      level,
                         MultiFab U_edge[]) const
{
    const NavierStokesBase& ns_level = *(NavierStokesBase*) &(parent->getLevel(level));
    const MultiFab& volume       = ns_level.Volume();
    const MultiFab* area         = ns_level.Area();

    Real sum = 0.0;

#ifdef _OPENMP
#pragma omp parallel if (!system::regtest_reduction) reduction(+:sum)
#endif
    {
      FArrayBox dmac;
      
      for (MFIter U_edge0mfi(U_edge[0],true);U_edge0mfi.isValid();++U_edge0mfi)
      {
        const Box& bx = U_edge0mfi.tilebox(IntVect::Zero);

        dmac.resize(bx,1);

        const FArrayBox& uxedge = U_edge[0][U_edge0mfi];
        const FArrayBox& uyedge = U_edge[1][U_edge0mfi];
        const FArrayBox& xarea  = area[0][U_edge0mfi];
        const FArrayBox& yarea  = area[1][U_edge0mfi];
        const FArrayBox& vol    = volume[U_edge0mfi];

        DEF_LIMITS(dmac,dmac_dat,dlo,dhi);
        DEF_CLIMITS(uxedge,ux_dat,uxlo,uxhi);
        DEF_CLIMITS(uyedge,uy_dat,uylo,uyhi);
        DEF_CLIMITS(xarea,ax_dat,axlo,axhi);
        DEF_CLIMITS(yarea,ay_dat,aylo,ayhi);
        DEF_CLIMITS(vol,vol_dat,vlo,vhi);

#if (BL_SPACEDIM == 2)
        macdiv(dmac_dat,ARLIM(dlo),ARLIM(dhi),dlo,dhi,
                    ux_dat,ARLIM(uxlo),ARLIM(uxhi),
                    uy_dat,ARLIM(uylo),ARLIM(uyhi),
                    ax_dat,ARLIM(axlo),ARLIM(axhi), 
                    ay_dat,ARLIM(aylo),ARLIM(ayhi), 
                    vol_dat,ARLIM(vlo),ARLIM(vhi));
#endif

#if (BL_SPACEDIM == 3)
        const FArrayBox& uzedge = U_edge[2][U_edge0mfi];
        DEF_CLIMITS(uzedge,uz_dat,uzlo,uzhi);
        const FArrayBox& zarea = area[2][U_edge0mfi];
        DEF_CLIMITS(zarea,az_dat,azlo,azhi);

        macdiv(dmac_dat,ARLIM(dlo),ARLIM(dhi),dlo,dhi,
                    ux_dat,ARLIM(uxlo),ARLIM(uxhi),
                    uy_dat,ARLIM(uylo),ARLIM(uyhi),
                    uz_dat,ARLIM(uzlo),ARLIM(uzhi),
                    ax_dat,ARLIM(axlo),ARLIM(axhi),
                    ay_dat,ARLIM(aylo),ARLIM(ayhi),
                    az_dat,ARLIM(azlo),ARLIM(azhi),
                    vol_dat,ARLIM(vlo),ARLIM(vhi));
#endif
        sum += dmac.sum(0);
      }
    }
    
    if (verbose)
    {
        const int IOProc = ParallelDescriptor::IOProcessorNumber();

        ParallelDescriptor::ReduceRealSum(sum,IOProc);

	amrex::Print().SetPrecision(15) << "SUM of DIV(U_edge) = " << sum << '\n';
    }
}

void
MacProj::set_outflow_bcs (int             level,
                          MultiFab*       mac_phi,
                          const MultiFab* u_mac, 
                          const MultiFab& S,
                          const MultiFab& divu)
{
    //
    // This code is very similar to the outflow BC stuff in the Projection
    // class except that here the the phi to be solved for lives on the
    // out-directed faces.  The projection equation to satisfy is
    //
    //   (1/r)(d/dr)[r/rho dphi/dr] = dv/dr - S
    //
    bool hasOutFlow;
    Orientation outFaces[2*BL_SPACEDIM];
    int numOutFlowFaces;

    OutFlowBC::GetOutFlowFaces(hasOutFlow,outFaces,phys_bc,numOutFlowFaces);

    const BoxArray&   grids  = LevelData[level]->boxArray();
    const Geometry&   geom   = parent->Geom(level);
    const Box&        domain = parent->Geom(level).Domain();
    //
    // Create 1-wide cc box just outside boundary to hold phi.
    // Create 1-wide cc box just inside  boundary to hold rho,u,divu.
    //
    BoxList ccBoxList, phiBoxList;
    // numOutFlowFaces gives the number of outflow faces on the entire
    //   problem domain
    // nOutFlowTouched gives the number of outflow faces a level touches, so
    //   nOutFlowTouched = numOutFlowFaces for level 0, but
    //   nOutFlowTouched <= numOutFlowFaces for levels > 0, since
    //   finer levels may not span the entire problem domain
    int nOutFlowTouched = 0;
    for (int iface = 0; iface < numOutFlowFaces; iface++)
    {
        if (grids_on_side_of_domain(grids,geom.Domain(),outFaces[iface])) 
	{
	    nOutFlowTouched++;
            const int outDir    = outFaces[iface].coordDir();

            Box ccBndBox;
            if (outFaces[iface].faceDir() == Orientation::high)
	    {
                ccBndBox = amrex::adjCellHi(domain,outDir,2);
                ccBndBox.shift(outDir,-2);
	    } 
            else 
	    {
                ccBndBox = amrex::adjCellLo(domain,outDir,2);
                ccBndBox.shift(outDir,2);
	    }
            ccBoxList.push_back(ccBndBox);

            Box phiBox  = amrex::adjCell(domain,outFaces[iface],1);
            phiBoxList.push_back(phiBox);

            const Box&     valid_ccBndBox       = ccBndBox & domain;
            const BoxArray uncovered_outflow_ba = amrex::complementIn(valid_ccBndBox,grids);

            if (uncovered_outflow_ba.size() && 
                amrex::intersect(grids,valid_ccBndBox).size())
                amrex::Error("MacProj: Cannot yet handle partially refined outflow");
	}
    }
  
    if ( !ccBoxList.isEmpty() ) 
    {
        BoxArray  ccBoxArray( ccBoxList);
        BoxArray phiBoxArray(phiBoxList);
        ccBoxList.clear();
        phiBoxList.clear();

        FArrayBox rhodat[2*BL_SPACEDIM];
        FArrayBox divudat[2*BL_SPACEDIM];
        FArrayBox phidat[2*BL_SPACEDIM];

	for ( int iface = 0; iface < nOutFlowTouched; ++iface) 
	{
            rhodat[iface].resize(ccBoxArray[iface], 1);
            divudat[iface].resize(ccBoxArray[iface], 1);
            phidat[iface].resize(phiBoxArray[iface], 1);

            phidat[iface].setVal(0.0);
            divu.copyTo(divudat[iface]);
            S.copyTo(rhodat[iface], Density, 0, 1);
	}

        // rhodat.copy(S, Density, 0, 1);
        // divudat.copy(divu, 0, 0, 1);

        //
        // Load ec data.
        //

        FArrayBox uedat[BL_SPACEDIM][2*BL_SPACEDIM];
        for (int i = 0; i < BL_SPACEDIM; ++i)
	{
            BoxArray edgeArray(ccBoxArray);
            edgeArray.surroundingNodes(i);
	    for ( int iface = 0; iface < nOutFlowTouched; ++iface) 
	    {
                uedat[i][iface].resize(edgeArray[iface], 1);
                u_mac[i].copyTo(uedat[i][iface], 0, 0, 1);
	    }
	}
    
        MacOutFlowBC macBC;

        NavierStokesBase* ns_level = dynamic_cast<NavierStokesBase*>(&parent->getLevel(level));
        Real gravity = ns_level->getGravity();
        const int* lo_bc = phys_bc->lo();
        const int* hi_bc = phys_bc->hi();
        macBC.computeBC(uedat, divudat, rhodat, phidat,
			geom, outFaces, nOutFlowTouched, lo_bc, hi_bc,
			umac_periodic_test_Tol, gravity);
        //
        // Must do this kind of copy instead of mac_phi->copy(phidat);
        // because we're copying onto the ghost cells of the FABs,
        // not the valid regions.
        //
#ifdef _OPENMP
#pragma omp parallel
#endif
	for ( int iface = 0; iface < nOutFlowTouched; ++iface )
	{
            for (MFIter mfi(*mac_phi); mfi.isValid(); ++mfi)
	    {
                Box ovlp = (*mac_phi)[mfi].box() & phidat[iface].box();
                if (ovlp.ok())
		  (*mac_phi)[mfi].copy(phidat[iface],ovlp,0,ovlp,0,1);
	    }
	}
    }
}

//
// Structure used by test_umac_periodic().
//

struct TURec
{
    TURec ()
        :
        m_idx(-1),
        m_dim(-1)
    {}

    TURec (int        idx,
           int        dim,
           const Box& srcBox,
           const Box& dstBox)
        :
        m_srcBox(srcBox),
        m_dstBox(dstBox),
        m_idx(idx),
        m_dim(dim)
    {}

    FillBoxId m_fbid;
    Box       m_srcBox;
    Box       m_dstBox;
    int       m_idx;
    int       m_dim;
};

//
// Test that edge-based values agree across periodic boundary.
//

void
MacProj::test_umac_periodic (int       level,
                             MultiFab* u_mac)
{
    const Geometry& geom = parent->Geom(level);

    if (!geom.isAnyPeriodic()) return;

    FArrayBox              diff;
    MultiFabCopyDescriptor mfcd;
    MultiFabId             mfid[BL_SPACEDIM];
    std::vector<TURec>     pirm;
    Vector<IntVect>         pshifts(27);
    std::vector< std::pair<int,Box> > isects;


    for (int dim = 0; dim < BL_SPACEDIM; dim++)
    {
        if (geom.isPeriodic(dim))
        {
            Box eDomain = amrex::surroundingNodes(geom.Domain(),dim);

            mfid[dim] = mfcd.RegisterMultiFab(&u_mac[dim]);

	    // How to combine pirm into one global pirm?
	    // don't think std::vector::push_back() is thread safe
// #ifdef _OPENMP
// #pragma omp parallel
// #endif
// {
//             std::vector<TURec>     pirm;
//             std::vector< std::pair<int,Box> > isects;
//             Vector<IntVect>         pshifts(27);
    
            for (MFIter mfi(u_mac[dim]); mfi.isValid(); ++mfi)
            {
                Box eBox = u_mac[dim].boxArray()[mfi.index()];

                geom.periodicShift(eDomain, eBox, pshifts);

                for (int iiv = 0, M = pshifts.size(); iiv < M; iiv++)
                {
                    eBox += pshifts[iiv];

                    u_mac[dim].boxArray().intersections(eBox,isects);

                    for (int i = 0, N = isects.size(); i < N; i++)
                    {
                        const Box& srcBox = isects[i].second;
                        const Box& dstBox = srcBox - pshifts[iiv];

                        TURec r(mfi.index(),dim,srcBox,dstBox);

                        r.m_fbid = mfcd.AddBox(mfid[dim],
                                               srcBox,
                                               0,
                                               isects[i].first,
                                               0,
                                               0,
                                               1);
                        pirm.push_back(r);
                    }

                    eBox -= pshifts[iiv];
                }
            }
	    // }// end OMP region
        }
    }

    int nrecv = pirm.size();
    ParallelDescriptor::ReduceIntMax(nrecv);
    if (nrecv == 0)
        //
        // There's no parallel work to do.
        //
        return;

    mfcd.CollectData();

    for (int i = 0; i < pirm.size(); i++)
    {
        const int dim = pirm[i].m_dim;

        BL_ASSERT(pirm[i].m_fbid.box() == pirm[i].m_srcBox);
        BL_ASSERT(pirm[i].m_srcBox.sameSize(pirm[i].m_dstBox));
        BL_ASSERT(u_mac[dim].DistributionMap()[pirm[i].m_idx] == ParallelDescriptor::MyProc());

        diff.resize(pirm[i].m_srcBox, 1);

        mfcd.FillFab(mfid[dim], pirm[i].m_fbid, diff);

        diff.minus(u_mac[dim][pirm[i].m_idx],pirm[i].m_dstBox,diff.box(),0,0,1);

        const Real max_norm = diff.norm(0);

        if (max_norm > umac_periodic_test_Tol )
        {
	  amrex::Print() << "dir = "         << dim
			 << ", diff norm = " << max_norm
			 << " for region: "  << pirm[i].m_dstBox << std::endl;
	  amrex::Error("Periodic bust in u_mac");
        }
    }
}

void
MacProj::scaleArea (int level, MultiFab* area, Real** anel_coeff_loc)
{
    const BoxArray& grids = LevelData[level]->boxArray();

    int mult = 1;

    for (MFIter mfi(area[0],true); mfi.isValid(); ++mfi)
    {
        const FArrayBox& xarea  = area[0][mfi];
        const FArrayBox& yarea  = area[1][mfi];
        DEF_CLIMITS(xarea,ax_dat,axlo,axhi);
        DEF_CLIMITS(yarea,ay_dat,aylo,ayhi);

        const Box& bx = mfi.tilebox(IntVect::Zero);
        const int* lo = bx.loVect();
        const int* hi = bx.hiVect();
	
        const int  i        = mfi.index();
	const Box& gbx      = grids[i];
        const int* gbxhi    = gbx.hiVect();
	int anel_coeff_lo   = (gbx.loVect())[BL_SPACEDIM-1]-anel_grow;
	int anel_coeff_hi   = (gbx.hiVect())[BL_SPACEDIM-1]+anel_grow;

	
#if (BL_SPACEDIM == 2)
        fort_scalearea(lo,hi,gbxhi,
		       ax_dat,ARLIM(axlo),ARLIM(axhi), 
                       ay_dat,ARLIM(aylo),ARLIM(ayhi), 
                       anel_coeff_loc[i],&anel_coeff_lo,&anel_coeff_hi,
		       &mult);

#elif (BL_SPACEDIM == 3)
        const FArrayBox& zarea = area[2][mfi];
        DEF_CLIMITS(zarea,az_dat,azlo,azhi);
        fort_scalearea(lo,hi,gbxhi,
		       ax_dat,ARLIM(axlo),ARLIM(axhi), 
                       ay_dat,ARLIM(aylo),ARLIM(ayhi), 
                       az_dat,ARLIM(azlo),ARLIM(azhi), 
                       anel_coeff_loc[i],&anel_coeff_lo,&anel_coeff_hi,
		       &mult);

#endif
    }
}
<|MERGE_RESOLUTION|>--- conflicted
+++ resolved
@@ -1202,11 +1202,7 @@
     const MultiFab& volume       = ns_level.Volume();
     const MultiFab* area         = ns_level.Area();
 
-<<<<<<< HEAD
     Godunov godunov;
-=======
-    Godunov godunov(512);
->>>>>>> 480919a4
     MultiFab fluxes[BL_SPACEDIM];
     for (int i = 0; i < BL_SPACEDIM; i++) {
       const BoxArray& ba = LevelData[level]->getEdgeBoxArray(i);
@@ -1352,7 +1348,7 @@
         sum += dmac.sum(0);
       }
     }
-    
+
     if (verbose)
     {
         const int IOProc = ParallelDescriptor::IOProcessorNumber();

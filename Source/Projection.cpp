

#include <AMReX_Geometry.H>
#include <AMReX_ParmParse.H>
#include <NavierStokesBase.H>
#include <NS_BC.H>
#include <AMReX_BLProfiler.H>
#include <Projection.H>
#include <PROJECTION_F.H>
#include <NAVIERSTOKES_F.H>
#include <ProjOutFlowBC.H>

#include <AMReX_MLMG.H>
#include <AMReX_MLNodeLaplacian.H>

//fixme, for writesingle level plotfile
#include<AMReX_PlotFileUtil.H>

using namespace amrex;

#define DEF_LIMITS(fab,fabdat,fablo,fabhi)   \
const int* fablo = (fab).loVect();           \
const int* fabhi = (fab).hiVect();           \
Real* fabdat = (fab).dataPtr();

#define DEF_CLIMITS(fab,fabdat,fablo,fabhi)  \
const int* fablo = (fab).loVect();           \
const int* fabhi = (fab).hiVect();           \
const Real* fabdat = (fab).dataPtr();

#define DEF_BOX_LIMITS(box,boxlo,boxhi)   \
const int* boxlo = (box).loVect();           \
const int* boxhi = (box).hiVect();

const Real Projection::BogusValue = 1.e200;

int  Projection::P_code              = 0;
int  Projection::proj_2              = 1;
int  Projection::verbose             = 0;
Real Projection::proj_tol            = 1.0e-12;
Real Projection::sync_tol            = 1.e-8;
Real Projection::proj_abs_tol        = 1.e-16;
int  Projection::add_vort_proj       = 0;
int  Projection::do_outflow_bcs      = 1;
int  Projection::rho_wgt_vel_proj    = 0;
int  Projection::make_sync_solvable  = 0;
Real Projection::divu_minus_s_factor = 0.0;
int  Projection::anel_grow           = 1;

namespace
{
    bool initialized = false;

    bool benchmarking = false;

    bool rz_correction = false;
    bool agglomeration = true;
    bool consolidation = true;
    int max_fmg_iter = 0;
    int max_mlmg_iter = -1;
    bool use_gauss_seidel = true;
    bool use_harmonic_average = false;
}


void
Projection::Initialize ()
{
    if (initialized) return;

    ParmParse pp("proj");

    pp.query("v",                   verbose);
    pp.query("Pcode",               P_code);
    pp.query("proj_tol",            proj_tol);
    pp.query("sync_tol",            sync_tol);
    pp.query("proj_abs_tol",        proj_abs_tol);
    pp.query("benchmarking",        benchmarking);
    pp.query("add_vort_proj",       add_vort_proj);
    pp.query("do_outflow_bcs",      do_outflow_bcs);
    pp.query("rho_wgt_vel_proj",    rho_wgt_vel_proj);
    pp.query("divu_minus_s_factor", divu_minus_s_factor);
    pp.query("make_sync_solvable",  make_sync_solvable);

    pp.query("rz_correction",       rz_correction);
    pp.query("agglomeration",       agglomeration);
    pp.query("consolidation",       consolidation);
    pp.query("max_fmg_iter",        max_fmg_iter);
    pp.query("use_gauss_seidel",    use_gauss_seidel);
    pp.query("use_harmonic_average", use_harmonic_average);

    pp.query("proj_2",              proj_2);
    if (!proj_2) 
	amrex::Error("Must use proj_2==1 due to new gravity and outflow stuff. proj_2!=1 no longer supported.");

    amrex::ExecOnFinalize(Projection::Finalize);

    initialized = true;
}

void
Projection::Finalize ()
{
    initialized = false;
}

Projection::Projection (Amr*   _parent,
                        BCRec* _phys_bc, 
                        int    _do_sync_proj,
                        int    /*_finest_level*/, 
                        int    _radius_grow )
   :
    parent(_parent),
    LevelData(_parent->finestLevel()+1),
    radius_grow(_radius_grow), 
    radius(_parent->finestLevel()+1),
    anel_coeff(_parent->finestLevel()+1),
    phys_bc(_phys_bc), 
    do_sync_proj(_do_sync_proj)
{

    BL_ASSERT ( parent->finestLevel()+1 <= maxlev );

    Initialize();

    if (verbose) amrex::Print() << "Creating projector\n";

    for (int lev = 0; lev <= parent->finestLevel(); lev++)
       anel_coeff[lev] = 0;

#ifdef AMREX_USE_EB
    // size the EB factory array
    ebfactory.resize(maxlev + 1);
#endif
}

Projection::~Projection ()
{
  if (verbose) amrex::Print() << "Deleting projector\n";
}

//
// Install a level of the projection.
//

void
Projection::install_level (int                   level,
                           AmrLevel*             level_data,
                           Vector< Vector<Real> >* _radius)
{
    if (verbose) amrex::Print() << "Installing projector level " << level << '\n';

    int finest_level = parent->finestLevel();

    if (level > LevelData.size() - 1) 
    {
        LevelData.resize(finest_level+1);
        radius.resize(finest_level+1);
    }

    if (level > anel_coeff.size()-1) {
       anel_coeff.resize(level+1);
       anel_coeff[level] = 0;
    }

    LevelData[level] = level_data;
    radius[level] = _radius;

#ifdef AMREX_USE_EB
    const auto& _ebfactory =
      dynamic_cast<EBFArrayBoxFactory const&>(LevelData[level]->Factory());
    ebfactory[level] = &_ebfactory;
#endif
}

void
Projection::install_anelastic_coefficient (int                   level,
                                           Real                **_anel_coeff)
{
  if (verbose) {
    amrex::Print() << "Installing anel_coeff into projector level " << level << '\n';
  }
  if (level > anel_coeff.size()-1) 
    anel_coeff.resize(level+1);
  anel_coeff[level] =  _anel_coeff;
}


void
Projection::build_anelastic_coefficient (int      level,
					 Real**& _anel_coeff)
{
  const BoxArray& grids = parent->getLevel(level).boxArray();
  const int N = grids.size();
  _anel_coeff = new Real*[N];
  for (int i = 0; i < grids.size(); i++)
  {
    const int jlo = grids[i].smallEnd(BL_SPACEDIM-1)-anel_grow;
    const int jhi = grids[i].bigEnd(BL_SPACEDIM-1)+anel_grow;
    const int len = jhi - jlo + 1;
    
    _anel_coeff[i] = new Real[len];

    // FIXME!
    // This is just a placeholder for testing. Should create (problem
    // dependent) build_coefficient function in problem directory
    // ...Perhaps also need to worry about deleting anel_coeff
    // Also not sure why Projection and MacProj have separate anel_coeff
    // arrays, since they both appear to be cell centered.
    for (int j=0; j<len; j++)
      _anel_coeff[i][j] = 0.05*(jlo+j);    
  }
}

//
//  Perform a level projection in the advance function
//  Explanation of arguments to the level projector:
//
//  rho_half  contains rho^{n+1/2}
//  U_old  contains the u^n velocities
//  U_new  starts as u^*, is converted to (u^* - u^n)/dt,
//         becomes (u^{n+1} - u^n)/dt in the solver,
//         and is converted back to u^n+1 at the end
//  P_old  contains p^{n-1/2}
//  P_new  gets cleared, initialized to an intial guess for p^{n+1/2}
//         using coarse grid data if available,
//         becomes pressure update phi in the solver,
//         and then converted into final prssure p^{n+1/2}
//

void
Projection::level_project (int             level,
                           Real            time,
                           Real            dt,
                           Real            cur_pres_time,
                           Real            prev_pres_time,
                           const Geometry& geom, 
                           MultiFab&       U_old,
                           MultiFab&       U_new,
                           MultiFab&       P_old,
                           MultiFab&       P_new,
                           MultiFab&       rho_half, 
                           SyncRegister*   crse_sync_reg, 
                           SyncRegister*   fine_sync_reg,  
                           int             crse_dt_ratio,
                           int             iteration,
                           int             have_divu)
{
    BL_PROFILE("Projection::level_project()");

    BL_ASSERT(rho_half.nGrow() >= 1);
    BL_ASSERT(U_new.nGrow() >= 1);

    if (verbose) {
      amrex::Print() << "... Projection::level_project() at level " << level << '\n';
    }

    if (verbose && benchmarking) ParallelDescriptor::Barrier();

    const Real strt_time = ParallelDescriptor::second();

    //
    // old time velocity has bndry values already
    // must gen valid bndry data for new time velocity.
    // must fill bndry cells in pressure with computable values
    // even though they are not used in calculation.
    //
    U_old.setBndry(BogusValue,Xvel,BL_SPACEDIM);
    U_new.setBndry(BogusValue,Xvel,BL_SPACEDIM);
    P_old.setBndry(BogusValue);
    P_new.setBndry(BogusValue);

    MultiFab& S_old = LevelData[level]->get_old_data(State_Type);
    MultiFab& S_new = LevelData[level]->get_new_data(State_Type);
    
    Real prev_time = LevelData[level]->get_state_data(State_Type).prevTime();
    Real curr_time = LevelData[level]->get_state_data(State_Type).curTime();
    
    for (MFIter mfi(S_new); mfi.isValid(); ++mfi)
    {
        LevelData[level]->setPhysBoundaryValues(S_old[mfi],State_Type,prev_time,
                                                Xvel,Xvel,BL_SPACEDIM);
        LevelData[level]->setPhysBoundaryValues(S_new[mfi],State_Type,curr_time,
                                                Xvel,Xvel,BL_SPACEDIM);
    }

    const BoxArray& grids   = LevelData[level]->boxArray();
    const DistributionMapping& dmap = LevelData[level]->DistributionMap();
    const BoxArray& P_grids = P_old.boxArray();
    const DistributionMapping& P_dmap = P_old.DistributionMap();

    NavierStokesBase* ns = dynamic_cast<NavierStokesBase*>(&parent->getLevel(level));
    BL_ASSERT(!(ns==0));

    //
    //  NOTE: IT IS IMPORTANT TO DO THE BOUNDARY CONDITIONS BEFORE
    //    MAKING UNEW HOLD U_t OR U/dt, BECAUSE UNEW IS USED IN
    //    CONSTRUCTING THE OUTFLOW BC'S.
    //
    // Set boundary values for P_new, to increment, if applicable
    // // Note: we don't need to worry here about using FillCoarsePatch because
    //       it will automatically use the "new dpdt" to interpolate,
    //       since once we get here at level > 0, we've already defined
    //       a new pressure at level-1.
    if (level != 0)
    {
	LevelData[level]->FillCoarsePatch(P_new,0,cur_pres_time,Press_Type,0,1);
    }

    const int nGrow = (level == 0  ?  0  :  -1);
    //
    // MultiFab::setVal() won't work here bc nGrow could be <0
#ifdef _OPENMP
#pragma omp parallel
#endif
    for (MFIter mfi(P_new,true); mfi.isValid(); ++mfi)
    {
	const Box& bx = mfi.growntilebox(nGrow);
        P_new[mfi].setVal(0.0,bx,0,1);
    }

    //
    // Compute Ustar/dt + Gp                  for proj_2,
    //         (Ustar-Un)/dt for not proj_2 (ie the original).
    //
    // Compute DU/dt for proj_2,
    //         (DU-DU_old)/dt for not proj_2 (ie the original).
    //
    std::unique_ptr<MultiFab> divusource, divuold;

    if (have_divu)
    {
        divusource.reset(ns->getDivCond(1,time+dt));
    }

    const Real dt_inv = 1./dt;
    U_new.mult(dt_inv,0,BL_SPACEDIM,1);
    if (have_divu)
      divusource->mult(dt_inv,0,1,divusource->nGrow());

      
#ifdef AMREX_USE_EB
    //fixme?  I think one gp is fine, just update as we go, but
    // maybe revisit this later
    MultiFab& Gp = ns->getGradP();
    Gp.FillBoundary(geom.periodicity());
#else
    MultiFab Gp(grids,dmap,BL_SPACEDIM,1);
    ns->getGradP(Gp, prev_pres_time);
#endif


//amrex::Print() << "Gp \n" << Gp[0];

// EM_DEBUG
//static int count=0;
//       count++;
//            amrex::WriteSingleLevelPlotfile("Gp_in_Proj"+std::to_string(count), Gp, {"gpx","gpy"}, parent->Geom(0), 0.0, 0);
//            amrex::WriteSingleLevelPlotfile("Pressure_in_Proj"+std::to_string(count), P_old, {"press"}, parent->Geom(0), 0.0, 0);


#ifdef _OPENMP
#pragma omp parallel
#endif
    for (MFIter mfi(rho_half,true); mfi.isValid(); ++mfi) 
    {
	const Box& bx = mfi.growntilebox(1);
	const FArrayBox& rhofab = rho_half[mfi];
  
#ifdef AMREX_USE_EB
	FArrayBox Gpfab(bx,BL_SPACEDIM);
	Gpfab.copy((Gp)[mfi],0,0,BL_SPACEDIM);
//Gpfab.FillBoundary(geom.periodicity());
#else
	FArrayBox& Gpfab = Gp[mfi];
#endif

	for (int i = 0; i < BL_SPACEDIM; i++) {
	  Gpfab.divide(rhofab,bx,0,i,1);
	}
      
	U_new[mfi].plus(Gpfab,bx,0,0,BL_SPACEDIM);
    }

    //
    // Outflow uses appropriately constructed "U_new" and "divusource"
    //   so make sure this call comes after those are set,
    //   but before fields are scaled by r or rho is set to 1/rho.
    //
    Real gravity = ns->getGravity();
    if (OutFlowBC::HasOutFlowBC(phys_bc) && (have_divu || std::fabs(gravity) > 0.0) 
                                         && do_outflow_bcs) 
    {
        Vector<MultiFab*> phi(maxlev, nullptr);
        phi[level] = &(LevelData[level]->get_new_data(Press_Type));

        Vector<MultiFab*> Vel_ML(maxlev, nullptr);
        Vel_ML[level] = &U_new;

        Vector<MultiFab*> Divu_ML(maxlev, nullptr);
        Divu_ML[level] = divusource.get();

        Vector<MultiFab*> Rho_ML(maxlev, nullptr);
        Rho_ML[level] = &rho_half;

        set_outflow_bcs(LEVEL_PROJ,phi,Vel_ML,Divu_ML,Rho_ML,level,level,have_divu);
    }

    //
    // Scale the projection variables.
    //
    rho_half.setBndry(BogusValue);
    scaleVar(LEVEL_PROJ,&rho_half, 1, &U_new, level);
    //
    // Enforce periodicity of U_new and rho_half (i.e. coefficient of G phi)
    // *after* everything has been done to them.
    //
    if (geom.isAnyPeriodic()) {
	    U_new.FillBoundary(0, BL_SPACEDIM, geom.periodicity());
	    rho_half.FillBoundary(0, 1, geom.periodicity());
    }
    //
    // Add the contribution from the un-projected V to syncregisters.
    //
    int is_rz = (geom.IsRZ() ? 1 : 0);

    Vector<MultiFab*> vel(maxlev, nullptr);
    Vector<MultiFab*> phi(maxlev, nullptr);
    Vector<MultiFab*> sig(maxlev, nullptr);

    vel[level] = &U_new;
    phi[level] = &P_new;

    BL_ASSERT( 1 == rho_half.nGrow());
    sig[level] = &rho_half;

    //
    // Project
    //
    std::unique_ptr<MultiFab> sync_resid_crse, sync_resid_fine;

    if (level < parent->finestLevel()) {
        sync_resid_crse.reset(new MultiFab(P_grids,P_dmap,1,1));
    }

    if (level > 0 && iteration == crse_dt_ratio)
    {
        const int ngrow = parent->MaxRefRatio(level-1) - 1;
        sync_resid_fine.reset(new MultiFab(P_grids,P_dmap,1,ngrow));
    }

    Vector<MultiFab*> rhcc(maxlev, nullptr);
    if (have_divu) 
    {
        if (is_rz == 1) {
            radMultScal(level,*divusource);
        }
        const int nghost = 0;
	divusource->mult(-1.0,0,1,nghost);

	rhcc[level] = divusource.get();
    }

    bool proj2 = true;
    doMLMGNodalProjection(level, 1, vel, phi, sig, rhcc, {}, proj_tol,
			  proj_abs_tol, proj2,
			  sync_resid_crse.get(), sync_resid_fine.get());


    //
    // Note: this must occur *after* the projection has been done
    //       (but before the modified velocity has been copied back)
    //       because the SyncRegister routines assume the projection
    //       has been set up.
    //
    if (do_sync_proj)
    {
       if (level < parent->finestLevel())
       {
          //
          // Init sync registers between level and level+1.
          //
          const Real mult = 1.0;
          crse_sync_reg->CrseInit(*sync_resid_crse,geom,mult);
       }
       if (level > 0 && iteration == crse_dt_ratio)
       {
          //
          // Increment sync registers between level and level-1.
          //
	 // invrat is 1/crse_dt_ratio for both proj_2 and !proj_2, but for different reasons.
	 // For !proj_2, this is because the fine residue is added to the sync register 
	 //    for each fine step.
	 // For proj_2, this is because the level projection works on U/dt, not dU/dt, 
	 //    and dt on the fine level is crse_dt_ratio times smaller than dt one the 
	 //    coarse level.
	  const Real invrat = 1.0/(double)crse_dt_ratio;
          const Geometry& crse_geom = parent->Geom(level-1);
          fine_sync_reg->FineAdd(*sync_resid_fine,crse_geom,invrat);
       }
    }

    //
    // Reset state + pressure data.
    //
    // Unscale level projection variables.
    //
    rescaleVar(LEVEL_PROJ,&rho_half, 1, &U_new, level);
    //
    // un = dt*un
    //
    U_new.mult(dt,0,BL_SPACEDIM,1);

    if (verbose)
    {
        const int IOProc   = ParallelDescriptor::IOProcessorNumber();
        Real      run_time = ParallelDescriptor::second() - strt_time;

        ParallelDescriptor::ReduceRealMax(run_time,IOProc);

	amrex::Print() << "Projection::level_project(): lev: " << level
		       << ", time: " << run_time << '\n';
    }
}

//
// SYNC_PROJECT
//

void
Projection::syncProject (int             c_lev,
                         MultiFab&       pres,
                         MultiFab&       vel,
                         MultiFab&       rho_half,
                         MultiFab&       Vsync,
                         MultiFab&       phi,
                         SyncRegister*   rhs_sync_reg,
                         SyncRegister*   crsr_sync_reg,
                         const BoxArray& sync_boxes,
                         const Geometry& geom,
                         const Real*     dx,
                         Real            dt_crse,
                         int             crse_iteration,
                         int             crse_dt_ratio)
{
    BL_PROFILE("Projection::syncProject()");

    if (verbose) {
        amrex::Print() << "Projection::syncProject(): level = " << c_lev
                       << " correction to level " << parent->finestLevel() << '\n';
    }

    if (verbose && benchmarking) ParallelDescriptor::Barrier();

    const Real strt_time = ParallelDescriptor::second();

    //
    // Gather data.
    //
    const BoxArray& grids   = LevelData[c_lev]->boxArray();
    const BoxArray& P_grids = pres.boxArray();
    const DistributionMapping& P_dmap = pres.DistributionMap();
    MultiFab& sig = rho_half;

    MultiFab rhnd(P_grids,P_dmap,1,0);
    rhs_sync_reg->InitRHS(rhnd,geom,*phys_bc);

    phi.setVal(0);

    sig.setBndry(BogusValue);
    //
    // Scale sync projection variables.
    //
    scaleVar(SYNC_PROJ,&sig,1,&Vsync,c_lev);
    //
    // If periodic, copy into periodic translates of Vsync.
    //
    if (geom.isAnyPeriodic()) {
	Vsync.FillBoundary(0, BL_SPACEDIM, geom.periodicity());
    }

    Vector<MultiFab*> phis(maxlev, nullptr);
    Vector<MultiFab*> vels(maxlev, nullptr);
    Vector<MultiFab*> sigs(maxlev, nullptr);
    Vector<MultiFab*> rhcc(maxlev, nullptr);
    phis[c_lev] = &phi;
    vels[c_lev] = &Vsync;
    sigs[c_lev] = &sig;

    //
    //  PROJECT
    //  if use_u = 0, then solves DGphi = RHS
    //  if use_u = 1, then solves DGphi = RHS + DV
    //  both return phi and (V-Gphi) as V
    //
    MultiFab* sync_resid_crse = 0;
    std::unique_ptr<MultiFab> sync_resid_fine;

    if (c_lev > 0 && crse_iteration == crse_dt_ratio)
    {
        const int ngrow = parent->MaxRefRatio(c_lev-1) - 1;
        sync_resid_fine.reset(new MultiFab(P_grids,P_dmap,1,ngrow));
    }

    // vel and pressure update below -> !proj2
    bool proj2 = false;
    doMLMGNodalProjection(c_lev, 1, vels, phis, sigs, rhcc, {&rhnd},
			  sync_tol, proj_abs_tol, proj2,
                          sync_resid_crse, sync_resid_fine.get());

    //
    // If this sync project is not at level 0 then we need to account for
    // the changes made here in the level c_lev velocity in the sync registers
    // going into the level (c_lev-1) sync project.  Note that this must be
    // done before rho_half is scaled back.
    //
    if (c_lev > 0 && crse_iteration == crse_dt_ratio)
    {
        const Real invrat         = 1.0/(double)crse_dt_ratio;
        const Geometry& crsr_geom = parent->Geom(c_lev-1);
        crsr_sync_reg->CompAdd(*sync_resid_fine,geom,crsr_geom,sync_boxes,invrat);
    }
    //
    // Reset state + pressure data ...
    //
    // Unscale the sync projection variables for rz.
    //
    rescaleVar(SYNC_PROJ,&sig,1,&Vsync,c_lev);
    //
    // Add projected Vsync to new velocity at this level & add phi to pressure.
    //
    AddPhi(pres, phi);
    UpdateArg1(vel, dt_crse, Vsync, BL_SPACEDIM, grids, 1);

    if (verbose)
    {
        const int IOProc   = ParallelDescriptor::IOProcessorNumber();
        Real      run_time = ParallelDescriptor::second() - strt_time;

        ParallelDescriptor::ReduceRealMax(run_time,IOProc);

	amrex::Print() << "Projection:syncProject(): c_lev: " << c_lev
		       << ", time: " << run_time << '\n';
    }
}

//
//  MULTI-LEVEL SYNC_PROJECT
//

void
Projection::MLsyncProject (int             c_lev,
                           MultiFab&       pres_crse,
                           MultiFab&       vel_crse,
                           MultiFab&       cc_rhs_crse,
                           MultiFab&       pres_fine,
                           MultiFab&       vel_fine,
                           MultiFab&       cc_rhs_fine,
                           MultiFab&       rho_crse,
                           MultiFab&       rho_fine,
                           MultiFab&       Vsync,
                           MultiFab&       V_corr,
                           MultiFab&       phi_fine,
                           SyncRegister*   rhs_sync_reg,
                           SyncRegister*   crsr_sync_reg,
                           Real            dt_crse, 
                           IntVect&        ratio,
                           int             crse_iteration,
                           int             crse_dt_ratio,
                           const Geometry& crse_geom,
                           bool		   pressure_time_is_interval,
                           bool first_crse_step_after_initial_iters,
                           Real             cur_crse_pres_time,
                           Real            prev_crse_pres_time,
                           Real             cur_fine_pres_time,
                           Real            prev_fine_pres_time)
{
    BL_PROFILE("Projection::MLsyncProject()");

    if (verbose) {
      amrex::Print() << "Projection::MLsyncProject(): levels = " << c_lev << ", " << c_lev+1 << '\n';
    }

    if (verbose && benchmarking) ParallelDescriptor::Barrier();

    const Real strt_time = ParallelDescriptor::second();

    //
    // Set up memory.
    //
    Vector<std::unique_ptr<MultiFab> > phi(maxlev);

    const BoxArray& grids      = LevelData[c_lev]->boxArray();
    const BoxArray& fine_grids = LevelData[c_lev+1]->boxArray();
    const BoxArray& Pgrids_crse = pres_crse.boxArray();
    const BoxArray& Pgrids_fine = pres_fine.boxArray();
    const DistributionMapping& Pdmap_crse = pres_crse.DistributionMap();
    const DistributionMapping& Pdmap_fine = pres_fine.DistributionMap();

    phi[c_lev].reset(new MultiFab(Pgrids_crse,Pdmap_crse,1,1));
    phi[c_lev]->setVal(0);
    
    phi[c_lev+1].reset(new MultiFab(Pgrids_fine,Pdmap_fine,1,1));
    phi[c_lev+1]->setVal(0);

    //
    // Set up crse RHS
    //
    MultiFab rhnd(Pgrids_crse,Pdmap_crse,1,0);
    rhs_sync_reg->InitRHS(rhnd,crse_geom,*phys_bc);

    Box P_finedomain(amrex::surroundingNodes(crse_geom.Domain()));
    P_finedomain.refine(ratio);
    if (Pgrids_fine[0] == P_finedomain) {
        rhnd.setVal(0);
    }
    //
    // Do necessary scaling
    //
    scaleVar(SYNC_PROJ,&rho_crse, 0, &Vsync,   c_lev  );
    scaleVar(SYNC_PROJ,&rho_fine, 0, &V_corr, c_lev+1);

    if (crse_geom.IsRZ()) {
       radMultScal(c_lev  ,cc_rhs_crse);
       radMultScal(c_lev+1,cc_rhs_fine);
    }

    Vector<MultiFab*> vel (maxlev, nullptr);
    Vector<MultiFab*> sig (maxlev, nullptr);
    Vector<MultiFab*> rhcc(maxlev, nullptr);

    vel[c_lev  ] = &Vsync;
    vel[c_lev+1] = &V_corr;
    sig[c_lev  ] = &rho_crse;
    sig[c_lev+1] = &rho_fine;
    rhcc[c_lev  ] = &cc_rhs_crse; 
    rhcc[c_lev+1] = &cc_rhs_fine;

    const Geometry& fine_geom = parent->Geom(c_lev+1);

    // restrict_level(v_crse, v_fine, ratio);
    amrex::average_down(*vel[c_lev+1],*vel[c_lev],fine_geom,crse_geom,
                         0, BL_SPACEDIM, ratio);

    // restrict_level(*sig[c_lev], *sig[c_lev+1], ratio);
    amrex::average_down(*sig[c_lev+1],*sig[c_lev],fine_geom,crse_geom,
                           0, sig[c_lev]->nComp(), ratio);

    MultiFab* sync_resid_crse = 0;
    std::unique_ptr<MultiFab> sync_resid_fine;

    if (c_lev > 0 &&  crse_iteration == crse_dt_ratio)
      //    if (c_lev > 0)
    {
        int ngrow = parent->MaxRefRatio(c_lev-1) - 1;
        sync_resid_fine.reset(new MultiFab(Pgrids_crse,Pdmap_crse,1,ngrow));
    }

    bool proj2 = true;
    doMLMGNodalProjection(c_lev, 2, vel,
                          amrex::GetVecOfPtrs(phi),
                          sig, rhcc, {&rhnd}, sync_tol, proj_abs_tol, proj2,
                          sync_resid_crse, sync_resid_fine.get());

    //
    // If this sync project is not at levels 0-1 then we need to account for
    // the changes made here in the level c_lev velocity in the sync registers
    // going into the level (c_lev-1) sync project.  Note that this must be
    // done before rho_half is scaled back.
    //
    if (c_lev > 0 && crse_iteration == crse_dt_ratio)
    {
        const Real invrat         = 1.0/(double)crse_dt_ratio;
        const Geometry& crsr_geom = parent->Geom(c_lev-1);
        BoxArray sync_boxes       = pres_fine.boxArray();
        sync_boxes.coarsen(ratio);
        crsr_sync_reg->CompAdd(*sync_resid_fine,crse_geom,crsr_geom,sync_boxes,invrat);
    }
    //
    // Do necessary un-scaling.
    //
    rescaleVar(SYNC_PROJ,&rho_crse, 0, &Vsync,   c_lev  );
    rescaleVar(SYNC_PROJ,&rho_fine, 0, &V_corr, c_lev+1);

    MultiFab::Copy(phi_fine, *phi[c_lev+1], 0, 0, 1, 1);

    //
    // Add phi to pressure.
    //
    AddPhi(pres_crse, *phi[c_lev]);

    if (pressure_time_is_interval) 
    {
        //
        // Only update the most recent pressure.
        //
        AddPhi(pres_fine, *phi[c_lev+1]);
    }
    else 
    {
        MultiFab& pres_fine_old = LevelData[c_lev+1]->get_old_data(Press_Type);
 
        if (first_crse_step_after_initial_iters)
        {
            Real time_since_zero =  cur_crse_pres_time - prev_crse_pres_time;
            Real dt_to_prev_time = prev_fine_pres_time - prev_crse_pres_time;
            Real dt_to_cur_time  =  cur_fine_pres_time - prev_crse_pres_time;

            Real cur_mult_factor = dt_to_cur_time / time_since_zero;
            (*phi[c_lev+1]).mult(cur_mult_factor);
            AddPhi(pres_fine, *phi[c_lev+1]);

            Real prev_mult_factor = dt_to_prev_time / dt_to_cur_time;
            (*phi[c_lev+1]).mult(prev_mult_factor);
            AddPhi(pres_fine_old, *phi[c_lev+1]);
        }
        else 
        {
            AddPhi(pres_fine    , *phi[c_lev+1]);
            AddPhi(pres_fine_old, *phi[c_lev+1]);
        }
    }
    //
    // Add projected vel to new velocity.
    //
    UpdateArg1(vel_crse, dt_crse, Vsync, BL_SPACEDIM, grids,      1);
    UpdateArg1(vel_fine, dt_crse, V_corr, BL_SPACEDIM, fine_grids, 1);

    if (verbose)
    {
        const int IOProc   = ParallelDescriptor::IOProcessorNumber();
        Real      run_time = ParallelDescriptor::second() - strt_time;

        ParallelDescriptor::ReduceRealMax(run_time,IOProc);

	amrex::Print() << "Projection::MLsyncProject(): levels = " << c_lev << ", " << c_lev+1
		       << ", time: " << run_time << '\n';
    }
}

//
// The initial velocity projection in post_init.
// this function ensures that the velocities are nondivergent
//

void
Projection::initialVelocityProject (int  c_lev,
                                    Real cur_divu_time, 
                                    int  have_divu)
{
    int lev;
    int f_lev = parent->finestLevel();

    if (verbose)
    {
      amrex::Print() << "Projection::initialVelocityProject(): levels = " << c_lev
		     << "  " << f_lev << '\n';
      if (rho_wgt_vel_proj) 
	amrex::Print() << "RHO WEIGHTED INITIAL VELOCITY PROJECTION\n";
      else 
	amrex::Print() << "CONSTANT DENSITY INITIAL VELOCITY PROJECTION\n";
    }

    if (verbose && benchmarking) ParallelDescriptor::Barrier();

    const Real strt_time = ParallelDescriptor::second();

    Vector<MultiFab*> vel(maxlev, nullptr);
    Vector<MultiFab*> phi(maxlev, nullptr);
    Vector<std::unique_ptr<MultiFab> > sig(maxlev);

    for (lev = c_lev; lev <= f_lev; lev++) 
    {
        LevelData[lev]->get_old_data(Press_Type).setVal(0.0);
    }

    for (lev = c_lev; lev <= f_lev; lev++) 
    {
        vel[lev] = &(LevelData[lev]->get_new_data(State_Type));
        phi[lev] = &(LevelData[lev]->get_old_data(Press_Type));

        const int       nghost = 1;
        const BoxArray& grids  = LevelData[lev]->boxArray();
        const DistributionMapping& dmap = LevelData[lev]->DistributionMap();
	sig[lev].reset(new MultiFab(grids,dmap,1,nghost,MFInfo(),LevelData[lev]->Factory()));

        if (rho_wgt_vel_proj) 
        {
            LevelData[lev]->get_new_data(State_Type).setBndry(BogusValue,Density,1);

	    AmrLevel& amr_level = parent->getLevel(lev);
	    
	    MultiFab& S_new = amr_level.get_new_data(State_Type);
	    
            Real curr_time = amr_level.get_state_data(State_Type).curTime();
	    
            for (MFIter mfi(S_new); mfi.isValid(); ++mfi) {
	      amr_level.setPhysBoundaryValues(S_new[mfi],State_Type,curr_time,
					      Density,Density,1);
            }

            MultiFab::Copy(*sig[lev],
                           LevelData[lev]->get_new_data(State_Type),
                           Density,
                           0,
                           1,
                           nghost);
        }
        else 
        {
            sig[lev]->setVal(1.,nghost);
        }
    }

    Vector<std::unique_ptr<MultiFab> > rhcc(maxlev);
    const int nghost = 1; 

    for (lev = c_lev; lev <= f_lev; lev++) 
    {
        vel[lev]->setBndry(BogusValue,Xvel,BL_SPACEDIM);
        //
        // Set the physical boundary values.
        //
        AmrLevel& amr_level = parent->getLevel(lev);

        MultiFab& S_new = amr_level.get_new_data(State_Type);

        Real curr_time = amr_level.get_state_data(State_Type).curTime();

        for (MFIter mfi(S_new); mfi.isValid(); ++mfi)
        {
            amr_level.setPhysBoundaryValues(S_new[mfi],State_Type,curr_time,Xvel,Xvel,BL_SPACEDIM);
        }

        if (have_divu) 
        {
            int Divu_Type, Divu;
            if (!LevelData[lev]->isStateVariable("divu", Divu_Type, Divu)) 
                amrex::Error("Projection::initialVelocityProject(): Divu not found");

            // The FillBoundary seems unnecessary because
            // put_divu_in_cc_rhs will call FillPatch.  Moreover, why
            // does rhcc need to have ghost cells at all?  The solver
            // could create a temp MF with one ghost cell and it knows
            // how to properly fill ghost cell.  -- Weiqun

            //
            // Make sure ghost cells are properly filled.
            //
            MultiFab& divu_new = amr_level.get_new_data(Divu_Type);
            divu_new.FillBoundary();

            Real curr_divu_time_lev = amr_level.get_state_data(Divu_Type).curTime();

            for (MFIter mfi(divu_new); mfi.isValid(); ++mfi)
            {
                amr_level.setPhysBoundaryValues(divu_new[mfi],Divu_Type,curr_divu_time_lev,0,0,1);
            }
	    
            const BoxArray& grids     = amr_level.boxArray();
            const DistributionMapping& dmap = amr_level.DistributionMap();
	    // for EB
	    //  rhcc does not need EB data
	    //  since it will be added to rhs and it is rhs that goes to
	    //  the MLMG solver.  rhs carries EB data and that's enough
            rhcc[lev].reset(new MultiFab(grids,dmap,1,nghost));
            put_divu_in_cc_rhs(*rhcc[lev],lev,cur_divu_time);
        }
    }

    if (OutFlowBC::HasOutFlowBC(phys_bc) && do_outflow_bcs && have_divu)
       set_outflow_bcs(INITIAL_VEL,phi,vel,
                       amrex::GetVecOfPtrs(rhcc),
                       amrex::GetVecOfPtrs(sig),
                       c_lev,f_lev,have_divu); 

     //
     // Scale the projection variables.
     //
    for (lev = c_lev; lev <= f_lev; lev++)  {
        scaleVar(INITIAL_VEL,sig[lev].get(),1,vel[lev],lev);
    }

    for (lev = f_lev-1; lev >= c_lev; --lev)
    {
        amrex::average_down(*vel[lev+1], *vel[lev], parent->Geom(lev+1), parent->Geom(lev),
                            0, BL_SPACEDIM, parent->refRatio(lev));
    }

    //fixme
    // VisMF::Write(*vel[f_lev],"vel2");
    // VisMF::Write(*phi[f_lev],"phi");
    //
    // Project
    //
    bool proj2 = true;
    if (!have_divu)
    {
        doMLMGNodalProjection(c_lev, f_lev+1, vel, phi,
                              amrex::GetVecOfPtrs(sig),
                              Vector<MultiFab*>(maxlev, nullptr),
                              {}, 
                              proj_tol, proj_abs_tol, proj2, 0, 0);
    } 
    else 
    {
        for (lev = c_lev; lev <= f_lev; lev++) 
        {
            if (parent->Geom(0).IsRZ()) radMultScal(lev,*rhcc[lev]); 
            rhcc[lev]->mult(-1.0,0,1,nghost);
        }

        doMLMGNodalProjection(c_lev, f_lev+1, vel, phi,
                              amrex::GetVecOfPtrs(sig),
                              amrex::GetVecOfPtrs(rhcc),
                              {},
                              proj_tol, proj_abs_tol, proj2, 0, 0);
    }

    //
    // Unscale initial projection variables.
    //
    for (lev = c_lev; lev <= f_lev; lev++) 
        rescaleVar(INITIAL_VEL,sig[lev].get(),1,vel[lev],lev);

    for (lev = c_lev; lev <= f_lev; lev++) 
    {
        LevelData[lev]->get_old_data(Press_Type).setVal(0.);
        LevelData[lev]->get_new_data(Press_Type).setVal(0.);
#ifdef AMREX_USE_EB
	// gradP updated in MLMGNodalProjection so need to reset to zero here 
	NavierStokesBase* ns = dynamic_cast<NavierStokesBase*>(LevelData[lev]);
	MultiFab& Gp = ns->getGradP();
	Gp.setVal(0.);
#endif
    }

    if (verbose) {
        const int IOProc   = ParallelDescriptor::IOProcessorNumber();
        Real      run_time = ParallelDescriptor::second() - strt_time;

        ParallelDescriptor::ReduceRealMax(run_time,IOProc);

	amrex::Print() << "Projection::initialVelocityProject(): time: " << run_time << '\n';
    }
}

void
Projection::initialPressureProject (int  c_lev)
{
    int lev;
    int f_lev = parent->finestLevel();
    if (verbose) {
      amrex::Print() << "Projection::initialPressureProject(): levels = " << c_lev
		     << "  " << f_lev << '\n';
    }
    
    const Real strt_time = ParallelDescriptor::second();

    Vector<MultiFab*> vel(maxlev, nullptr);
    Vector<MultiFab*> phi(maxlev, nullptr);
    Vector<std::unique_ptr<MultiFab> > sig(maxlev);

    for (lev = c_lev; lev <= f_lev; lev++) 
    {
        vel[lev] = &(LevelData[lev]->get_new_data(State_Type));
        phi[lev] = &(LevelData[lev]->get_old_data(Press_Type));

        const int       nghost = 1;
        const BoxArray& grids  = LevelData[lev]->boxArray();
        const DistributionMapping& dmap = LevelData[lev]->DistributionMap();
	sig[lev].reset(new MultiFab(grids,dmap,1,nghost,MFInfo(),LevelData[lev]->Factory()));

        AmrLevel& amr_level = parent->getLevel(lev);

        MultiFab& S_new = amr_level.get_new_data(State_Type);

        S_new.setBndry(BogusValue,Density,1);

        Real curr_time = amr_level.get_state_data(State_Type).curTime();

        const Geometry& geom = parent->Geom(lev);
	// fill ghost cells... call FillBoundary (fills interior bndry)
	// first to get reasonable data in corner cells
	S_new.FillBoundary(Density,1,geom.periodicity());
        for (MFIter mfi(S_new); mfi.isValid(); ++mfi)
        {
            amr_level.setPhysBoundaryValues(S_new[mfi],State_Type,curr_time,Density,Density,1);
        }

        MultiFab::Copy(*sig[lev],
                       LevelData[lev]->get_new_data(State_Type),
                       Density,
                       0,
                       1,
                       nghost);
    }

    //
    // Set up outflow bcs.
    //
    NavierStokesBase* ns = dynamic_cast<NavierStokesBase*>(LevelData[c_lev]);
    Real gravity = ns->getGravity();

    if (OutFlowBC::HasOutFlowBC(phys_bc) && do_outflow_bcs)
    {
        int have_divu_dummy = 0;
        set_outflow_bcs(INITIAL_PRESS,phi,vel,
                        Vector<MultiFab*>(maxlev, nullptr),
                        amrex::GetVecOfPtrs(sig),
                        c_lev,f_lev,have_divu_dummy);
    }

    Vector<std::unique_ptr<MultiFab> > raii;
    for (lev = c_lev; lev <= f_lev; lev++) {
        const BoxArray& grids = vel[lev]->boxArray();
        const DistributionMapping& dmap = vel[lev]->DistributionMap();
	raii.push_back(std::unique_ptr<MultiFab>(new MultiFab(grids, dmap, BL_SPACEDIM, 1,MFInfo(),LevelData[lev]->Factory())));
        vel[lev] = raii.back().get();
        vel[lev]->setVal(0.0    , 0            , BL_SPACEDIM-1, 1);
        vel[lev]->setVal(gravity, BL_SPACEDIM-1, 1            , 1);
    }

    //
    // Scale the projection variables.
    //
    for (lev = c_lev; lev <= f_lev; lev++) {
        scaleVar(INITIAL_PRESS,sig[lev].get(),1,vel[lev],lev);
    }

    //
    // Project
    //
    bool proj2 = true;
    Vector<MultiFab*> rhcc(maxlev, nullptr);
    doMLMGNodalProjection(c_lev, f_lev+1, vel, phi,
                          amrex::GetVecOfPtrs(sig),
                          rhcc, {},
                          proj_tol, proj_abs_tol, proj2, 0, 0);

    //
    // Unscale initial projection variables.
    //
    for (lev = c_lev; lev <= f_lev; lev++) {
        rescaleVar(INITIAL_PRESS,sig[lev].get(),1,vel[lev],lev);
    }

    //
    // Copy "old" pressure just computed into "new" pressure as well.
    //
    for (lev = c_lev; lev <= f_lev; lev++) {
        MultiFab::Copy(LevelData[lev]->get_new_data(Press_Type),
                       LevelData[lev]->get_old_data(Press_Type),
                       0, 0, 1, 0);
    }



    if (verbose) {
        const int IOProc   = ParallelDescriptor::IOProcessorNumber();
        Real      run_time = ParallelDescriptor::second() - strt_time;

        ParallelDescriptor::ReduceRealMax(run_time,IOProc);

	amrex::Print() << "Projection::initialPressureProject(): time: " << run_time << '\n';
    }

}

//
// The velocity projection in post_init, which computes the initial
// pressure used in the timestepping.
//

void
Projection::initialSyncProject (int       c_lev,
                                const Vector<MultiFab*> sig,
                                Real      dt, 
                                Real      strt_time,
                                int       have_divu)
{
    int lev;
    int f_lev = parent->finestLevel();

    if (verbose)
      amrex::Print() << "Projection::initialSyncProject(): levels = " << c_lev << "  " << f_lev << '\n';

    if (verbose && benchmarking) ParallelDescriptor::Barrier();

    const Real stime = ParallelDescriptor::second();

    //
    // Gather data.
    //
    Vector<MultiFab*> vel(maxlev, nullptr);
    Vector<MultiFab*> phi(maxlev, nullptr);
    Vector<std::unique_ptr<MultiFab> > rhcc(maxlev);

    for (lev = c_lev; lev <= f_lev; lev++) 
    {
        vel[lev] = &(LevelData[lev]->get_new_data(State_Type));
        phi[lev] = &(LevelData[lev]->get_old_data(Press_Type));
    }
  
    const Real dt_inv = 1./dt;

    if (have_divu) 
    {
        //
        // Set up rhcc for manual project.
        //
        for (lev = c_lev; lev <= f_lev; lev++) 
        {
            AmrLevel& amr_level = parent->getLevel(lev);

            int Divu_Type, Divu;
            if (!LevelData[c_lev]->isStateVariable("divu", Divu_Type, Divu)) 
                amrex::Error("Projection::initialSyncProject(): Divu not found");
            //
            // Make sure ghost cells are properly filled.
            //
            MultiFab& divu_new = amr_level.get_new_data(Divu_Type);
            MultiFab& divu_old = amr_level.get_old_data(Divu_Type);
            divu_new.FillBoundary();
            divu_old.FillBoundary();

            Real prev_time = amr_level.get_state_data(Divu_Type).prevTime();
            Real curr_time = amr_level.get_state_data(Divu_Type).curTime();

            for (MFIter mfi(divu_new); mfi.isValid(); ++mfi)
            {
                amr_level.setPhysBoundaryValues(divu_old[mfi],Divu_Type,prev_time,0,0,1);
                amr_level.setPhysBoundaryValues(divu_new[mfi],Divu_Type,curr_time,0,0,1);
            }

            const int nghost = 1;
            rhcc[lev].reset(new MultiFab(amr_level.boxArray(),
                                        amr_level.DistributionMap(),
                                        1,nghost));
            MultiFab* rhcclev = rhcc[lev].get();
            rhcclev->setVal(0);

            NavierStokesBase* ns = dynamic_cast<NavierStokesBase*>(&parent->getLevel(lev));

            BL_ASSERT(!(ns == 0));

            std::unique_ptr<MultiFab> divu (ns->getDivCond(nghost,strt_time));
            std::unique_ptr<MultiFab> dsdt (ns->getDivCond(nghost,strt_time+dt));

#ifdef _OPENMP
#pragma omp parallel
#endif
            for (MFIter mfi(*rhcclev,true); mfi.isValid(); ++mfi)
            {
       	        const Box& bx = mfi.growntilebox();
	        FArrayBox& dsdtfab = (*dsdt)[mfi];

                dsdtfab.minus((*divu)[mfi],bx,bx,0,0,1);
                dsdtfab.mult(dt_inv,bx);
                (*rhcclev)[mfi].copy(dsdtfab,bx,0,bx,0,1);
            }
        }
    }

    for (lev = c_lev; lev <= f_lev; lev++) 
    {
        MultiFab& P_old = LevelData[lev]->get_old_data(Press_Type);
        P_old.setVal(0.);
    }
    //
    // Set velocity bndry values to bogus values.
    //
    for (lev = c_lev; lev <= f_lev; lev++) 
    {
        vel[lev]->setBndry(BogusValue,Xvel,BL_SPACEDIM);
        MultiFab &u_o = LevelData[lev]->get_old_data(State_Type);
        u_o.setBndry(BogusValue,Xvel,BL_SPACEDIM);
        sig[lev]->setBndry(BogusValue);
    }
    //
    // Convert velocities to accelerations (we always do this for the
    //  projections in these initial iterations).
    //
    for (lev = c_lev; lev <= f_lev; lev++) 
    {
        MultiFab& S_old = LevelData[lev]->get_old_data(State_Type);
        MultiFab& S_new = LevelData[lev]->get_new_data(State_Type);

        Real prev_time = LevelData[lev]->get_state_data(State_Type).prevTime();
        Real curr_time = LevelData[lev]->get_state_data(State_Type).curTime();

        for (MFIter mfi(S_new); mfi.isValid(); ++mfi)
        {
            LevelData[lev]->setPhysBoundaryValues(S_old[mfi],State_Type,prev_time,Xvel,Xvel,BL_SPACEDIM);
            LevelData[lev]->setPhysBoundaryValues(S_new[mfi],State_Type,curr_time,Xvel,Xvel,BL_SPACEDIM);
        }

        MultiFab& u_o = LevelData[lev]->get_old_data(State_Type);
        ConvertUnew(*vel[lev], u_o, dt, LevelData[lev]->boxArray());
    }

    if (OutFlowBC::HasOutFlowBC(phys_bc) && have_divu && do_outflow_bcs) {
        set_outflow_bcs(INITIAL_SYNC,phi,vel,
                        amrex::GetVecOfPtrs(rhcc),
                        sig,c_lev,f_lev,have_divu);
    }

    //
    // Scale initial sync projection variables.
    //
    for (lev = c_lev; lev <= f_lev; lev++) 
    {
        scaleVar(INITIAL_SYNC,sig[lev],1,vel[lev],lev);

        if (have_divu && parent->Geom(0).IsRZ()) 
          radMultScal(lev,*(rhcc[lev]));
    }

    for (lev = f_lev; lev >= c_lev+1; lev--) {
      const BoxArray& crse_grids = vel[lev-1]->boxArray();
      const BoxArray& fine_grids = vel[lev  ]->boxArray();
      const DistributionMapping& crse_dmap = vel[lev-1]->DistributionMap();
      const DistributionMapping& fine_dmap = vel[lev  ]->DistributionMap();

      MultiFab v_crse(crse_grids, crse_dmap, BL_SPACEDIM, 1);
      MultiFab v_fine(fine_grids, fine_dmap, BL_SPACEDIM, 1);

      const Geometry& fine_geom = parent->Geom(lev  );
      const Geometry& crse_geom = parent->Geom(lev-1);

      MultiFab::Copy(v_crse, *vel[lev-1], 0, 0, BL_SPACEDIM, 1);
      MultiFab::Copy(v_fine, *vel[lev  ], 0, 0, BL_SPACEDIM, 1);

      // restrict_level(v_crse, v_fine, parent->refRatio(lev-1));
      amrex::average_down(v_fine,v_crse,fine_geom,crse_geom,
                           0, v_crse.nComp(), parent->refRatio(lev-1));
	
      MultiFab::Copy(*vel[lev-1], v_crse, 0, 0, BL_SPACEDIM, 1);
    }

    //
    // Project.
    //
    if (have_divu) {
        for (lev = c_lev; lev <= f_lev; lev++) 
        {
            rhcc[lev]->mult(-1.0,0,1);
        }
    }

    bool proj2 = false;
    doMLMGNodalProjection(c_lev, f_lev+1, vel, phi, sig,
                          amrex::GetVecOfPtrs(rhcc),
                          {}, proj_tol, proj_abs_tol, proj2, 0, 0);

    //
    // Unscale initial sync projection variables.
    //
    for (lev = c_lev; lev <= f_lev; lev++) 
        rescaleVar(INITIAL_SYNC,sig[lev],1,vel[lev],lev);
    //
    // Add correction at coarse and fine levels.
    //
    for (lev = c_lev; lev <= f_lev; lev++) 
        incrPress(lev, 1.0);

    if (verbose)
    {
        const int IOProc   = ParallelDescriptor::IOProcessorNumber();
        Real      run_time = ParallelDescriptor::second() - stime;

        ParallelDescriptor::ReduceRealMax(run_time,IOProc);

	amrex::Print() << "Projection::initialSyncProject(): time: " << run_time << '\n';
    }
}

//
// Put S in the rhs of the projector--cell based version.
//

void
Projection::put_divu_in_cc_rhs (MultiFab&       rhs,
                                int             level,
                                Real            time)
{
    rhs.setVal(0);

    NavierStokesBase* ns = dynamic_cast<NavierStokesBase*>(&parent->getLevel(level));

    BL_ASSERT(!(ns == 0));

    std::unique_ptr<MultiFab> divu (ns->getDivCond(1,time));

    MultiFab::Copy(rhs,*divu,0,0,1,rhs.nGrow());
}

//
// Convert U to an Accleration like quantity: Unew = (Unew - Uold)/alpha
//

void
Projection::ConvertUnew (MultiFab&       Unew,
                         MultiFab&       Uold,
                         Real            alpha,
                         const BoxArray& grids)
{
#ifdef _OPENMP
#pragma omp parallel
#endif
  for (MFIter Uoldmfi(Uold,true); Uoldmfi.isValid(); ++Uoldmfi) 
    {
        const Box& bx=Uoldmfi.growntilebox(1);
        BL_ASSERT(grids[Uoldmfi.index()].contains(Uoldmfi.tilebox())==true);

        ConvertUnew(Unew[Uoldmfi],Uold[Uoldmfi],alpha,bx);
    }
}

//
// Convert U to an Accleration like quantity: Unew = (Unew - Uold)/alpha
//

void
Projection::ConvertUnew( FArrayBox &Unew, FArrayBox &Uold, Real alpha,
                              const Box &grd )
{
    BL_ASSERT(Unew.nComp() >= BL_SPACEDIM);
    BL_ASSERT(Uold.nComp() >= BL_SPACEDIM);
    BL_ASSERT(Unew.contains(grd) == true);
    BL_ASSERT(Uold.contains(grd) == true);
    
    const int*  lo    = grd.loVect();
    const int*  hi    = grd.hiVect();
    const int*  uo_lo = Uold.loVect(); 
    const int*  uo_hi = Uold.hiVect(); 
    const Real* uold  = Uold.dataPtr(0);
    const int*  un_lo = Unew.loVect(); 
    const int*  un_hi = Unew.hiVect(); 
    const Real* unew  = Unew.dataPtr(0);
                    
    vel_to_accel(lo, hi, 
                      unew, ARLIM(un_lo), ARLIM(un_hi),
                      uold, ARLIM(uo_lo), ARLIM(uo_hi), &alpha );
}

//
// Update a quantity U using the formula: Unew = Unew + alpha*Uold
//

void
Projection::UpdateArg1 (MultiFab&       Unew,
                        Real            alpha,
                        MultiFab&       Uold,
                        int             nvar,
                        const BoxArray& grids,
                        int             ngrow)
{
#ifdef _OPENMP
#pragma omp parallel
#endif
  for (MFIter Uoldmfi(Uold,true); Uoldmfi.isValid(); ++Uoldmfi) 
    {
      BL_ASSERT(grids[Uoldmfi.index()].contains(Uoldmfi.tilebox())==true);

      UpdateArg1(Unew[Uoldmfi],alpha,Uold[Uoldmfi],nvar,Uoldmfi.growntilebox(ngrow));
    }
}

//
// Update a quantity U using the formula
// currently only the velocity and the pressure.
// Unew = Unew + alpha*Uold
//

void
Projection::UpdateArg1 (FArrayBox& Unew,
                        Real       alpha,
                        FArrayBox& Uold,
                        int        nvar,
                        const Box& b)
{
    BL_ASSERT(nvar <= Uold.nComp());
    BL_ASSERT(nvar <= Unew.nComp());
    BL_ASSERT(Uold.contains(b) == true);
    BL_ASSERT(Unew.contains(b) == true);

    const int*  lo    = b.loVect();
    const int*  hi    = b.hiVect();
    const int*  uo_lo = Uold.loVect(); 
    const int*  uo_hi = Uold.hiVect(); 
    const Real* uold  = Uold.dataPtr(0);
    const int*  un_lo = Unew.loVect(); 
    const int*  un_hi = Unew.hiVect(); 
    const Real* unew  = Unew.dataPtr(0);

    proj_update(lo,hi,&nvar,
		unew, ARLIM(un_lo), ARLIM(un_hi),
		&alpha,
		uold, ARLIM(uo_lo), ARLIM(uo_hi) );
}

//
// Add phi to P.
//

void
Projection::AddPhi (MultiFab&        p,
                    MultiFab&       phi)
{

  MultiFab::Add(p,phi,0,0,1,p.nGrow());
}

//
// Convert phi into p^n+1/2.
//

void
Projection::incrPress (int  level,
                       Real dt)
{
    MultiFab& P_old = LevelData[level]->get_old_data(Press_Type);
    MultiFab& P_new = LevelData[level]->get_new_data(Press_Type);

#ifdef _OPENMP
#pragma omp parallel
#endif

    for (MFIter P_newmfi(P_new,true); P_newmfi.isValid(); ++P_newmfi)
    {
        const Box& b  = P_newmfi.growntilebox(1);

        UpdateArg1(P_new[P_newmfi],1.0/dt,P_old[P_newmfi],1,b);

        P_old[P_newmfi].setVal(BogusValue,b);
    }
}

//
// This function scales variables at the start of a projection.
//

void
Projection::scaleVar (int             which_call,
                      MultiFab*       sig,
                      int             sig_nghosts,
                      MultiFab*       vel,
                      int             level)
{
    BL_ASSERT((which_call == INITIAL_VEL  ) || 
              (which_call == INITIAL_PRESS) || 
              (which_call == INITIAL_SYNC ) ||
              (which_call == LEVEL_PROJ   ) ||
              (which_call == SYNC_PROJ    ) );

    if (sig != 0)
        BL_ASSERT(sig->nComp() == 1);
    if (vel != 0)
        BL_ASSERT(vel->nComp() >= BL_SPACEDIM);

    //
    // Convert sigma from rho to anel_coeff/rho if not INITIAL_PRESS.
    // nghosts info needed to avoid divide by zero.
    //
    if (sig != 0) {
      sig->invert(1.0,sig_nghosts);
      if (which_call  != INITIAL_PRESS &&
          anel_coeff[level] != 0) AnelCoeffMult(level,*sig,0);
    }
    
    //
    // Scale by radius for RZ.
    //
    if (parent->Geom(0).IsRZ()) 
    {
        if (sig != 0)
            radMultScal(level,*sig);
        if (vel != 0)
            radMultVel(level,*vel);
    }

    //
    // Scale velocity by anel_coeff if it exists
    //
    if (vel != 0 && anel_coeff[level] != 0)
      for (int n = 0; n < BL_SPACEDIM; n++) 
        AnelCoeffMult(level,*vel,n);
}

//
// This function rescales variables at the end of a projection.
//

void
Projection::rescaleVar (int             which_call,
                        MultiFab*       sig,
                        int             sig_nghosts,
                        MultiFab*       vel,
                        int             level)
{
    BL_ASSERT((which_call == INITIAL_VEL  ) || 
              (which_call == INITIAL_PRESS) || 
              (which_call == INITIAL_SYNC ) ||
              (which_call == LEVEL_PROJ   ) ||
              (which_call == SYNC_PROJ    ) );

    if (sig != 0)
        BL_ASSERT(sig->nComp() == 1);
    if (vel != 0)
        BL_ASSERT(vel->nComp() >= BL_SPACEDIM);

    if (which_call  != INITIAL_PRESS && sig != 0 &&
        anel_coeff[level] != 0) AnelCoeffDiv(level,*sig,0);
    //
    // Divide by radius to rescale for RZ coordinates.
    //
    if (parent->Geom(0).IsRZ()) 
    {
        if (sig != 0)
            radDiv(level,*sig,0);
        if (vel != 0)
        {
            for (int n = 0; n < BL_SPACEDIM; n++)
                radDiv(level,*vel,n);
        }
    }
    if (vel != 0 && anel_coeff[level] != 0) 
      for (int n = 0; n < BL_SPACEDIM; n++)
        AnelCoeffDiv(level,*vel,n);
    //
    // Convert sigma from 1/rho to rho
    // NOTE: this must come after division by r to be correct,
    // nghosts info needed to avoid divide by zero.
    //
    if (sig != 0)
        sig->invert(1.0,sig_nghosts);
}

//
// Multiply by a radius for r-z coordinates.
//

void
Projection::radMultScal (int       level,
                         MultiFab& mf)
{
#if (BL_SPACEDIM < 3)
    BL_ASSERT(radius_grow >= mf.nGrow());

    const Box& domain = parent->Geom(level).Domain();
    const int* domlo  = domain.loVect();
    const int* domhi  = domain.hiVect();

#ifdef _OPENMP
#pragma omp parallel
#endif
    for (MFIter mfmfi(mf,true); mfmfi.isValid(); ++mfmfi) 
    {
      BL_ASSERT(mf.box(mfmfi.index()) == mfmfi.validbox());

        const Box& bx = mfmfi.growntilebox();
        const int* lo = bx.loVect();
        const int* hi = bx.hiVect();
        Real* dat        = mf[mfmfi].dataPtr(0);
        const int* datlo = mf[mfmfi].loVect();
        const int* dathi = mf[mfmfi].hiVect();
        Real* rad        = &(*radius[level])[mfmfi.index()][0];
	const Box& gbx = mfmfi.validbox();
        int rlo   = (gbx.loVect())[0]-radius_grow;
        int rhi   = (gbx.hiVect())[0]+radius_grow;

        radmpyscal(lo,hi,dat,ARLIM(datlo),ARLIM(dathi),
		   domlo,domhi,rad,&rlo,&rhi);
    }
#endif
}

void
Projection::radMultVel (int       level,
                        MultiFab& mf)
{
#if (BL_SPACEDIM < 3)
    BL_ASSERT(radius_grow >= mf.nGrow());

    const Box& domain = parent->Geom(level).Domain();
    const int* domlo  = domain.loVect();
    const int* domhi  = domain.hiVect();

#ifdef _OPENMP
#pragma omp parallel
#endif
    for (int n = 0; n < BL_SPACEDIM; n++) 
    {
      for (MFIter mfmfi(mf,true); mfmfi.isValid(); ++mfmfi) 
       {
           BL_ASSERT(mf.box(mfmfi.index()) == mfmfi.validbox());
   
	   const Box& bx = mfmfi.growntilebox();
	   const int* lo = bx.loVect();
	   const int* hi = bx.hiVect();
	   Real* dat        = mf[mfmfi].dataPtr(n);
	   const int* datlo = mf[mfmfi].loVect();
	   const int* dathi = mf[mfmfi].hiVect();
	   Real* rad        = &(*radius[level])[mfmfi.index()][0];
	   const Box& gbx = mfmfi.validbox();
	   int rlo   = (gbx.loVect())[0]-radius_grow;
	   int rhi   = (gbx.hiVect())[0]+radius_grow;

	   radmpyvel(lo,hi,dat,ARLIM(datlo),ARLIM(dathi),
		     domlo,domhi,rad,&rlo,&rhi,&n);
       }
    }
#endif
}

//
// Divide by a radius for r-z coordinates.
//

void
Projection::radDiv (int       level,
                    MultiFab& mf,
                    int       comp)
{
#if (BL_SPACEDIM < 3)
    BL_ASSERT(comp >= 0 && comp < mf.nComp());
    BL_ASSERT(radius_grow >= mf.nGrow());

    const Box& domain = parent->Geom(level).Domain();
    const int* domlo  = domain.loVect();
    const int* domhi  = domain.hiVect();

    Real bogus_value = BogusValue;

#ifdef _OPENMP
#pragma omp parallel
#endif
    for (MFIter mfmfi(mf,true); mfmfi.isValid(); ++mfmfi) 
    {
        BL_ASSERT(mf.box(mfmfi.index()) == mfmfi.validbox());

	const Box& bx = mfmfi.growntilebox();
	const int* lo = bx.loVect();
	const int* hi = bx.hiVect();
	Real* dat        = mf[mfmfi].dataPtr(comp);
	const int* datlo = mf[mfmfi].loVect();
	const int* dathi = mf[mfmfi].hiVect();
	Real* rad        = &(*radius[level])[mfmfi.index()][0];
	const Box& gbx = mfmfi.validbox();
	int rlo   = (gbx.loVect())[0]-radius_grow;
	int rhi   = (gbx.hiVect())[0]+radius_grow;

        fort_raddiv(lo,hi,dat,ARLIM(datlo),ARLIM(dathi),
		    domlo,domhi,rad,&rlo,&rhi,&bogus_value);

    }
#endif
}

//
// Multiply by anel_coeff if it is defined
//
void
Projection::AnelCoeffMult (int       level,
                           MultiFab& mf,
                           int       comp)
{
    BL_ASSERT(anel_coeff[level] != 0);
    BL_ASSERT(comp >= 0 && comp < mf.nComp());

    const Box& domain = parent->Geom(level).Domain();
    const int* domlo  = domain.loVect();
    const int* domhi  = domain.hiVect();

    Real bogus_value = BogusValue;

    int mult = 1;

    for (MFIter mfmfi(mf,true); mfmfi.isValid(); ++mfmfi) 
    {
        const Box& bx = mfmfi.growntilebox();
        const int* lo = bx.loVect();
        const int* hi = bx.hiVect();
        Real* dat     = mf[mfmfi].dataPtr(comp);
	const int* datlo = mf[mfmfi].loVect();
	const int* dathi = mf[mfmfi].hiVect();
	//const int anel_len = std::size(anel_coeff[level][mfmfi.index()]);
	const Box& gbx = mfmfi.validbox();
	int anel_lo   = (gbx.loVect())[BL_SPACEDIM-1]-anel_grow;
	int anel_hi   = (gbx.hiVect())[BL_SPACEDIM-1]+anel_grow;

	anelcoeffmpy(lo,hi,dat,ARLIM(datlo),ARLIM(dathi),domlo,domhi,
		     anel_coeff[level][mfmfi.index()],&anel_lo,&anel_hi,
		     &bogus_value,&mult);
    }
}

//
// Divide by anel_coeff if it is defined
//
void
Projection::AnelCoeffDiv (int       level,
                          MultiFab& mf,
                          int       comp)
{
    BL_ASSERT(comp >= 0 && comp < mf.nComp());
    BL_ASSERT(anel_coeff[level] != 0);

    const Box& domain = parent->Geom(level).Domain();
    const int* domlo  = domain.loVect();
    const int* domhi  = domain.hiVect();

    Real bogus_value = BogusValue;

    int mult = 0;

    for (MFIter mfmfi(mf,true); mfmfi.isValid(); ++mfmfi) 
    {
        const Box& bx = mfmfi.growntilebox();
        const int* lo = bx.loVect();
        const int* hi = bx.hiVect();
        Real* dat     = mf[mfmfi].dataPtr(comp);
	const int* datlo = mf[mfmfi].loVect();
	const int* dathi = mf[mfmfi].hiVect();
	const Box& gbx = mfmfi.validbox();
	int anel_lo   = (gbx.loVect())[BL_SPACEDIM-1]-anel_grow;
	int anel_hi   = (gbx.hiVect())[BL_SPACEDIM-1]+anel_grow;

	anelcoeffmpy(lo,hi,dat,ARLIM(datlo),ARLIM(dathi),domlo,domhi,
		     anel_coeff[level][mfmfi.index()],&anel_lo,&anel_hi,
		     &bogus_value,&mult);

    }
}

//
// This projects the initial vorticity field (stored in pressure)
// to define an initial velocity field.
//
void
Projection::initialVorticityProject (int c_lev)
{
#if (BL_SPACEDIM == 2)
  int f_lev = parent->finestLevel();

  if (verbose) {
      amrex::Print() << "Projection::initialVorticityProject(): levels = " << c_lev
                     << "  " << f_lev << std::endl;
  }
  const Real strt_time = ParallelDescriptor::second();

    //
    // Set up projector bndry just for this projection.
    //
    const Geometry& geom = parent->Geom(0);

    Vector<std::unique_ptr<MultiFab> > p_real(maxlev);
    Vector<std::unique_ptr<MultiFab> > s_real(maxlev);

    for (int lev = c_lev; lev <= f_lev; lev++)
    {
        MultiFab& P_new  = LevelData[lev]->get_new_data(Press_Type);
        const int nghost = 1;
        s_real[lev].reset(new MultiFab(LevelData[lev]->boxArray(),
                                       LevelData[lev]->DistributionMap(),
                                       1,nghost));
        s_real[lev]->setVal(1,nghost);
        p_real[lev].reset(new MultiFab(P_new.boxArray(),
                                       P_new.DistributionMap(),
                                       1,nghost));
        p_real[lev]->setVal(0,nghost);
    }
    //
    // Set up outflow bcs.
    //
    Vector<std::unique_ptr<MultiFab> > u_real(maxlev);
    Vector<std::unique_ptr<MultiFab> > rhnd(maxlev);

    for (int lev = c_lev; lev <= f_lev; lev++)
    {
        u_real[lev].reset(new MultiFab(parent->getLevel(lev).boxArray(),
                                       parent->getLevel(lev).DistributionMap(),
                                       BL_SPACEDIM, 1));
        u_real[lev]->setVal(0);
        //
        // The vorticity is stored in the new pressure variable for now.
        //
        MultiFab& P_new = LevelData[lev]->get_new_data(Press_Type);

        rhnd[lev].reset(new MultiFab(P_new.boxArray(), 
                                     P_new.DistributionMap(),
                                     1, 0));
#ifdef _OPENMP
#pragma omp parallel
#endif
      for (MFIter mfi(*rhnd[lev],true); mfi.isValid(); ++mfi)
        {
	  // rhnd has ng=0 as declared above
	  const Box& bx = mfi.tilebox();
	  
	  (*rhnd[lev])[mfi].setVal(0,bx);
	  (*rhnd[lev])[mfi].copy(P_new[mfi], bx, 0, bx, 0, 1);
        }
    }

    //
    // Set BC for vorticity solve, save a copy of orig ones
    //
    BCRec phys_bc_save(phys_bc->lo(),phys_bc->hi());
    for (int i=0; i<BL_SPACEDIM; ++i) {
      phys_bc->setLo(i,Outflow);
      phys_bc->setHi(i,Outflow);
      if (geom.isPeriodic(i)) {
        phys_bc->setLo(i,Interior);
        phys_bc->setHi(i,Interior);
      }
    }
    //
    // Project.
    //
    bool proj2 = !add_vort_proj;
    doMLMGNodalProjection(c_lev, f_lev+1,
                          amrex::GetVecOfPtrs(u_real), 
                          amrex::GetVecOfPtrs(p_real),
                          amrex::GetVecOfPtrs(s_real),
                          Vector<MultiFab*>(maxlev, nullptr),
                          amrex::GetVecOfPtrs(rhnd),
                          proj_tol, proj_abs_tol, proj2,
                          nullptr, nullptr, true);

    //
    // Generate velocity field from potential
    //
    const int idx[2] = {1, 0};

    Vector<MultiFab*> vel(maxlev, nullptr);
    for (int lev = c_lev; lev <= f_lev; lev++)
    {
        vel[lev] = &(LevelData[lev]->get_new_data(State_Type));
        //
        // Note: Here u_real from projection is -grad(phi), but if
        //  phi is the stream function, u=dphi/dy, v=-dphi/dx
        //
        (*u_real[lev]).mult(-1,Yvel,1);

#ifdef _OPENMP
#pragma omp parallel
#endif
        for (int n = 0; n < BL_SPACEDIM; n++)
	{
	  for (MFIter mfi(*vel[lev],true); mfi.isValid(); ++mfi)
            {
                const Box& box = mfi.tilebox();
                if (add_vort_proj)
                {
                  (*vel[lev])[mfi].plus((*u_real[lev])[mfi],box,Xvel+n,Xvel+idx[n], 1);
                }
                else
                {
                  (*vel[lev])[mfi].copy((*u_real[lev])[mfi],box,Xvel+n,box,Xvel+idx[n], 1);
                }
            }
        }
    }

    //
    // Restore bcs
    //
    for (int i=0; i<BL_SPACEDIM; ++i) {
      phys_bc->setLo(i,phys_bc_save.lo()[i]);
      phys_bc->setHi(i,phys_bc_save.hi()[i]);
    }

    if (verbose) {
        const int IOProc   = ParallelDescriptor::IOProcessorNumber();
        Real      run_time = ParallelDescriptor::second() - strt_time;

        ParallelDescriptor::ReduceRealMax(run_time,IOProc);

	amrex::Print() << "Projection::initialVorticityProject(): time: " << run_time << '\n';
    }

#else
    amrex::Error("Projection::initialVorticityProject(): not implented yet for 3D");
#endif
}

void 
Projection::putDown (const Vector<MultiFab*>& phi,
                     FArrayBox*         phi_fine_strip,
                     int                c_lev,
                     int                f_lev,
                     const Orientation* outFaces,
                     int                numOutFlowFaces,
                     int                ncStripWidth)
{
    BL_PROFILE("Projection::putDown()");
    //
    // Put down to coarser levels.
    //
    const int nCompPhi = 1; // phi_fine_strip.nComp();
    const int nGrow    = 0; // phi_fine_strip.nGrow();
    IntVect ratio      = IntVect::TheUnitVector();

    for (int lev = f_lev-1; lev >= c_lev; lev--)
    {
        ratio *= parent->refRatio(lev);
        const Box& domainC = parent->Geom(lev).Domain();

        for (int iface = 0; iface < numOutFlowFaces; iface++) 
        {
            Box phiC_strip = 
                amrex::surroundingNodes(amrex::bdryNode(domainC, outFaces[iface], ncStripWidth));
            phiC_strip.grow(nGrow);
            BoxArray ba(phiC_strip);
	    // FIXME: this size may need adjusting 
	    ba.maxSize(32);

            DistributionMapping dm{ba};
            MultiFab phi_crse_strip(ba, dm, nCompPhi, 0);
            phi_crse_strip.setVal(0);

#ifdef _OPENMP
#pragma omp parallel
#endif
            for (MFIter mfi(phi_crse_strip); mfi.isValid(); ++mfi)
            {
                Box ovlp = amrex::coarsen(phi_fine_strip[iface].box(),ratio) & mfi.validbox();

                if (ovlp.ok())
                {
                    FArrayBox& cfab = phi_crse_strip[mfi];
                    fort_putdown (BL_TO_FORTRAN(cfab),
                                  BL_TO_FORTRAN(phi_fine_strip[iface]),
                                  ovlp.loVect(), ovlp.hiVect(), ratio.getVect());
                }
            }

            phi[lev]->copy(phi_crse_strip);
        }
    }
}

void
Projection::getStreamFunction (Vector<std::unique_ptr<MultiFab> >& phi)
{
  amrex::Abort("Projection::getStreamFunction not implemented");
}

//
// Given a nodal pressure P compute the pressure gradient at the
// contained cell centers.

void
Projection::getGradP (FArrayBox& p_fab,
                      FArrayBox& gp,
                      const Box& gpbox_to_fill,
                      const Real* dx)
{
    BL_PROFILE("Projection::getGradP()");
    //
    // Test to see if p_fab contains gpbox_to_fill
    //
    BL_ASSERT(amrex::enclosedCells(p_fab.box()).contains(gpbox_to_fill));

    const int*  plo    = p_fab.loVect();
    const int*  phi    = p_fab.hiVect();
    const int*  glo    = gp.box().loVect();
    const int*  ghi    = gp.box().hiVect();
    const int*   lo    = gpbox_to_fill.loVect();
    const int*   hi    = gpbox_to_fill.hiVect();
    const Real* p_dat  = p_fab.dataPtr();
    const Real* gp_dat = gp.dataPtr();

#if (BL_SPACEDIM == 2)
    int is_full = 0;
    gradp(p_dat,ARLIM(plo),ARLIM(phi),gp_dat,ARLIM(glo),ARLIM(ghi),lo,hi,dx,
               &is_full);
#elif (BL_SPACEDIM == 3)
    gradp(p_dat,ARLIM(plo),ARLIM(phi),gp_dat,ARLIM(glo),ARLIM(ghi),lo,hi,dx);
#endif
}

void
Projection::set_outflow_bcs (int        which_call,
                             const Vector<MultiFab*>& phi,
                             const Vector<MultiFab*>& Vel_in,
                             const Vector<MultiFab*>& Divu_in,
                             const Vector<MultiFab*>& Sig_in,
                             int        c_lev,
                             int        f_lev,
                             int        have_divu)
{
    BL_ASSERT((which_call == INITIAL_VEL  ) || 
              (which_call == INITIAL_PRESS) || 
              (which_call == INITIAL_SYNC ) ||
              (which_call == LEVEL_PROJ   ) );

    if (which_call != LEVEL_PROJ)
      BL_ASSERT(c_lev == 0);

    if (verbose)
      amrex::Print() << "...setting outflow bcs for the nodal projection ... " << '\n';

    bool        hasOutFlow;
    Orientation outFaces[2*BL_SPACEDIM];
    Orientation outFacesAtThisLevel[maxlev][2*BL_SPACEDIM];

    int fine_level[2*BL_SPACEDIM];

    int numOutFlowFacesAtAllLevels;
    int numOutFlowFaces[maxlev];
    OutFlowBC::GetOutFlowFaces(hasOutFlow,outFaces,phys_bc,numOutFlowFacesAtAllLevels);

    //
    // Get 2-wide cc box, state_strip, along interior of top. 
    // Get 1-wide nc box, phi_strip  , along top.
    //
    const int ccStripWidth = 2;

//    const int nCompPhi    = 1;
//    const int srcCompVel  = Xvel;
//    const int srcCompDivu = 0;
//    const int   nCompVel  = BL_SPACEDIM;
//    const int   nCompDivu = 1;

    //
    // Determine the finest level such that the entire outflow face is covered
    // by boxes at this level (skip if doesnt touch, and bomb if only partially
    // covered).
    //
    Box state_strip[maxlev][2*BL_SPACEDIM];

    int icount[maxlev];
    for (int i=0; i < maxlev; i++) icount[i] = 0;

    //
    // This loop is only to define the number of outflow faces at each level.
    //
    Box temp_state_strip;
    for (int iface = 0; iface < numOutFlowFacesAtAllLevels; iface++) 
    {
      const int outDir    = outFaces[iface].coordDir();

      fine_level[iface] = -1;
      for (int lev = f_lev; lev >= c_lev; lev--)
      {
        Box domain = parent->Geom(lev).Domain();

        if (outFaces[iface].faceDir() == Orientation::high)
        {
            temp_state_strip = amrex::adjCellHi(domain,outDir,ccStripWidth);
            temp_state_strip.shift(outDir,-ccStripWidth);
        }
        else
        {
            temp_state_strip = amrex::adjCellLo(domain,outDir,ccStripWidth);
            temp_state_strip.shift(outDir,ccStripWidth);
        }
        // Grow the box by one tangentially in order to get velocity bc's.
        for (int dir = 0; dir < BL_SPACEDIM; dir++) 
          if (dir != outDir) temp_state_strip.grow(dir,1);

        const BoxArray& Lgrids               = parent->getLevel(lev).boxArray();
        const Box&      valid_state_strip    = temp_state_strip & domain;
        const BoxArray  uncovered_outflow_ba = amrex::complementIn(valid_state_strip,Lgrids);

        BL_ASSERT( !(uncovered_outflow_ba.size() &&
                     amrex::intersect(Lgrids,valid_state_strip).size()) );

        if ( !(uncovered_outflow_ba.size()) && fine_level[iface] == -1) {
            int ii = icount[lev];
            outFacesAtThisLevel[lev][ii] = outFaces[iface];
            state_strip[lev][ii] = temp_state_strip;
            fine_level[iface] = lev;
            icount[lev]++;
        }
      }
    }

    for (int lev = f_lev; lev >= c_lev; lev--) {
      numOutFlowFaces[lev] = icount[lev];
    }

    NavierStokesBase* ns0 = dynamic_cast<NavierStokesBase*>(LevelData[c_lev]);
    BL_ASSERT(!(ns0 == 0));
   
    int Divu_Type, Divu;
    Real gravity = 0;

    if (which_call == INITIAL_SYNC || which_call == INITIAL_VEL)
    {
      if (!LevelData[c_lev]->isStateVariable("divu", Divu_Type, Divu))
        amrex::Error("Projection::set_outflow_bcs: No divu.");
    }

    if (which_call == INITIAL_PRESS || which_call == LEVEL_PROJ)
    {
      gravity = ns0->getGravity();
      if (!LevelData[c_lev]->isStateVariable("divu", Divu_Type, Divu) &&
          (gravity == 0) )
        amrex::Error("Projection::set_outflow_bcs: No divu or gravity.");
    }

    for (int lev = c_lev; lev <= f_lev; lev++) 
    {
      if (numOutFlowFaces[lev] > 0) 
        set_outflow_bcs_at_level (which_call,lev,c_lev,
                                  state_strip[lev],
                                  outFacesAtThisLevel[lev],
                                  numOutFlowFaces[lev],
                                  phi,
                                  Vel_in[lev],
                                  Divu_in[lev],
                                  Sig_in[lev],
                                  have_divu,
                                  gravity);
                                  
    }

}

void
Projection::set_outflow_bcs_at_level (int          which_call,
                                      int          lev,
                                      int          c_lev,
                                      Box*         state_strip,
                                      Orientation* outFacesAtThisLevel,
                                      int          numOutFlowFaces,
                                      const Vector<MultiFab*>&  phi, 
                                      MultiFab*    Vel_in,
                                      MultiFab*    Divu_in,
                                      MultiFab*    Sig_in,
                                      int          have_divu,
                                      Real         gravity)
{
    BL_ASSERT(dynamic_cast<NavierStokesBase*>(LevelData[lev]) != nullptr);

    Box domain = parent->Geom(lev).Domain();

    const int ncStripWidth = 1;
    
    //FIXME??
    // For big enough problems, perhaps these should be boxArrays?
    FArrayBox  rho[2*BL_SPACEDIM];
    FArrayBox dsdt[2*BL_SPACEDIM];
    FArrayBox dudt[1][2*BL_SPACEDIM];
    FArrayBox phi_fine_strip[2*BL_SPACEDIM];

    const int ngrow = 1;

    for (int iface = 0; iface < numOutFlowFaces; iface++)
    {
        dsdt[iface].resize(state_strip[iface],1);
        dudt[0][iface].resize(state_strip[iface],BL_SPACEDIM);

        rho[iface].resize(state_strip[iface],1);

        (*Sig_in).copyTo(rho[iface],0,0,1,ngrow);
	
	Box phi_strip = 
            amrex::surroundingNodes(amrex::bdryNode(domain,
                                                      outFacesAtThisLevel[iface],
                                                      ncStripWidth));
        phi_fine_strip[iface].resize(phi_strip,1);
        phi_fine_strip[iface].setVal(0.);
    }

    ProjOutFlowBC projBC;
    // These bcs just get passed into rhogbc() for all vals of which_call
    int        lo_bc[BL_SPACEDIM];
    int        hi_bc[BL_SPACEDIM];
    // change from phys_bcs of Inflow, SlipWall, etc.
    // to mathematical bcs of EXT_DIR, FOEXTRAP, etc.
    for (int i = 0; i < BL_SPACEDIM; i++)
    {
      const int* lbc = phys_bc->lo();
      const int* hbc = phys_bc->hi();

      lo_bc[i]=scalar_bc[lbc[i]];
      hi_bc[i]=scalar_bc[hbc[i]];
    }
    if (which_call == INITIAL_PRESS) 
    {
        projBC.computeRhoG(rho,phi_fine_strip,
                           parent->Geom(lev),
                           outFacesAtThisLevel,numOutFlowFaces,gravity,
                           lo_bc,hi_bc);
    }
    else
    {
        Vel_in->FillBoundary();

	for (int iface = 0; iface < numOutFlowFaces; iface++) 
	    (*Vel_in).copyTo(dudt[0][iface],0,0,BL_SPACEDIM,1);

	if (have_divu) {
            for (int iface = 0; iface < numOutFlowFaces; iface++) 
                (*Divu_in).copyTo(dsdt[iface],0,0,1,1);
	} else {
            for (int iface = 0; iface < numOutFlowFaces; iface++) 
                dsdt[iface].setVal(0.);
	}

        projBC.computeBC(dudt, dsdt, rho, phi_fine_strip,
                         parent->Geom(lev),
                         outFacesAtThisLevel,
                         numOutFlowFaces, lo_bc, hi_bc, gravity);
    }

    for (int i = 0; i < 2*BL_SPACEDIM; i++)
    {
        rho[i].clear();
        dsdt[i].clear();
        dudt[0][i].clear();
    }

    for ( int iface = 0; iface < numOutFlowFaces; iface++)
    {
        BoxArray phi_fine_strip_ba(phi_fine_strip[iface].box());
	// FIXME: this size may need adjusting
	phi_fine_strip_ba.maxSize(32);
        DistributionMapping dm {phi_fine_strip_ba};
        MultiFab phi_fine_strip_mf(phi_fine_strip_ba,dm,1,0);

#ifdef _OPENMP
#pragma omp parallel
#endif
        for (MFIter mfi(phi_fine_strip_mf); mfi.isValid(); ++mfi) {
	    const Box& bx = mfi.validbox();
	    BL_ASSERT((phi_fine_strip[iface].box()).contains(bx));
	      phi_fine_strip_mf[mfi].copy(phi_fine_strip[iface],bx,0,bx,0,1);
        }

        phi[lev]->copy(phi_fine_strip_mf);
    }

    if (lev > c_lev) 
    {
      putDown(phi, phi_fine_strip, c_lev, lev, outFacesAtThisLevel,
                numOutFlowFaces, ncStripWidth);
    }
}


//
// Given vel, rhcc, rhnd, & sig, this solves Div (sig * Grad phi) = Div vel + (rhcc + rhnd).
// On return, vel becomes vel  - sig * Grad phi.
//
void Projection::doMLMGNodalProjection (int c_lev, int nlevel, 
                                        const Vector<MultiFab*>& vel, 
                                        const Vector<MultiFab*>& phi,
                                        const Vector<MultiFab*>& sig,
                                        const Vector<MultiFab*>& rhcc,
                                        const Vector<MultiFab*>& rhnd,
                                        Real rel_tol, Real abs_tol,
					bool proj2,
                                        MultiFab* sync_resid_crse,
                                        MultiFab* sync_resid_fine,
                                        bool doing_initial_vortproj)
{
    BL_PROFILE("Projection:::doMLMGNodalProjection()");

    int f_lev = c_lev + nlevel - 1;

    Vector<MultiFab> vel_test(nlevel);
    Vector<MultiFab> phi_test(nlevel);
    
    BL_ASSERT(vel[c_lev]->nGrow() >= 1);
    BL_ASSERT(vel[f_lev]->nGrow() >= 1);
    BL_ASSERT(phi[c_lev]->nGrow() == 1);
    BL_ASSERT(phi[f_lev]->nGrow() == 1);
    BL_ASSERT(sig[c_lev]->nGrow() == 1);
    BL_ASSERT(sig[f_lev]->nGrow() == 1);
    
    BL_ASSERT(sig[c_lev]->nComp() == 1);
    BL_ASSERT(sig[f_lev]->nComp() == 1);
    
    if (sync_resid_crse != 0) { 
        BL_ASSERT(nlevel == 1);
        BL_ASSERT(c_lev < parent->finestLevel());
    }
    
    if (sync_resid_fine != 0) { 
        BL_ASSERT((nlevel == 1 || nlevel == 2));
        BL_ASSERT(c_lev > 0);
    }
    
    if (rhcc[c_lev]) {
        AMREX_ALWAYS_ASSERT(rhcc[c_lev]->boxArray().ixType().cellCentered());
        BL_ASSERT(rhcc[c_lev]->nGrow() == 1);
        BL_ASSERT(rhcc[f_lev]->nGrow() == 1);
    }

    set_boundary_velocity(c_lev, nlevel, vel, true);

    std::array<LinOpBCType,AMREX_SPACEDIM> mlmg_lobc;
    std::array<LinOpBCType,AMREX_SPACEDIM> mlmg_hibc;
    for (int idim = 0; idim < AMREX_SPACEDIM; ++idim)
    {
        if (parent->Geom(0).isPeriodic(idim))
        {
            mlmg_lobc[idim] = mlmg_hibc[idim] = LinOpBCType::Periodic;
        }
        else if (doing_initial_vortproj)
        {
            mlmg_lobc[idim] = mlmg_hibc[idim] = LinOpBCType::Dirichlet;
        }
        else
        {
            if (phys_bc->lo(idim) == Outflow) {
                mlmg_lobc[idim] = LinOpBCType::Dirichlet;
            } else if (phys_bc->lo(idim) == Inflow) {
                mlmg_lobc[idim] = LinOpBCType::inflow;
            } else {
                mlmg_lobc[idim] = LinOpBCType::Neumann;
            }

            if (phys_bc->hi(idim) == Outflow) {
                mlmg_hibc[idim] = LinOpBCType::Dirichlet;
            } else if (phys_bc->hi(idim) == Inflow) {
                mlmg_hibc[idim] = LinOpBCType::inflow;
            } else {
                mlmg_hibc[idim] = LinOpBCType::Neumann;
            }
        }
    }

    Vector<Geometry> mg_geom(nlevel);
    for (int lev = 0; lev < nlevel; lev++) {
        mg_geom[lev] = parent->Geom(lev+c_lev);
    }  

    Vector<BoxArray> mg_grids(nlevel);
    for (int lev = 0; lev < nlevel; lev++) {
        mg_grids[lev] = parent->boxArray(lev+c_lev);
    }

    Vector<DistributionMapping> mg_dmap(nlevel);
    for (int lev=0; lev < nlevel; lev++ ) {
        mg_dmap[lev] = LevelData[lev+c_lev]->get_new_data(State_Type).DistributionMap();
    }

    LPInfo info;
    //Fixme 
    // does this max_coarsening level need to match the one in main.cpp????
    int max_coarsening_level = 30;
    info.setMaxCoarseningLevel(max_coarsening_level);
    info.setAgglomeration(agglomeration);
    info.setConsolidation(consolidation);
    info.setMetricTerm(false);
    
#ifdef AMREX_USE_EB
    MLNodeLaplacian mlndlap(mg_geom, mg_grids, mg_dmap, info, ebfactory);
#else
    MLNodeLaplacian mlndlap(mg_geom, mg_grids, mg_dmap, info);
#endif

// WARNING: we set the strategy to Sigma to get exactly the same results as the no EB code
// when we don't have interior geometry
<<<<<<< HEAD
mlndlap.setCoarseningStrategy(MLNodeLaplacian::CoarseningStrategy::Sigma);
=======
//mlndlap.setCoarseningStrategy(MLNodeLaplacian::CoarseningStrategy::Sigma);
>>>>>>> ee943d50

#if (AMREX_SPACEDIM == 2)
    if (rz_correction) {
        mlndlap.setRZCorrection(parent->Geom(0).IsRZ());
    }
#endif
    mlndlap.setGaussSeidel(use_gauss_seidel);
    mlndlap.setHarmonicAverage(use_harmonic_average);

    mlndlap.setDomainBC(mlmg_lobc, mlmg_hibc);
  
    for (int ilev = 0; ilev < nlevel; ++ilev) {
        mlndlap.setSigma(ilev, *sig[c_lev+ilev]);
    }
    // compare to incflo::projection.cpp:74
    Vector<MultiFab> rhs(nlevel);
    for (int ilev = 0; ilev < nlevel; ++ilev)
    {
        const auto& ba = amrex::convert(mg_grids[ilev], IntVect::TheNodeVector());
#ifdef AMREX_USE_EB
	      rhs[ilev].define(ba, mg_dmap[ilev], 1, 0, MFInfo(), *ebfactory[c_lev+ilev]);
#else
        rhs[ilev].define(ba, mg_dmap[ilev], 1, 0);
#endif
    }

    // this sets phi_rebase = phi[start+c_lev]
    Vector<MultiFab*> phi_rebase(phi.begin()+c_lev, phi.begin()+c_lev+nlevel);
    
    Vector<MultiFab*> vel_rebase{vel.begin()+c_lev, vel.begin()+c_lev+nlevel};
    Vector<const MultiFab*> rhnd_rebase{rhnd.begin(), rhnd.end()};
    rhnd_rebase.resize(nlevel,nullptr);
    Vector<MultiFab*> rhcc_rebase{rhcc.begin()+c_lev, rhcc.begin()+c_lev+nlevel};


// EM_DEBUG
    //std::cout << "PLOTTING VEL MF" << std::endl;
<<<<<<< HEAD
    // VisMF::Write(*vel_rebase[0],"vel_rebase_in");
    // VisMF::Write(*vel[0],"vel_in");
    // //VisMF::Write(*rhnd_rebase[0],"rhcc");
    // if (rhcc_rebase[0])
    //   VisMF::Write(*rhcc_rebase[0],"rhcc_in");
=======
     //VisMF::Write(*vel_rebase[0],"vel_rebase_in");
    // VisMF::Write(*vel[0],"vel_in");
     //VisMF::Write(*rhnd_rebase[0],"rhcc");
    // if (rhcc_rebase[0])
       //VisMF::Write(*rhcc_rebase[0],"rhcc_in");
>>>>>>> ee943d50
    // else
    //   Print()<<"No rhcc\n";
    
    // calls FillBoundary on vel
    mlndlap.compRHS(amrex::GetVecOfPtrs(rhs), vel_rebase, rhnd_rebase, rhcc_rebase);

// EM_DEBUG
    //static int count=0;
    //   count++;
    //  VisMF::Write(rhs[0],"rhs2d_in");
    //  amrex::WriteSingleLevelPlotfile("phi_in"+std::to_string(count), *phi_rebase[0], {"phi"}, mg_geom[0], 0.0, 0);
    //  amrex::WriteSingleLevelPlotfile("RHS"+std::to_string(count), rhs[0], {"rhs"}, mg_geom[0], 0.0, 0);

   //mlndlap.setMaxOrder(1);
   //std::cout << "mlndlap.getMaxOrder " << mlndlap.getMaxOrder() << std::endl;;
   // 
   // 
    MLMG mlmg(mlndlap);
    mlmg.setMaxFmgIter(max_fmg_iter);
    mlmg.setVerbose(P_code);
    if (max_mlmg_iter > 0)
      mlmg.setMaxIter(max_mlmg_iter);
<<<<<<< HEAD

    Real mlmg_err = mlmg.solve(phi_rebase, amrex::GetVecOfConstPtrs(rhs),
			       rel_tol, abs_tol);

=======
std::cout << "DEBUG TOLERANCE ERROR " << rel_tol << " " << abs_tol << std::endl;
    Real mlmg_err = mlmg.solve(phi_rebase, amrex::GetVecOfConstPtrs(rhs),
			       rel_tol, abs_tol);

>>>>>>> ee943d50
// EM_DEBUG    
    //static int count2=0;
    //   count2++;
    //        amrex::WriteSingleLevelPlotfile("phi_out"+std::to_string(count2), *phi_rebase[0], {"phi"}, mg_geom[0], 0.0, 0);

    
#ifdef AMREX_USE_EB
    // Update gradP here rather than passing fluxes (like mfix)
    // proj2 determines how gradP is updated:
    //   gradP  = -fluxes  for  proj2
    //   gradP -=  fluxes  for !proj2
    Vector<std::unique_ptr<MultiFab> > fluxes;
    fluxes.resize(nlevel);
    for (int lev = 0; lev < nlevel; lev++)
    {
        // mfix says:We don't need more than 1 ghost cell in fluxes so no need to make it bigger
        fluxes[lev].reset(new MultiFab(mg_grids[lev],mg_dmap[lev],
                                       BL_SPACEDIM, 1, MFInfo(),
                                       *ebfactory[lev+c_lev]));
    //    fluxes[lev]->setVal(1.e200);
fluxes[lev]->setVal(0.);
    }
    // computes fluxes = sig * grad phi
    mlmg.getFluxes( amrex::GetVecOfPtrs(fluxes));
    // divide out sig to get fluxes = -(grad phi)
    for (int lev = 0; lev < nlevel; lev++){
      for (int dir = 0; dir < BL_SPACEDIM; dir++){
	MultiFab::Divide(*fluxes[lev], *sig[c_lev+lev], 0, dir, 1,
			 fluxes[lev]->nGrow());
      }
    }
    //  ( proj_2)  gradP  = grad phi   for regular timestep, some init stuff
    //  (!proj_2)  gradP += grad phi   for initial iters, maybe initVortProj
    Vector < NavierStokesBase* > ns;
    ns.resize(nlevel);
    Vector < MultiFab* > Gp;
    Gp.resize(nlevel);

    for (int lev = 0; lev < nlevel; lev++){    
      ns[lev] = dynamic_cast<NavierStokesBase*>(LevelData[lev+c_lev]);
      //fixme is this assert needed?
      BL_ASSERT(!(ns[lev]==0));
      Gp[lev] = &(ns[lev]->getGradP());

      if ( proj2 ) {
	MultiFab::Copy(*Gp[lev],*fluxes[lev], 0, 0, BL_SPACEDIM,
		       fluxes[lev]->nGrow());
	Gp[lev]->negate(Gp[lev]->nGrow());
      }
      else{
	MultiFab::Subtract(*Gp[lev],*fluxes[lev], 0, 0, BL_SPACEDIM,
			   fluxes[lev]->nGrow());
      }

// EM_DEBUG
       //static int count3=0;
       //count3++;
       //     amrex::WriteSingleLevelPlotfile("Gp"+std::to_string(count3), *Gp[lev], {"gpx","gpy"}, mg_geom[0], 0.0, 0);
       //     amrex::WriteSingleLevelPlotfile("Fluxes"+std::to_string(count3), *fluxes[lev], {"gpx","gpy"}, mg_geom[0], 0.0, 0);
//            amrex::WriteSingleLevelPlotfile("Sig"+std::to_string(count3), *sig[lev+c_lev], {"sigma"}, mg_geom[0], 0.0, 0);


    }
    
#endif
    //fixme
    //amrex::WriteSingleLevelPlotfile("phi", *phi_rebase[0], {"phi"}, mg_geom[0], 0.0, 0);
// EM_DEBUG
       //static int count4=0;
       //count4++;
       //     amrex::WriteSingleLevelPlotfile("Sig"+std::to_string(count4), *sig[0], {"sigma"}, mg_geom[0], 0.0, 0);

    if (sync_resid_fine != 0 or sync_resid_crse != 0)
    {
        set_boundary_velocity(c_lev, 1, vel, false);
    }
//std::cout << "SYNC RESID FINE " << sync_resid_fine << " and COARSE " << sync_resid_crse << std::endl;
    if (sync_resid_fine != 0)
    {
        Real rmin, rmax;
        mlndlap.compSyncResidualFine(*sync_resid_fine, *phi[c_lev], *vel[c_lev], rhcc[c_lev]);
    }

    if (sync_resid_crse != 0) {  // only level solve will come to here
        Real rmin, rmax;
        const BoxArray& fineGrids = parent->boxArray(c_lev+1);
        const IntVect& ref_ratio = parent->refRatio(c_lev);
        mlndlap.compSyncResidualCoarse(*sync_resid_crse, *phi[c_lev], *vel[c_lev], rhcc[c_lev],
                                       fineGrids, ref_ratio);
    }

    mlndlap.updateVelocity(vel_rebase, amrex::GetVecOfConstPtrs(phi_rebase));
    
// EM_DEBUG
      //VisMF::Write(rhs[0],"rhs2d_after_UV");
      //VisMF::Write(*vel_rebase[0],"vel_rebase_out");
      //
}

// Set velocity in ghost cells to zero except for inflow
void Projection::set_boundary_velocity(int c_lev, int nlevel, const Vector<MultiFab*>& vel, 
                                       bool inflowCorner)
{
  const int* lo_bc = phys_bc->lo();
  const int* hi_bc = phys_bc->hi();

  // 1) At non-inflow faces, the normal component of velocity will be completely zero'd 
  // 2) If a face is an inflow face, then
  //     i) if inflowCorner = false then the normal velocity at corners -- even periodic corners -- 
  //                                just outside inflow faces will be zero'd
  //    ii) if inflowCorner =  true then the normal velocity at corners just outside inflow faces 
  //                                will be zero'd outside of Neumann boundaries 
  //                                (slipWall, noSlipWall, Symmetry) 
  //                                will retain non-zero values at periodic corners

  for (int lev=c_lev; lev < c_lev+nlevel; lev++) {
    const BoxArray& grids = parent->boxArray(lev);
    const Box& domainBox = parent->Geom(lev).Domain();

    const Geometry& geom = parent->Geom(lev);

    for (int idir=0; idir<BL_SPACEDIM; idir++) {

      if (lo_bc[idir] != Inflow && hi_bc[idir] != Inflow) {
	vel[lev]->setBndry(0.0, Xvel+idir, 1);
      }
      else {
	//fixme: is it worth the overhead to have threads here?
#ifdef _OPENMP
#pragma omp parallel
#endif
	for (MFIter mfi(*vel[lev]); mfi.isValid(); ++mfi) {
	  int i = mfi.index();

	  FArrayBox& v_fab = (*vel[lev])[mfi];

	  const Box& reg = grids[i];
	  const Box& bxg1 = amrex::grow(reg,1);
	  BoxList bxlist(reg);

	  //If tiling only need to redefine these (all the rest can stay the same):
	  // const Box& bxg1 = mfi.growntilebox(1);
	  // const Box& tile = mfi.tilebox();
	  // BoxList bxlist(tile);

	  if (lo_bc[idir] == Inflow && reg.smallEnd(idir) == domainBox.smallEnd(idir)) {
	    Box bx;                // bx is the region we *protect* from zero'ing
	    bx = amrex::adjCellLo(reg, idir);

	    if (inflowCorner) {

              for (int odir = 0; odir < BL_SPACEDIM; odir++) {
                 if (odir != idir)
                 {
                    if (geom.isPeriodic(odir)) bx.grow(odir,1);
                    if (reg.bigEnd  (odir) != domainBox.bigEnd  (odir) ) bx.growHi(odir,1);
                    if (reg.smallEnd(odir) != domainBox.smallEnd(odir) ) bx.growLo(odir,1);
                 }
              }
	    } 
	    bxlist.push_back(bx);
	  }

	  if (hi_bc[idir] == Inflow && reg.bigEnd(idir) == domainBox.bigEnd(idir)) {
	    Box bx;                // bx is the region we *protect* from zero'ing
	    bx = amrex::adjCellHi(reg, idir);

	    if (inflowCorner) {

              for (int odir = 0; odir < BL_SPACEDIM; odir++) {
                 if (odir != idir)
                 {
                    if (geom.isPeriodic(odir)) bx.grow(odir,1);
                    if (reg.bigEnd  (odir) != domainBox.bigEnd  (odir) ) bx.growHi(odir,1);
                    if (reg.smallEnd(odir) != domainBox.smallEnd(odir) ) bx.growLo(odir,1);
                 }
              }
	    }

	    bxlist.push_back(bx);
	  }

	  BoxList bxlist2 = amrex::complementIn(bxg1, bxlist); 

	  for (BoxList::iterator it=bxlist2.begin(); it != bxlist2.end(); ++it) {
            Box ovlp = *it & v_fab.box();
            if (ovlp.ok()) {
              v_fab.setVal(0.0, ovlp, Xvel+idir, 1);
            }
	  }
	}
      }
    }

  }
}<|MERGE_RESOLUTION|>--- conflicted
+++ resolved
@@ -2459,11 +2459,7 @@
 
 // WARNING: we set the strategy to Sigma to get exactly the same results as the no EB code
 // when we don't have interior geometry
-<<<<<<< HEAD
-mlndlap.setCoarseningStrategy(MLNodeLaplacian::CoarseningStrategy::Sigma);
-=======
 //mlndlap.setCoarseningStrategy(MLNodeLaplacian::CoarseningStrategy::Sigma);
->>>>>>> ee943d50
 
 #if (AMREX_SPACEDIM == 2)
     if (rz_correction) {
@@ -2501,19 +2497,11 @@
 
 // EM_DEBUG
     //std::cout << "PLOTTING VEL MF" << std::endl;
-<<<<<<< HEAD
-    // VisMF::Write(*vel_rebase[0],"vel_rebase_in");
-    // VisMF::Write(*vel[0],"vel_in");
-    // //VisMF::Write(*rhnd_rebase[0],"rhcc");
-    // if (rhcc_rebase[0])
-    //   VisMF::Write(*rhcc_rebase[0],"rhcc_in");
-=======
      //VisMF::Write(*vel_rebase[0],"vel_rebase_in");
     // VisMF::Write(*vel[0],"vel_in");
      //VisMF::Write(*rhnd_rebase[0],"rhcc");
     // if (rhcc_rebase[0])
        //VisMF::Write(*rhcc_rebase[0],"rhcc_in");
->>>>>>> ee943d50
     // else
     //   Print()<<"No rhcc\n";
     
@@ -2536,17 +2524,10 @@
     mlmg.setVerbose(P_code);
     if (max_mlmg_iter > 0)
       mlmg.setMaxIter(max_mlmg_iter);
-<<<<<<< HEAD
-
-    Real mlmg_err = mlmg.solve(phi_rebase, amrex::GetVecOfConstPtrs(rhs),
-			       rel_tol, abs_tol);
-
-=======
 std::cout << "DEBUG TOLERANCE ERROR " << rel_tol << " " << abs_tol << std::endl;
     Real mlmg_err = mlmg.solve(phi_rebase, amrex::GetVecOfConstPtrs(rhs),
 			       rel_tol, abs_tol);
 
->>>>>>> ee943d50
 // EM_DEBUG    
     //static int count2=0;
     //   count2++;



#include <AMReX_Geometry.H>
#include <AMReX_ParmParse.H>
#include <NavierStokesBase.H>
#include <NS_BC.H>
#include <AMReX_BLProfiler.H>
#include <Projection.H>
#include <PROJECTION_F.H>
#include <NAVIERSTOKES_F.H>
#include <ProjOutFlowBC.H>

#include <AMReX_MGT_Solver.H>
#include <AMReX_stencil_types.H>
#include <mg_cpp_f.h>

#include <AMReX_MLMG.H>
#include <AMReX_MLNodeLaplacian.H>

using namespace amrex;

#define DEF_LIMITS(fab,fabdat,fablo,fabhi)   \
const int* fablo = (fab).loVect();           \
const int* fabhi = (fab).hiVect();           \
Real* fabdat = (fab).dataPtr();

#define DEF_CLIMITS(fab,fabdat,fablo,fabhi)  \
const int* fablo = (fab).loVect();           \
const int* fabhi = (fab).hiVect();           \
const Real* fabdat = (fab).dataPtr();

#define DEF_BOX_LIMITS(box,boxlo,boxhi)   \
const int* boxlo = (box).loVect();           \
const int* boxhi = (box).hiVect();

const Real Projection::BogusValue = 1.e200;

int  Projection::P_code              = 0;
int  Projection::proj_2              = 1;
int  Projection::verbose             = 0;
Real Projection::proj_tol            = 1.0e-12;
Real Projection::sync_tol            = 1.e-8;
Real Projection::proj_abs_tol        = 1.e-16;
int  Projection::add_vort_proj       = 0;
int  Projection::do_outflow_bcs      = 1;
int  Projection::rho_wgt_vel_proj    = 0;
int  Projection::make_sync_solvable  = 0;
Real Projection::divu_minus_s_factor = 0.0;

namespace
{
    bool initialized = false;

    bool benchmarking = false;

    int hg_stencil = ND_DENSE_STENCIL;

    bool use_mlmg_solver = false;
    bool rz_correction = true;
    bool agglomeration = true;
    bool consolidation = true;
    int max_fmg_iter = 0;
    bool use_gauss_seidel = true;
    bool use_harmonic_average = false;
    bool test_mlmg_solver = false;
}


void
Projection::Initialize ()
{
    if (initialized) return;

    ParmParse pp("proj");

    pp.query("v",                   verbose);
    pp.query("Pcode",               P_code);
    pp.query("proj_tol",            proj_tol);
    pp.query("sync_tol",            sync_tol);
    pp.query("proj_abs_tol",        proj_abs_tol);
    pp.query("benchmarking",        benchmarking);
    pp.query("add_vort_proj",       add_vort_proj);
    pp.query("do_outflow_bcs",      do_outflow_bcs);
    pp.query("rho_wgt_vel_proj",    rho_wgt_vel_proj);
    pp.query("divu_minus_s_factor", divu_minus_s_factor);
    pp.query("make_sync_solvable",  make_sync_solvable);

    pp.query("use_mlmg_solver",     use_mlmg_solver);
    pp.query("rz_correction",       rz_correction);
    pp.query("agglomeration",       agglomeration);
    pp.query("consolidation",       consolidation);
    pp.query("max_fmg_iter",        max_fmg_iter);
    pp.query("use_gauss_seidel",    use_gauss_seidel);
    pp.query("use_harmonic_average", use_harmonic_average);
    pp.query("test_mlmg_solver",    test_mlmg_solver);

    pp.query("proj_2",              proj_2);
    if (!proj_2) 
	amrex::Error("Must use proj_2 = 1, due to new gravity and outflow stuff. proj_2 != 1 no longer supported.");

    std::string stencil;

    if ( pp.query("stencil", stencil) )
    {
        if ( stencil == "cross" )
        {
            hg_stencil = ND_CROSS_STENCIL;
        }
        else if ( stencil == "full" || stencil == "dense")
        {
            hg_stencil = ND_DENSE_STENCIL;
        }
        else
        {
            amrex::Error("Must set proj.stencil to be cross, full or dense");
        }
    }

    amrex::ExecOnFinalize(Projection::Finalize);

    initialized = true;
}

void
Projection::Finalize ()
{
    initialized = false;
}

Projection::Projection (Amr*   _parent,
                        BCRec* _phys_bc, 
                        int    _do_sync_proj,
                        int    /*_finest_level*/, 
                        int    _radius_grow )
   :
    parent(_parent),
    LevelData(_parent->finestLevel()+1),
    radius_grow(_radius_grow), 
    radius(_parent->finestLevel()+1),
    anel_coeff(_parent->finestLevel()+1),
    phys_bc(_phys_bc), 
    do_sync_proj(_do_sync_proj)
{

    BL_ASSERT ( parent->finestLevel()+1 <= maxlev );

    Initialize();

    if (verbose) amrex::Print() << "Creating projector\n";

    for (int lev = 0; lev <= parent->finestLevel(); lev++)
       anel_coeff[lev] = 0;
}

Projection::~Projection ()
{
  if (verbose) amrex::Print() << "Deleting projector\n";
}

//
// Install a level of the projection.
//

void
Projection::install_level (int                   level,
                           AmrLevel*             level_data,
                           Vector< Vector<Real> >* _radius)
{
    if (verbose) amrex::Print() << "Installing projector level " << level << '\n';

    int finest_level = parent->finestLevel();

    if (level > LevelData.size() - 1) 
    {
        LevelData.resize(finest_level+1);
        radius.resize(finest_level+1);
    }

    if (level > anel_coeff.size()-1) {
       anel_coeff.resize(level+1);
       anel_coeff[level] = 0;
    }

    LevelData[level] = level_data;
    radius[level] = _radius;
}

void
Projection::install_anelastic_coefficient (int                   level,
                                           Real                **_anel_coeff)
{
  if (verbose) {
    amrex::Print() << "Installing anel_coeff into projector level " << level << '\n';
  }
  if (level > anel_coeff.size()-1) 
    anel_coeff.resize(level+1);
  anel_coeff[level] =  _anel_coeff;
}

//
//  Perform a level projection in the advance function
//  Explanation of arguments to the level projector:
//
//  rho_half  contains rho^{n+1/2}
//  U_old  contains the u^n velocities
//  U_new  starts as u^*, is converted to (u^* - u^n)/dt,
//         becomes (u^{n+1} - u^n)/dt in the solver,
//         and is converted back to u^n+1 at the end
//  P_old  contains p^{n-1/2}
//  P_new  gets cleared, initialized to an intial guess for p^{n+1/2}
//         using coarse grid data if available,
//         becomes pressure update phi in the solver,
//         and then converted into final prssure p^{n+1/2}
//

void
Projection::level_project (int             level,
                           Real            time,
                           Real            dt,
                           Real            cur_pres_time,
                           Real            prev_pres_time,
                           const Geometry& geom, 
                           MultiFab&       U_old,
                           MultiFab&       U_new,
                           MultiFab&       P_old,
                           MultiFab&       P_new,
                           MultiFab&       rho_half, 
                           SyncRegister*   crse_sync_reg, 
                           SyncRegister*   fine_sync_reg,  
                           int             crse_dt_ratio,
                           int             iteration,
                           int             have_divu)
{
    BL_PROFILE("Projection::level_project()");

    BL_ASSERT(rho_half.nGrow() >= 1);
    BL_ASSERT(U_new.nGrow() >= 1);

    if (verbose) {
      amrex::Print() << "... Projection::level_project() at level " << level << '\n';
    }

    if (verbose && benchmarking) ParallelDescriptor::Barrier();

    const Real strt_time = ParallelDescriptor::second();

    //
    // old time velocity has bndry values already
    // must gen valid bndry data for new time velocity.
    // must fill bndry cells in pressure with computable values
    // even though they are not used in calculation.
    //
    U_old.setBndry(BogusValue,Xvel,BL_SPACEDIM);
    U_new.setBndry(BogusValue,Xvel,BL_SPACEDIM);
    P_old.setBndry(BogusValue);
    P_new.setBndry(BogusValue);

    MultiFab& S_old = LevelData[level]->get_old_data(State_Type);
    MultiFab& S_new = LevelData[level]->get_new_data(State_Type);
    
    Real prev_time = LevelData[level]->get_state_data(State_Type).prevTime();
    Real curr_time = LevelData[level]->get_state_data(State_Type).curTime();
    
    for (MFIter mfi(S_new); mfi.isValid(); ++mfi)
    {
        LevelData[level]->setPhysBoundaryValues(S_old[mfi],State_Type,prev_time,
                                                Xvel,Xvel,BL_SPACEDIM);
        LevelData[level]->setPhysBoundaryValues(S_new[mfi],State_Type,curr_time,
                                                Xvel,Xvel,BL_SPACEDIM);
    }

    const BoxArray& grids   = LevelData[level]->boxArray();
    const DistributionMapping& dmap = LevelData[level]->DistributionMap();
    const BoxArray& P_grids = P_old.boxArray();
    const DistributionMapping& P_dmap = P_old.DistributionMap();

    NavierStokesBase* ns = dynamic_cast<NavierStokesBase*>(&parent->getLevel(level));
    BL_ASSERT(!(ns==0));

    //
    //  NOTE: IT IS IMPORTANT TO DO THE BOUNDARY CONDITIONS BEFORE
    //    MAKING UNEW HOLD U_t OR U/dt, BECAUSE UNEW IS USED IN
    //    CONSTRUCTING THE OUTFLOW BC'S.
    //
    // Set boundary values for P_new, to increment, if applicable
    // // Note: we don't need to worry here about using FillCoarsePatch because
    //       it will automatically use the "new dpdt" to interpolate,
    //       since once we get here at level > 0, we've already defined
    //       a new pressure at level-1.
    if (level != 0)
    {
	LevelData[level]->FillCoarsePatch(P_new,0,cur_pres_time,Press_Type,0,1);
        if (!proj_2) 
            P_new.minus(P_old,0,1,0); // Care about nodes on box boundary
    }

    const int nGrow = (level == 0  ?  0  :  -1);

#ifdef _OPENMP
#pragma omp parallel
#endif
    for (MFIter mfi(P_new,true); mfi.isValid(); ++mfi)
    {
	const Box& bx = mfi.growntilebox(nGrow);
        P_new[mfi].setVal(0.0,bx,0,1);
    }

    //
    // Compute Ustar/dt + Gp                  for proj_2,
    //         (Ustar-Un)/dt for not proj_2 (ie the original).
    //
    // Compute DU/dt for proj_2,
    //         (DU-DU_old)/dt for not proj_2 (ie the original).
    //
    std::unique_ptr<MultiFab> divusource, divuold;

    if (have_divu)
    {
        divusource.reset(ns->getDivCond(1,time+dt));
        if (!proj_2) {
            divuold.reset(ns->getDivCond(1,time));
        }
    }

    const Real dt_inv = 1./dt;
    if (proj_2)
    {
        U_new.mult(dt_inv,0,BL_SPACEDIM,1);
        if (have_divu)
            divusource->mult(dt_inv,0,1,divusource->nGrow());
    }
    // Remove this if-else.  IAMR requires proj_2==1
    else
    {
      for (MFIter U_newmfi(U_new,true); U_newmfi.isValid(); ++U_newmfi) 
        {
	    const Box& bx = U_newmfi.growntilebox(1);

            ConvertUnew(U_new[U_newmfi],U_old[U_newmfi],dt,bx);
        } 

        if (have_divu)
        {
            divusource->minus(*divuold,0,1,divusource->nGrow());
            divusource->mult(dt_inv,0,1,divusource->nGrow());

            if (divu_minus_s_factor>0.0 && divu_minus_s_factor<=1.0)
            {
                amrex::Error("Check this code....not recently tested");
                //
                // Compute relaxation terms to account for approximate projection
                // add divu_old*divu...factor/dt to divusource.
                //
                const Real uoldfactor = divu_minus_s_factor*dt/parent->dtLevel(0);
                UpdateArg1(*divusource, uoldfactor/dt, *divuold, 1, grids, 1);
                //
                // add U_old*divu...factor/dt to U_new
                //
                UpdateArg1(U_new, uoldfactor/dt, U_old, BL_SPACEDIM, grids, 1);
            }
        }
    }

    if (proj_2)
    {
        MultiFab Gp(grids,dmap,BL_SPACEDIM,1);
        ns->getGradP(Gp, prev_pres_time);

#ifdef _OPENMP
#pragma omp parallel
#endif
	for (MFIter mfi(rho_half,true); mfi.isValid(); ++mfi) 
	{
	    const Box& bx = mfi.growntilebox(1);
	    FArrayBox& Gpfab = Gp[mfi];
	    const FArrayBox& rhofab = rho_half[mfi];
      
	    for (int i = 0; i < BL_SPACEDIM; i++) {
		Gpfab.divide(rhofab,bx,0,i,1);
	    }
      
	    U_new[mfi].plus(Gpfab,bx,0,0,BL_SPACEDIM);
	}
    }

    //
    // Outflow uses appropriately constructed "U_new" and "divusource"
    //   so make sure this call comes after those are set,
    //   but before fields are scaled by r or rho is set to 1/rho.
    //
    Real gravity = ns->getGravity();
    if (OutFlowBC::HasOutFlowBC(phys_bc) && (have_divu || std::fabs(gravity) > 0.0) 
                                         && do_outflow_bcs) 
    {
        Vector<MultiFab*> phi(maxlev, nullptr);
        phi[level] = &(LevelData[level]->get_new_data(Press_Type));

        Vector<MultiFab*> Vel_ML(maxlev, nullptr);
        Vel_ML[level] = &U_new;

        Vector<MultiFab*> Divu_ML(maxlev, nullptr);
        Divu_ML[level] = divusource.get();

        Vector<MultiFab*> Rho_ML(maxlev, nullptr);
        Rho_ML[level] = &rho_half;

        set_outflow_bcs(LEVEL_PROJ,phi,Vel_ML,Divu_ML,Rho_ML,level,level,have_divu);
    }

    //
    // Scale the projection variables.
    //
    rho_half.setBndry(BogusValue);
    scaleVar(LEVEL_PROJ,&rho_half, 1, &U_new, level);
    //
    // Enforce periodicity of U_new and rho_half (i.e. coefficient of G phi)
    // *after* everything has been done to them.
    //
    if (geom.isAnyPeriodic()) {
	U_new.FillBoundary(0, BL_SPACEDIM, geom.periodicity());
	rho_half.FillBoundary(0, 1, geom.periodicity());
    }
    //
    // Add the contribution from the un-projected V to syncregisters.
    //
    int is_rz = (Geometry::IsRZ() ? 1 : 0);

    Vector<MultiFab*> vel(maxlev, nullptr);
    Vector<MultiFab*> phi(maxlev, nullptr);
    Vector<MultiFab*> sig(maxlev, nullptr);

    vel[level] = &U_new;
    phi[level] = &P_new;

    BL_ASSERT( 1 == rho_half.nGrow());
    sig[level] = &rho_half;

    //
    // Project
    //
    std::unique_ptr<MultiFab> sync_resid_crse, sync_resid_fine;

    if (level < parent->finestLevel()) {
        sync_resid_crse.reset(new MultiFab(P_grids,P_dmap,1,1));
    }

    if (level > 0 && ((proj_2 && iteration == crse_dt_ratio) || !proj_2))
    {
        const int ngrow = parent->MaxRefRatio(level-1) - 1;
        sync_resid_fine.reset(new MultiFab(P_grids,P_dmap,1,ngrow));
    }

    if (!have_divu) 
    {
        Vector<MultiFab*> rhcc(maxlev, nullptr);
        if (use_mlmg_solver) {
            doMLMGNodalProjection(level, 1, vel, phi, sig, rhcc, {}, proj_tol, proj_abs_tol, 
                                  sync_resid_crse.get(), sync_resid_fine.get());
        } else {
            doNodalProjection(level, 1, vel, phi, sig, rhcc, {}, proj_tol, proj_abs_tol, 
                              sync_resid_crse.get(), sync_resid_fine.get());
        }
    }
    else 
    {
        if (is_rz == 1) {
            radMultScal(level,*divusource);
        }
        const int nghost = 0;
        divusource->mult(-1.0,0,1,nghost);

	Vector<MultiFab*> rhcc(maxlev, nullptr);
	rhcc[level] = divusource.get();
        if (use_mlmg_solver) {
            doMLMGNodalProjection(level, 1, vel, phi, sig, rhcc, {}, proj_tol, proj_abs_tol,
                                  sync_resid_crse.get(), sync_resid_fine.get());
        } else {
            doNodalProjection(level, 1, vel, phi, sig, rhcc, {}, proj_tol, proj_abs_tol,
                              sync_resid_crse.get(), sync_resid_fine.get());
        }
    }

    //
    // Note: this must occur *after* the projection has been done
    //       (but before the modified velocity has been copied back)
    //       because the SyncRegister routines assume the projection
    //       has been set up.
    //
    if (do_sync_proj)
    {
       if (level < parent->finestLevel())
       {
          //
          // Init sync registers between level and level+1.
          //
          const Real mult = 1.0;
          crse_sync_reg->CrseInit(*sync_resid_crse,geom,mult);
       }
       if (level > 0 && ((proj_2 && iteration == crse_dt_ratio) || !proj_2))
       {
          //
          // Increment sync registers between level and level-1.
          //
	 // invrat is 1/crse_dt_ratio for both proj_2 and !proj_2, but for different reasons.
	 // For !proj_2, this is because the fine residue is added to the sync register 
	 //    for each fine step.
	 // For proj_2, this is because the level projection works on U/dt, not dU/dt, 
	 //    and dt on the fine level is crse_dt_ratio times smaller than dt one the 
	 //    coarse level.
	  const Real invrat = 1.0/(double)crse_dt_ratio;
          const Geometry& crse_geom = parent->Geom(level-1);
          fine_sync_reg->FineAdd(*sync_resid_fine,crse_geom,invrat);
       }
    }

    //
    // Reset state + pressure data.
    //
    // Unscale level projection variables.
    //
    rescaleVar(LEVEL_PROJ,&rho_half, 1, &U_new, level);
    //
    // Put U_new back to "normal"; subtract U_old*divu...factor/dt from U_new
    //
    if (!proj_2 && divu_minus_s_factor>0.0 && divu_minus_s_factor<=1.0 && have_divu) 
    {
        const Real uoldfactor = -divu_minus_s_factor*dt/parent->dtLevel(0);
        UpdateArg1(U_new, uoldfactor/dt, U_old, BL_SPACEDIM, grids, 1);
    }
    //
    // Convert U back to a velocity, and phi into p^n+1/2.
    //
    if (proj_2) 
    {
        //
        // un = dt*un
        //
        U_new.mult(dt,0,BL_SPACEDIM,1);
    }
    else
    {
        //
        // un = uo+dt*un
        //
        UnConvertUnew(U_old, dt, U_new, grids);
    }

    if (!proj_2) 
        AddPhi(P_new, P_old);             // pn = pn + po

    if (verbose)
    {
        const int IOProc   = ParallelDescriptor::IOProcessorNumber();
        Real      run_time = ParallelDescriptor::second() - strt_time;

        ParallelDescriptor::ReduceRealMax(run_time,IOProc);

	amrex::Print() << "Projection::level_project(): lev: " << level
		       << ", time: " << run_time << '\n';
    }
}

//
// SYNC_PROJECT
//

void
Projection::syncProject (int             c_lev,
                         MultiFab&       pres,
                         MultiFab&       vel,
                         MultiFab&       rho_half,
                         MultiFab&       Vsync,
                         MultiFab&       phi,
                         SyncRegister*   rhs_sync_reg,
                         SyncRegister*   crsr_sync_reg,
                         const BoxArray& sync_boxes,
                         const Geometry& geom,
                         const Real*     dx,
                         Real            dt_crse,
                         int             crse_iteration,
                         int             crse_dt_ratio)
{
    BL_PROFILE("Projection::syncProject()");

    if (verbose) {
        amrex::Print() << "Projection::syncProject(): level = " << c_lev
                       << " correction to level " << parent->finestLevel() << '\n';
    }

    if (verbose && benchmarking) ParallelDescriptor::Barrier();

    const Real strt_time = ParallelDescriptor::second();

    //
    // Gather data.
    //
    const BoxArray& grids   = LevelData[c_lev]->boxArray();
    const BoxArray& P_grids = pres.boxArray();
    const DistributionMapping& P_dmap = pres.DistributionMap();
    MultiFab& sig = rho_half;

    MultiFab rhnd(P_grids,P_dmap,1,0);
    rhs_sync_reg->InitRHS(rhnd,geom,*phys_bc);

    phi.setVal(0);

    sig.setBndry(BogusValue);
    //
    // Scale sync projection variables.
    //
    scaleVar(SYNC_PROJ,&sig,1,&Vsync,c_lev);
    //
    // If periodic, copy into periodic translates of Vsync.
    //
    if (geom.isAnyPeriodic()) {
	Vsync.FillBoundary(0, BL_SPACEDIM, geom.periodicity());
    }

    Vector<MultiFab*> phis(maxlev, nullptr);
    Vector<MultiFab*> vels(maxlev, nullptr);
    Vector<MultiFab*> sigs(maxlev, nullptr);
    Vector<MultiFab*> rhcc(maxlev, nullptr);
    phis[c_lev] = &phi;
    vels[c_lev] = &Vsync;
    sigs[c_lev] = &sig;

    //
    //  PROJECT
    //  if use_u = 0, then solves DGphi = RHS
    //  if use_u = 1, then solves DGphi = RHS + DV
    //  both return phi and (V-Gphi) as V
    //
    MultiFab* sync_resid_crse = 0;
    std::unique_ptr<MultiFab> sync_resid_fine;

    if (c_lev > 0 && (!proj_2 || crse_iteration == crse_dt_ratio))
    {
        const int ngrow = parent->MaxRefRatio(c_lev-1) - 1;
        sync_resid_fine.reset(new MultiFab(P_grids,P_dmap,1,ngrow));
    }

    if (use_mlmg_solver) {
        doMLMGNodalProjection(c_lev, 1, vels, phis, sigs, rhcc, {&rhnd}, sync_tol, proj_abs_tol,
                              sync_resid_crse, sync_resid_fine.get());
    } else {
        doNodalProjection(c_lev, 1, vels, phis, sigs, rhcc, {&rhnd}, sync_tol, proj_abs_tol,
                          sync_resid_crse, sync_resid_fine.get());
    }

    //
    // If this sync project is not at level 0 then we need to account for
    // the changes made here in the level c_lev velocity in the sync registers
    // going into the level (c_lev-1) sync project.  Note that this must be
    // done before rho_half is scaled back.
    //
    if (c_lev > 0 && (!proj_2 || crse_iteration == crse_dt_ratio))
    {
        const Real invrat         = 1.0/(double)crse_dt_ratio;
        const Geometry& crsr_geom = parent->Geom(c_lev-1);
        crsr_sync_reg->CompAdd(*sync_resid_fine,geom,crsr_geom,sync_boxes,invrat);
    }
    //
    // Reset state + pressure data ...
    //
    // Unscale the sync projection variables for rz.
    //
    rescaleVar(SYNC_PROJ,&sig,1,&Vsync,c_lev);
    //
    // Add projected Vsync to new velocity at this level & add phi to pressure.
    //
    AddPhi(pres, phi);
    UpdateArg1(vel, dt_crse, Vsync, BL_SPACEDIM, grids, 1);

    if (verbose)
    {
        const int IOProc   = ParallelDescriptor::IOProcessorNumber();
        Real      run_time = ParallelDescriptor::second() - strt_time;

        ParallelDescriptor::ReduceRealMax(run_time,IOProc);

	amrex::Print() << "Projection:syncProject(): c_lev: " << c_lev
		       << ", time: " << run_time << '\n';
    }
}

//
//  MULTI-LEVEL SYNC_PROJECT
//

void
Projection::MLsyncProject (int             c_lev,
                           MultiFab&       pres_crse,
                           MultiFab&       vel_crse,
                           MultiFab&       cc_rhs_crse,
                           MultiFab&       pres_fine,
                           MultiFab&       vel_fine,
                           MultiFab&       cc_rhs_fine,
                           MultiFab&       rho_crse,
                           MultiFab&       rho_fine,
                           MultiFab&       Vsync,
                           MultiFab&       V_corr,
                           MultiFab&       phi_fine,
                           SyncRegister*   rhs_sync_reg,
                           SyncRegister*   crsr_sync_reg,
                           Real            dt_crse, 
                           IntVect&        ratio,
                           int             crse_iteration,
                           int             crse_dt_ratio,
                           const Geometry& crse_geom,
                           bool		   pressure_time_is_interval,
                           bool first_crse_step_after_initial_iters,
                           Real             cur_crse_pres_time,
                           Real            prev_crse_pres_time,
                           Real             cur_fine_pres_time,
                           Real            prev_fine_pres_time)
{
    BL_PROFILE("Projection::MLsyncProject()");

    if (verbose) {
      amrex::Print() << "Projection::MLsyncProject(): levels = " << c_lev << ", " << c_lev+1 << '\n';
    }

    if (verbose && benchmarking) ParallelDescriptor::Barrier();

    const Real strt_time = ParallelDescriptor::second();

    //
    // Set up memory.
    //
    Vector<std::unique_ptr<MultiFab> > phi(maxlev);

    const BoxArray& grids      = LevelData[c_lev]->boxArray();
    const BoxArray& fine_grids = LevelData[c_lev+1]->boxArray();
    const BoxArray& Pgrids_crse = pres_crse.boxArray();
    const BoxArray& Pgrids_fine = pres_fine.boxArray();
    const DistributionMapping& Pdmap_crse = pres_crse.DistributionMap();
    const DistributionMapping& Pdmap_fine = pres_fine.DistributionMap();

    phi[c_lev].reset(new MultiFab(Pgrids_crse,Pdmap_crse,1,1));
    phi[c_lev]->setVal(0);
    
    phi[c_lev+1].reset(new MultiFab(Pgrids_fine,Pdmap_fine,1,1));
    phi[c_lev+1]->setVal(0);

    //
    // Set up crse RHS
    //
    MultiFab rhnd(Pgrids_crse,Pdmap_crse,1,0);
    rhs_sync_reg->InitRHS(rhnd,crse_geom,*phys_bc);

    Box P_finedomain(amrex::surroundingNodes(crse_geom.Domain()));
    P_finedomain.refine(ratio);
    if (Pgrids_fine[0] == P_finedomain) {
        rhnd.setVal(0);
    }
    //
    // Do necessary scaling
    //
    scaleVar(SYNC_PROJ,&rho_crse, 0, &Vsync,   c_lev  );
    scaleVar(SYNC_PROJ,&rho_fine, 0, &V_corr, c_lev+1);

    if (Geometry::IsRZ()) {
       radMultScal(c_lev  ,cc_rhs_crse);
       radMultScal(c_lev+1,cc_rhs_fine);
    }

    Vector<MultiFab*> vel (maxlev, nullptr);
    Vector<MultiFab*> sig (maxlev, nullptr);
    Vector<MultiFab*> rhcc(maxlev, nullptr);

    vel[c_lev  ] = &Vsync;
    vel[c_lev+1] = &V_corr;
    sig[c_lev  ] = &rho_crse;
    sig[c_lev+1] = &rho_fine;
    rhcc[c_lev  ] = &cc_rhs_crse; 
    rhcc[c_lev+1] = &cc_rhs_fine;

    const Geometry& fine_geom = parent->Geom(c_lev+1);

    // restrict_level(v_crse, v_fine, ratio);
    amrex::average_down(*vel[c_lev+1],*vel[c_lev],fine_geom,crse_geom,
                         0, BL_SPACEDIM, ratio);

    // restrict_level(*sig[c_lev], *sig[c_lev+1], ratio);
    amrex::average_down(*sig[c_lev+1],*sig[c_lev],fine_geom,crse_geom,
                           0, sig[c_lev]->nComp(), ratio);

    MultiFab* sync_resid_crse = 0;
    std::unique_ptr<MultiFab> sync_resid_fine;

    if (c_lev > 0 && (!proj_2 || crse_iteration == crse_dt_ratio))
      //    if (c_lev > 0)
    {
        int ngrow = parent->MaxRefRatio(c_lev-1) - 1;
        sync_resid_fine.reset(new MultiFab(Pgrids_crse,Pdmap_crse,1,ngrow));
    }

    if (use_mlmg_solver) {
        doMLMGNodalProjection(c_lev, 2, vel,
                          amrex::GetVecOfPtrs(phi),
                          sig, rhcc, {&rhnd}, sync_tol, proj_abs_tol,
                          sync_resid_crse, sync_resid_fine.get());
    } else {
        doNodalProjection(c_lev, 2, vel, 
                          amrex::GetVecOfPtrs(phi),
                          sig, rhcc, {&rhnd}, sync_tol, proj_abs_tol,
                          sync_resid_crse, sync_resid_fine.get());
    }

    //
    // If this sync project is not at levels 0-1 then we need to account for
    // the changes made here in the level c_lev velocity in the sync registers
    // going into the level (c_lev-1) sync project.  Note that this must be
    // done before rho_half is scaled back.
    //
    if (c_lev > 0 && (!proj_2 || crse_iteration == crse_dt_ratio))
    {
        const Real invrat         = 1.0/(double)crse_dt_ratio;
        const Geometry& crsr_geom = parent->Geom(c_lev-1);
        BoxArray sync_boxes       = pres_fine.boxArray();
        sync_boxes.coarsen(ratio);
        crsr_sync_reg->CompAdd(*sync_resid_fine,crse_geom,crsr_geom,sync_boxes,invrat);
    }
    //
    // Do necessary un-scaling.
    //
    rescaleVar(SYNC_PROJ,&rho_crse, 0, &Vsync,   c_lev  );
    rescaleVar(SYNC_PROJ,&rho_fine, 0, &V_corr, c_lev+1);

    MultiFab::Copy(phi_fine, *phi[c_lev+1], 0, 0, 1, 1);

    //
    // Add phi to pressure.
    //
    AddPhi(pres_crse, *phi[c_lev]);

    if (pressure_time_is_interval) 
    {
        //
        // Only update the most recent pressure.
        //
        AddPhi(pres_fine, *phi[c_lev+1]);
    }
    else 
    {
        MultiFab& pres_fine_old = LevelData[c_lev+1]->get_old_data(Press_Type);
 
        if (first_crse_step_after_initial_iters)
        {
            Real time_since_zero =  cur_crse_pres_time - prev_crse_pres_time;
            Real dt_to_prev_time = prev_fine_pres_time - prev_crse_pres_time;
            Real dt_to_cur_time  =  cur_fine_pres_time - prev_crse_pres_time;

            Real cur_mult_factor = dt_to_cur_time / time_since_zero;
            (*phi[c_lev+1]).mult(cur_mult_factor);
            AddPhi(pres_fine, *phi[c_lev+1]);

            Real prev_mult_factor = dt_to_prev_time / dt_to_cur_time;
            (*phi[c_lev+1]).mult(prev_mult_factor);
            AddPhi(pres_fine_old, *phi[c_lev+1]);
        }
        else 
        {
            AddPhi(pres_fine    , *phi[c_lev+1]);
            AddPhi(pres_fine_old, *phi[c_lev+1]);
        }
    }
    //
    // Add projected vel to new velocity.
    //
    UpdateArg1(vel_crse, dt_crse, Vsync, BL_SPACEDIM, grids,      1);
    UpdateArg1(vel_fine, dt_crse, V_corr, BL_SPACEDIM, fine_grids, 1);

    if (verbose)
    {
        const int IOProc   = ParallelDescriptor::IOProcessorNumber();
        Real      run_time = ParallelDescriptor::second() - strt_time;

        ParallelDescriptor::ReduceRealMax(run_time,IOProc);

	amrex::Print() << "Projection::MLsyncProject(): levels = " << c_lev << ", " << c_lev+1
		       << ", time: " << run_time << '\n';
    }
}

//
// The initial velocity projection in post_init.
// this function ensures that the velocities are nondivergent
//

void
Projection::initialVelocityProject (int  c_lev,
                                    Real cur_divu_time, 
                                    int  have_divu)
{
    int lev;
    int f_lev = parent->finestLevel();

    if (verbose)
    {
      amrex::Print() << "Projection::initialVelocityProject(): levels = " << c_lev
		     << "  " << f_lev << '\n';
      if (rho_wgt_vel_proj) 
	amrex::Print() << "RHO WEIGHTED INITIAL VELOCITY PROJECTION\n";
      else 
	amrex::Print() << "CONSTANT DENSITY INITIAL VELOCITY PROJECTION\n";
    }

    if (verbose && benchmarking) ParallelDescriptor::Barrier();

    const Real strt_time = ParallelDescriptor::second();

    Vector<MultiFab*> vel(maxlev, nullptr);
    Vector<MultiFab*> phi(maxlev, nullptr);
    Vector<std::unique_ptr<MultiFab> > sig(maxlev);

    for (lev = c_lev; lev <= f_lev; lev++) 
    {
        LevelData[lev]->get_old_data(Press_Type).setVal(0);
    }

    for (lev = c_lev; lev <= f_lev; lev++) 
    {
        vel[lev] = &(LevelData[lev]->get_new_data(State_Type));
        phi[lev] = &(LevelData[lev]->get_old_data(Press_Type));

        const int       nghost = 1;
        const BoxArray& grids  = LevelData[lev]->boxArray();
        const DistributionMapping& dmap = LevelData[lev]->DistributionMap();
        sig[lev].reset(new MultiFab(grids,dmap,1,nghost));

        if (rho_wgt_vel_proj) 
        {
            LevelData[lev]->get_new_data(State_Type).setBndry(BogusValue,Density,1);

	    AmrLevel& amr_level = parent->getLevel(lev);
	    
	    MultiFab& S_new = amr_level.get_new_data(State_Type);
	    
            Real curr_time = amr_level.get_state_data(State_Type).curTime();
	    
            for (MFIter mfi(S_new); mfi.isValid(); ++mfi) {
	      amr_level.setPhysBoundaryValues(S_new[mfi],State_Type,curr_time,
					      Density,Density,1);
            }

            MultiFab::Copy(*sig[lev],
                           LevelData[lev]->get_new_data(State_Type),
                           Density,
                           0,
                           1,
                           nghost);
        }
        else 
        {
            sig[lev]->setVal(1,nghost);
        }
    }

    Vector<std::unique_ptr<MultiFab> > rhcc(maxlev);
    const int nghost = 1; 

    for (lev = c_lev; lev <= f_lev; lev++) 
    {
        vel[lev]->setBndry(BogusValue,Xvel,BL_SPACEDIM);
        //
        // Set the physical boundary values.
        //
        AmrLevel& amr_level = parent->getLevel(lev);

        MultiFab& S_new = amr_level.get_new_data(State_Type);

        Real curr_time = amr_level.get_state_data(State_Type).curTime();

        for (MFIter mfi(S_new); mfi.isValid(); ++mfi)
        {
            amr_level.setPhysBoundaryValues(S_new[mfi],State_Type,curr_time,Xvel,Xvel,BL_SPACEDIM);
        }

        if (have_divu) 
        {
            int Divu_Type, Divu;
            if (!LevelData[lev]->isStateVariable("divu", Divu_Type, Divu)) 
                amrex::Error("Projection::initialVelocityProject(): Divu not found");

            // The FillBoundary seems unnecessary because
            // put_divu_in_cc_rhs will call FillPatch.  Moreover, why
            // does rhcc need to have ghost cells at all?  The solver
            // could create a temp MF with one ghost cell and it knows
            // how to properly fill ghost cell.  -- Weiqun

            //
            // Make sure ghost cells are properly filled.
            //
            MultiFab& divu_new = amr_level.get_new_data(Divu_Type);
            divu_new.FillBoundary();

            Real curr_divu_time_lev = amr_level.get_state_data(Divu_Type).curTime();

            for (MFIter mfi(divu_new); mfi.isValid(); ++mfi)
            {
                amr_level.setPhysBoundaryValues(divu_new[mfi],Divu_Type,curr_divu_time_lev,0,0,1);
            }
	    
            const BoxArray& grids     = amr_level.boxArray();
            const DistributionMapping& dmap = amr_level.DistributionMap();
            rhcc[lev].reset(new MultiFab(grids,dmap,1,nghost));
            put_divu_in_cc_rhs(*rhcc[lev],lev,cur_divu_time);
        }
    }

    if (OutFlowBC::HasOutFlowBC(phys_bc) && do_outflow_bcs && have_divu)
       set_outflow_bcs(INITIAL_VEL,phi,vel,
                       amrex::GetVecOfPtrs(rhcc),
                       amrex::GetVecOfPtrs(sig),
                       c_lev,f_lev,have_divu); 

     //
     // Scale the projection variables.
     //
    for (lev = c_lev; lev <= f_lev; lev++)  {
        scaleVar(INITIAL_VEL,sig[lev].get(),1,vel[lev],lev);
    }

    bool doing_initial_velproj = true;

    for (lev = f_lev-1; lev >= c_lev; --lev)
    {
        amrex::average_down(*vel[lev+1], *vel[lev], parent->Geom(lev+1), parent->Geom(lev),
                            0, BL_SPACEDIM, parent->refRatio(lev));
    }

    //
    // Project
    //
    if (!have_divu)
    {
        if (use_mlmg_solver) {
            doMLMGNodalProjection(c_lev, f_lev+1, vel, phi,
                                  amrex::GetVecOfPtrs(sig),
                                  Vector<MultiFab*>(maxlev, nullptr),
                                  {}, 
                                  proj_tol, proj_abs_tol, 0, 0, doing_initial_velproj);
        } else {
            doNodalProjection(c_lev, f_lev+1, vel, phi,
                              amrex::GetVecOfPtrs(sig),
                              Vector<MultiFab*>(maxlev, nullptr),
                              {}, 
                              proj_tol, proj_abs_tol, 0, 0, doing_initial_velproj);
        }
    } 
    else 
    {
        for (lev = c_lev; lev <= f_lev; lev++) 
        {
            if (Geometry::IsRZ()) radMultScal(lev,*rhcc[lev]); 
            rhcc[lev]->mult(-1.0,0,1,nghost);
        }

        if (use_mlmg_solver) {
            doMLMGNodalProjection(c_lev, f_lev+1, vel, phi,
                                  amrex::GetVecOfPtrs(sig),
                                  amrex::GetVecOfPtrs(rhcc),
                                  {},
                                  proj_tol, proj_abs_tol, 0, 0, doing_initial_velproj);
        } else {
            doNodalProjection(c_lev, f_lev+1, vel, phi,
                              amrex::GetVecOfPtrs(sig),
                              amrex::GetVecOfPtrs(rhcc),
                              {},
                              proj_tol, proj_abs_tol, 0, 0, doing_initial_velproj);
        }

    }

    //
    // Unscale initial projection variables.
    //
    for (lev = c_lev; lev <= f_lev; lev++) 
        rescaleVar(INITIAL_VEL,sig[lev].get(),1,vel[lev],lev);

    for (lev = c_lev; lev <= f_lev; lev++) 
    {
        LevelData[lev]->get_old_data(Press_Type).setVal(0);
        LevelData[lev]->get_new_data(Press_Type).setVal(0);
    }

    if (verbose) {
        const int IOProc   = ParallelDescriptor::IOProcessorNumber();
        Real      run_time = ParallelDescriptor::second() - strt_time;

        ParallelDescriptor::ReduceRealMax(run_time,IOProc);

	amrex::Print() << "Projection::initialVelocityProject(): time: " << run_time << '\n';
    }
}

void
Projection::initialPressureProject (int  c_lev)
{
    int lev;
    int f_lev = parent->finestLevel();
    if (verbose) {
      amrex::Print() << "Projection::initialPressureProject(): levels = " << c_lev
		     << "  " << f_lev << '\n';
    }

    const Real strt_time = ParallelDescriptor::second();

    Vector<MultiFab*> vel(maxlev, nullptr);
    Vector<MultiFab*> phi(maxlev, nullptr);
    Vector<std::unique_ptr<MultiFab> > sig(maxlev);

    for (lev = c_lev; lev <= f_lev; lev++) 
    {
        vel[lev] = &(LevelData[lev]->get_new_data(State_Type));
        phi[lev] = &(LevelData[lev]->get_old_data(Press_Type));

        const int       nghost = 1;
        const BoxArray& grids  = LevelData[lev]->boxArray();
        const DistributionMapping& dmap = LevelData[lev]->DistributionMap();
        sig[lev].reset(new MultiFab(grids,dmap,1,nghost));

        AmrLevel& amr_level = parent->getLevel(lev);

        MultiFab& S_new = amr_level.get_new_data(State_Type);

        S_new.setBndry(BogusValue,Density,1);

        Real curr_time = amr_level.get_state_data(State_Type).curTime();

<<<<<<< HEAD
	const Geometry& geom = parent->Geom(lev);
	// FabArray::FillBoundary fills interior ghosts
        S_new.FillBoundary(Density,1,geom.periodicity());
=======
        const Geometry& geom = parent->Geom(lev);
	// fill ghost cells... call FillBoundary (fills interior bndry)
	// first to get reasonable data in corner cells
	S_new.FillBoundary(Density,1,geom.periodicity());
>>>>>>> 19a982d3
        for (MFIter mfi(S_new); mfi.isValid(); ++mfi)
        {
            amr_level.setPhysBoundaryValues(S_new[mfi],State_Type,curr_time,Density,Density,1);
        }

        MultiFab::Copy(*sig[lev],
                       LevelData[lev]->get_new_data(State_Type),
                       Density,
                       0,
                       1,
                       nghost);
    }

    //
    // Set up outflow bcs.
    //
    NavierStokesBase* ns = dynamic_cast<NavierStokesBase*>(LevelData[c_lev]);
    Real gravity = ns->getGravity();

    if (OutFlowBC::HasOutFlowBC(phys_bc) && do_outflow_bcs)
    {
        int have_divu_dummy = 0;
        set_outflow_bcs(INITIAL_PRESS,phi,vel,
                        Vector<MultiFab*>(maxlev, nullptr),
                        amrex::GetVecOfPtrs(sig),
                        c_lev,f_lev,have_divu_dummy);
    }

    Vector<std::unique_ptr<MultiFab> > raii;
    for (lev = c_lev; lev <= f_lev; lev++) {
        const BoxArray& grids = vel[lev]->boxArray();
        const DistributionMapping& dmap = vel[lev]->DistributionMap();
        raii.push_back(std::unique_ptr<MultiFab>(new MultiFab(grids, dmap, BL_SPACEDIM, 1)));
        vel[lev] = raii.back().get();
        vel[lev]->setVal(0.0    , 0            , BL_SPACEDIM-1, 1);
        vel[lev]->setVal(gravity, BL_SPACEDIM-1, 1            , 1);
    }

    //
    // Scale the projection variables.
    //
    for (lev = c_lev; lev <= f_lev; lev++) {
        scaleVar(INITIAL_PRESS,sig[lev].get(),1,vel[lev],lev);
    }

    //
    // Project
    //
    Vector<MultiFab*> rhcc(maxlev, nullptr);
    if (use_mlmg_solver) {
        doMLMGNodalProjection(c_lev, f_lev+1, vel, phi,
                              amrex::GetVecOfPtrs(sig),
                              rhcc, {},
                              proj_tol, proj_abs_tol);
    } else {
        doNodalProjection(c_lev, f_lev+1, vel, phi,
                          amrex::GetVecOfPtrs(sig),
                          rhcc, {},
                          proj_tol, proj_abs_tol);
    }

    //
    // Unscale initial projection variables.
    //
    for (lev = c_lev; lev <= f_lev; lev++) {
        rescaleVar(INITIAL_PRESS,sig[lev].get(),1,vel[lev],lev);
    }

    //
    // Copy "old" pressure just computed into "new" pressure as well.
    //
    for (lev = c_lev; lev <= f_lev; lev++) {
        MultiFab::Copy(LevelData[lev]->get_new_data(Press_Type),
                       LevelData[lev]->get_old_data(Press_Type),
                       0, 0, 1, 0);
    }


    if (verbose) {
        const int IOProc   = ParallelDescriptor::IOProcessorNumber();
        Real      run_time = ParallelDescriptor::second() - strt_time;

        ParallelDescriptor::ReduceRealMax(run_time,IOProc);

	amrex::Print() << "Projection::initialPressureProject(): time: " << run_time << '\n';
    }

}

//
// The velocity projection in post_init, which computes the initial
// pressure used in the timestepping.
//

void
Projection::initialSyncProject (int       c_lev,
                                const Vector<MultiFab*> sig,
                                Real      dt, 
                                Real      strt_time,
                                int       have_divu)
{
    int lev;
    int f_lev = parent->finestLevel();

    if (verbose)
      amrex::Print() << "Projection::initialSyncProject(): levels = " << c_lev << "  " << f_lev << '\n';

    if (verbose && benchmarking) ParallelDescriptor::Barrier();

    const Real stime = ParallelDescriptor::second();

    //
    // Gather data.
    //
    Vector<MultiFab*> vel(maxlev, nullptr);
    Vector<MultiFab*> phi(maxlev, nullptr);
    Vector<std::unique_ptr<MultiFab> > rhcc(maxlev);

    for (lev = c_lev; lev <= f_lev; lev++) 
    {
        vel[lev] = &(LevelData[lev]->get_new_data(State_Type));
        phi[lev] = &(LevelData[lev]->get_old_data(Press_Type));
    }
  
    const Real dt_inv = 1./dt;

    if (have_divu) 
    {
        //
        // Set up rhcc for manual project.
        //
        for (lev = c_lev; lev <= f_lev; lev++) 
        {
            AmrLevel& amr_level = parent->getLevel(lev);

            int Divu_Type, Divu;
            if (!LevelData[c_lev]->isStateVariable("divu", Divu_Type, Divu)) 
                amrex::Error("Projection::initialSyncProject(): Divu not found");
            //
            // Make sure ghost cells are properly filled.
            //
            MultiFab& divu_new = amr_level.get_new_data(Divu_Type);
            MultiFab& divu_old = amr_level.get_old_data(Divu_Type);
            divu_new.FillBoundary();
            divu_old.FillBoundary();

            Real prev_time = amr_level.get_state_data(Divu_Type).prevTime();
            Real curr_time = amr_level.get_state_data(Divu_Type).curTime();

            for (MFIter mfi(divu_new); mfi.isValid(); ++mfi)
            {
                amr_level.setPhysBoundaryValues(divu_old[mfi],Divu_Type,prev_time,0,0,1);
                amr_level.setPhysBoundaryValues(divu_new[mfi],Divu_Type,curr_time,0,0,1);
            }

            const int nghost = 1;
            rhcc[lev].reset(new MultiFab(amr_level.boxArray(),
                                        amr_level.DistributionMap(),
                                        1,nghost));
            MultiFab* rhcclev = rhcc[lev].get();
            rhcclev->setVal(0);

            NavierStokesBase* ns = dynamic_cast<NavierStokesBase*>(&parent->getLevel(lev));

            BL_ASSERT(!(ns == 0));

            std::unique_ptr<MultiFab> divu (ns->getDivCond(nghost,strt_time));
            std::unique_ptr<MultiFab> dsdt (ns->getDivCond(nghost,strt_time+dt));

#ifdef _OPENMP
#pragma omp parallel
#endif
            for (MFIter mfi(*rhcclev,true); mfi.isValid(); ++mfi)
            {
       	        const Box& bx = mfi.growntilebox();
	        FArrayBox& dsdtfab = (*dsdt)[mfi];

                dsdtfab.minus((*divu)[mfi],bx,bx,0,0,1);
                dsdtfab.mult(dt_inv,bx);
                (*rhcclev)[mfi].copy(dsdtfab,bx,0,bx,0,1);
            }
        }
    }

    for (lev = c_lev; lev <= f_lev; lev++) 
    {
        MultiFab& P_old = LevelData[lev]->get_old_data(Press_Type);
        P_old.setVal(0);
    }
    //
    // Set velocity bndry values to bogus values.
    //
    for (lev = c_lev; lev <= f_lev; lev++) 
    {
        vel[lev]->setBndry(BogusValue,Xvel,BL_SPACEDIM);
        MultiFab &u_o = LevelData[lev]->get_old_data(State_Type);
        u_o.setBndry(BogusValue,Xvel,BL_SPACEDIM);
        sig[lev]->setBndry(BogusValue);
    }
    //
    // Convert velocities to accelerations (we always do this for the
    //  projections in these initial iterations).
    //
    for (lev = c_lev; lev <= f_lev; lev++) 
    {
        MultiFab& S_old = LevelData[lev]->get_old_data(State_Type);
        MultiFab& S_new = LevelData[lev]->get_new_data(State_Type);

        Real prev_time = LevelData[lev]->get_state_data(State_Type).prevTime();
        Real curr_time = LevelData[lev]->get_state_data(State_Type).curTime();

        for (MFIter mfi(S_new); mfi.isValid(); ++mfi)
        {
            LevelData[lev]->setPhysBoundaryValues(S_old[mfi],State_Type,prev_time,Xvel,Xvel,BL_SPACEDIM);
            LevelData[lev]->setPhysBoundaryValues(S_new[mfi],State_Type,curr_time,Xvel,Xvel,BL_SPACEDIM);
        }

        MultiFab& u_o = LevelData[lev]->get_old_data(State_Type);
        ConvertUnew(*vel[lev], u_o, dt, LevelData[lev]->boxArray());
    }

    if (OutFlowBC::HasOutFlowBC(phys_bc) && have_divu && do_outflow_bcs) {
        set_outflow_bcs(INITIAL_SYNC,phi,vel,
                        amrex::GetVecOfPtrs(rhcc),
                        sig,c_lev,f_lev,have_divu);
    }

    //
    // Scale initial sync projection variables.
    //
    for (lev = c_lev; lev <= f_lev; lev++) 
    {
        scaleVar(INITIAL_SYNC,sig[lev],1,vel[lev],lev);

        if (have_divu && Geometry::IsRZ()) 
          radMultScal(lev,*(rhcc[lev]));
    }

    for (lev = f_lev; lev >= c_lev+1; lev--) {
      const BoxArray& crse_grids = vel[lev-1]->boxArray();
      const BoxArray& fine_grids = vel[lev  ]->boxArray();
      const DistributionMapping& crse_dmap = vel[lev-1]->DistributionMap();
      const DistributionMapping& fine_dmap = vel[lev  ]->DistributionMap();

      MultiFab v_crse(crse_grids, crse_dmap, BL_SPACEDIM, 1);
      MultiFab v_fine(fine_grids, fine_dmap, BL_SPACEDIM, 1);

      const Geometry& fine_geom = parent->Geom(lev  );
      const Geometry& crse_geom = parent->Geom(lev-1);

      MultiFab::Copy(v_crse, *vel[lev-1], 0, 0, BL_SPACEDIM, 1);
      MultiFab::Copy(v_fine, *vel[lev  ], 0, 0, BL_SPACEDIM, 1);

      // restrict_level(v_crse, v_fine, parent->refRatio(lev-1));
      amrex::average_down(v_fine,v_crse,fine_geom,crse_geom,
                           0, v_crse.nComp(), parent->refRatio(lev-1));
	
      MultiFab::Copy(*vel[lev-1], v_crse, 0, 0, BL_SPACEDIM, 1);
    }

    //
    // Project.
    //
    if (have_divu) {
        for (lev = c_lev; lev <= f_lev; lev++) 
        {
            rhcc[lev]->mult(-1.0,0,1);
        }
    }

    if (use_mlmg_solver) {
        doMLMGNodalProjection(c_lev, f_lev+1, vel, phi, sig,
                              amrex::GetVecOfPtrs(rhcc),
                              {}, proj_tol, proj_abs_tol);
    } else {
        doNodalProjection(c_lev, f_lev+1, vel, phi, sig,
                          amrex::GetVecOfPtrs(rhcc),
                          {}, proj_tol, proj_abs_tol);
    }

    //
    // Unscale initial sync projection variables.
    //
    for (lev = c_lev; lev <= f_lev; lev++) 
        rescaleVar(INITIAL_SYNC,sig[lev],1,vel[lev],lev);
    //
    // Add correction at coarse and fine levels.
    //
    for (lev = c_lev; lev <= f_lev; lev++) 
        incrPress(lev, 1.0);

    if (verbose)
    {
        const int IOProc   = ParallelDescriptor::IOProcessorNumber();
        Real      run_time = ParallelDescriptor::second() - stime;

        ParallelDescriptor::ReduceRealMax(run_time,IOProc);

	amrex::Print() << "Projection::initialSyncProject(): time: " << run_time << '\n';
    }
}

//
// Put S in the rhs of the projector--cell based version.
//

void
Projection::put_divu_in_cc_rhs (MultiFab&       rhs,
                                int             level,
                                Real            time)
{
    rhs.setVal(0);

    NavierStokesBase* ns = dynamic_cast<NavierStokesBase*>(&parent->getLevel(level));

    BL_ASSERT(!(ns == 0));

    std::unique_ptr<MultiFab> divu (ns->getDivCond(1,time));

    //fixme?? use MultiFab::Copy() here instead?
#ifdef _OPENMP
#pragma omp parallel
#endif
    for (MFIter mfi(rhs,true); mfi.isValid(); ++mfi)
    {
      const Box& bx = mfi.growntilebox();
      
      rhs[mfi].copy((*divu)[mfi],bx,0,bx,0,1);
    }
}

//
// Convert U from an Accl-like quantity to a velocity: Unew = Uold + alpha*Unew
//
// NOTE: this only gets called for !proj_2 and !proj_2 is no longer supported
void
Projection::UnConvertUnew (MultiFab&       Uold,
                           Real            alpha,
                           MultiFab&       Unew, 
                           const BoxArray& grids)
{
#ifdef _OPENMP
#pragma omp parallel
#endif
  for (MFIter Uoldmfi(Uold,true); Uoldmfi.isValid(); ++Uoldmfi) 
    {
        BL_ASSERT(grids[Uoldmfi.index()].contains(Uoldmfi.tilebox())==true);
        const Box& bx=Uoldmfi.growntilebox(1);
      
        UnConvertUnew(Uold[Uoldmfi],alpha,Unew[Uoldmfi],bx);
    }
}

//
// Convert U from an Accleration like quantity to a velocity
// Unew = Uold + alpha*Unew.
//

void
Projection::UnConvertUnew (FArrayBox& Uold,
                           Real       alpha,
                           FArrayBox& Unew,
                           const Box& grd)
{
    BL_ASSERT(Unew.nComp() >= BL_SPACEDIM);
    BL_ASSERT(Uold.nComp() >= BL_SPACEDIM);
    BL_ASSERT(Unew.contains(grd) == true);
    BL_ASSERT(Uold.contains(grd) == true);
    
    const int*  lo    = grd.loVect();
    const int*  hi    = grd.hiVect();
    const int*  uo_lo = Uold.loVect(); 
    const int*  uo_hi = Uold.hiVect(); 
    const Real* uold  = Uold.dataPtr(0);
    const int*  un_lo = Unew.loVect(); 
    const int*  un_hi = Unew.hiVect(); 
    const Real* unew  = Unew.dataPtr(0);
    
    accel_to_vel(lo, hi,
                      uold, ARLIM(uo_lo), ARLIM(uo_hi),
                      &alpha,
                      unew, ARLIM(un_lo), ARLIM(un_hi));
}

//
// Convert U to an Accleration like quantity: Unew = (Unew - Uold)/alpha
//

void
Projection::ConvertUnew (MultiFab&       Unew,
                         MultiFab&       Uold,
                         Real            alpha,
                         const BoxArray& grids)
{
#ifdef _OPENMP
#pragma omp parallel
#endif
  for (MFIter Uoldmfi(Uold,true); Uoldmfi.isValid(); ++Uoldmfi) 
    {
        const Box& bx=Uoldmfi.growntilebox(1);
        BL_ASSERT(grids[Uoldmfi.index()].contains(Uoldmfi.tilebox())==true);

        ConvertUnew(Unew[Uoldmfi],Uold[Uoldmfi],alpha,bx);
    }
}

//
// Convert U to an Accleration like quantity: Unew = (Unew - Uold)/alpha
//

void
Projection::ConvertUnew( FArrayBox &Unew, FArrayBox &Uold, Real alpha,
                              const Box &grd )
{
    BL_ASSERT(Unew.nComp() >= BL_SPACEDIM);
    BL_ASSERT(Uold.nComp() >= BL_SPACEDIM);
    BL_ASSERT(Unew.contains(grd) == true);
    BL_ASSERT(Uold.contains(grd) == true);
    
    const int*  lo    = grd.loVect();
    const int*  hi    = grd.hiVect();
    const int*  uo_lo = Uold.loVect(); 
    const int*  uo_hi = Uold.hiVect(); 
    const Real* uold  = Uold.dataPtr(0);
    const int*  un_lo = Unew.loVect(); 
    const int*  un_hi = Unew.hiVect(); 
    const Real* unew  = Unew.dataPtr(0);
                    
    vel_to_accel(lo, hi, 
                      unew, ARLIM(un_lo), ARLIM(un_hi),
                      uold, ARLIM(uo_lo), ARLIM(uo_hi), &alpha );
}

//
// Update a quantity U using the formula: Unew = Unew + alpha*Uold
//

void
Projection::UpdateArg1 (MultiFab&       Unew,
                        Real            alpha,
                        MultiFab&       Uold,
                        int             nvar,
                        const BoxArray& grids,
                        int             ngrow)
{
#ifdef _OPENMP
#pragma omp parallel
#endif
  for (MFIter Uoldmfi(Uold,true); Uoldmfi.isValid(); ++Uoldmfi) 
    {
      BL_ASSERT(grids[Uoldmfi.index()].contains(Uoldmfi.tilebox())==true);

      UpdateArg1(Unew[Uoldmfi],alpha,Uold[Uoldmfi],nvar,Uoldmfi.growntilebox(ngrow));
    }
}

//
// Update a quantity U using the formula
// currently only the velocity and the pressure.
// Unew = Unew + alpha*Uold
//

void
Projection::UpdateArg1 (FArrayBox& Unew,
                        Real       alpha,
                        FArrayBox& Uold,
                        int        nvar,
                        const Box& b)
{
    BL_ASSERT(nvar <= Uold.nComp());
    BL_ASSERT(nvar <= Unew.nComp());
    BL_ASSERT(Uold.contains(b) == true);
    BL_ASSERT(Unew.contains(b) == true);

    const int*  lo    = b.loVect();
    const int*  hi    = b.hiVect();
    const int*  uo_lo = Uold.loVect(); 
    const int*  uo_hi = Uold.hiVect(); 
    const Real* uold  = Uold.dataPtr(0);
    const int*  un_lo = Unew.loVect(); 
    const int*  un_hi = Unew.hiVect(); 
    const Real* unew  = Unew.dataPtr(0);

    proj_update(lo,hi,&nvar,
		unew, ARLIM(un_lo), ARLIM(un_hi),
		&alpha,
		uold, ARLIM(uo_lo), ARLIM(uo_hi) );
}

//
// Add phi to P.
//

void
Projection::AddPhi (MultiFab&        p,
                    MultiFab&       phi)
{
  //fixme??? use MultiFab::plus() here instead?
#ifdef _OPENMP
#pragma omp parallel
#endif
  for (MFIter pmfi(p,true); pmfi.isValid(); ++pmfi) 
    {
      const Box& bx = pmfi.growntilebox();
      
      p[pmfi].plus(phi[pmfi],bx,0,0,1);
    }
}

//
// Convert phi into p^n+1/2.
//

void
Projection::incrPress (int  level,
                       Real dt)
{
    MultiFab& P_old = LevelData[level]->get_old_data(Press_Type);
    MultiFab& P_new = LevelData[level]->get_new_data(Press_Type);

    const BoxArray& grids = LevelData[level]->boxArray();

#ifdef _OPENMP
#pragma omp parallel
#endif

    for (MFIter P_newmfi(P_new,true); P_newmfi.isValid(); ++P_newmfi)
    {
        const Box& b  = P_newmfi.growntilebox(1);

        UpdateArg1(P_new[P_newmfi],1.0/dt,P_old[P_newmfi],1,b);

        P_old[P_newmfi].setVal(BogusValue,b);
    }
}

//
// This function scales variables at the start of a projection.
//

void
Projection::scaleVar (int             which_call,
                      MultiFab*       sig,
                      int             sig_nghosts,
                      MultiFab*       vel,
                      int             level)
{
    BL_ASSERT((which_call == INITIAL_VEL  ) || 
              (which_call == INITIAL_PRESS) || 
              (which_call == INITIAL_SYNC ) ||
              (which_call == LEVEL_PROJ   ) ||
              (which_call == SYNC_PROJ    ) );

    if (sig != 0)
        BL_ASSERT(sig->nComp() == 1);
    if (vel != 0)
        BL_ASSERT(vel->nComp() >= BL_SPACEDIM);

    //
    // Convert sigma from rho to anel_coeff/rho if not INITIAL_PRESS.
    // nghosts info needed to avoid divide by zero.
    //
    if (sig != 0) {
      sig->invert(1.0,sig_nghosts);
      if (which_call  != INITIAL_PRESS &&
          anel_coeff[level] != 0) AnelCoeffMult(level,*sig,0);
    }
    

    //
    // Scale by radius for RZ.
    //
    if (Geometry::IsRZ()) 
    {
        if (sig != 0)
            radMultScal(level,*sig);
        if (vel != 0)
            radMultVel(level,*vel);
    }

    //
    // Scale velocity by anel_coeff if it exists
    //
    if (vel != 0 && anel_coeff[level] != 0)
      for (int n = 0; n < BL_SPACEDIM; n++) 
        AnelCoeffMult(level,*vel,n);
}

//
// This function rescales variables at the end of a projection.
//

void
Projection::rescaleVar (int             which_call,
                        MultiFab*       sig,
                        int             sig_nghosts,
                        MultiFab*       vel,
                        int             level)
{
    BL_ASSERT((which_call == INITIAL_VEL  ) || 
              (which_call == INITIAL_PRESS) || 
              (which_call == INITIAL_SYNC ) ||
              (which_call == LEVEL_PROJ   ) ||
              (which_call == SYNC_PROJ    ) );

    if (sig != 0)
        BL_ASSERT(sig->nComp() == 1);
    if (vel != 0)
        BL_ASSERT(vel->nComp() >= BL_SPACEDIM);

    if (which_call  != INITIAL_PRESS && sig != 0 &&
        anel_coeff[level] != 0) AnelCoeffDiv(level,*sig,0);
    //
    // Divide by radius to rescale for RZ coordinates.
    //
    if (Geometry::IsRZ()) 
    {
        if (sig != 0)
            radDiv(level,*sig,0);
        if (vel != 0)
        {
            for (int n = 0; n < BL_SPACEDIM; n++)
                radDiv(level,*vel,n);
        }
    }
    if (vel != 0 && anel_coeff[level] != 0) 
      for (int n = 0; n < BL_SPACEDIM; n++)
        AnelCoeffDiv(level,*vel,n);
    //
    // Convert sigma from 1/rho to rho
    // NOTE: this must come after division by r to be correct,
    // nghosts info needed to avoid divide by zero.
    //
    if (sig != 0)
        sig->invert(1.0,sig_nghosts);
}

//
// Multiply by a radius for r-z coordinates.
//

void
Projection::radMultScal (int       level,
                         MultiFab& mf)
{
#if (BL_SPACEDIM < 3)
    BL_ASSERT(radius_grow >= mf.nGrow());

    const Box& domain = parent->Geom(level).Domain();
    const int* domlo  = domain.loVect();
    const int* domhi  = domain.hiVect();

#ifdef _OPENMP
#pragma omp parallel
#endif
    for (MFIter mfmfi(mf,true); mfmfi.isValid(); ++mfmfi) 
    {
      BL_ASSERT(mf.box(mfmfi.index()) == mfmfi.validbox());

        const Box& bx = mfmfi.growntilebox();
        const int* lo = bx.loVect();
        const int* hi = bx.hiVect();
        Real* dat        = mf[mfmfi].dataPtr(0);
        const int* datlo = mf[mfmfi].loVect();
        const int* dathi = mf[mfmfi].hiVect();
        Real* rad        = &(*radius[level])[mfmfi.index()][0];
	const Box& gbx = mfmfi.validbox();
        int rlo   = (gbx.loVect())[0]-radius_grow;
        int rhi   = (gbx.hiVect())[0]+radius_grow;

        radmpyscal(lo,hi,dat,ARLIM(datlo),ARLIM(dathi),
		   domlo,domhi,rad,&rlo,&rhi);
    }
#endif
}

void
Projection::radMultVel (int       level,
                        MultiFab& mf)
{
#if (BL_SPACEDIM < 3)
    BL_ASSERT(radius_grow >= mf.nGrow());

    int ngrow = mf.nGrow();

    int nr = radius_grow;

    const Box& domain = parent->Geom(level).Domain();
    const int* domlo  = domain.loVect();
    const int* domhi  = domain.hiVect();

    for (int n = 0; n < BL_SPACEDIM; n++) 
    {
#ifdef _OPENMP
#pragma omp parallel
#endif
      for (MFIter mfmfi(mf,true); mfmfi.isValid(); ++mfmfi) 
       {
           BL_ASSERT(mf.box(mfmfi.index()) == mfmfi.validbox());
   
	   const Box& bx = mfmfi.growntilebox();
	   const int* lo = bx.loVect();
	   const int* hi = bx.hiVect();
	   Real* dat        = mf[mfmfi].dataPtr(n);
	   const int* datlo = mf[mfmfi].loVect();
	   const int* dathi = mf[mfmfi].hiVect();
	   Real* rad        = &(*radius[level])[mfmfi.index()][0];
	   const Box& gbx = mfmfi.validbox();
	   int rlo   = (gbx.loVect())[0]-radius_grow;
	   int rhi   = (gbx.hiVect())[0]+radius_grow;

	   radmpyvel(lo,hi,dat,ARLIM(datlo),ARLIM(dathi),
		     domlo,domhi,rad,&rlo,&rhi,&n);
       }
    }
#endif
}

//
// Divide by a radius for r-z coordinates.
//

void
Projection::radDiv (int       level,
                    MultiFab& mf,
                    int       comp)
{
#if (BL_SPACEDIM < 3)
    BL_ASSERT(comp >= 0 && comp < mf.nComp());
    BL_ASSERT(radius_grow >= mf.nGrow());

    int ngrow = mf.nGrow();
    int nr    = radius_grow;

    const Box& domain = parent->Geom(level).Domain();
    const int* domlo  = domain.loVect();
    const int* domhi  = domain.hiVect();

    Real bogus_value = BogusValue;

#ifdef _OPENMP
#pragma omp parallel
#endif
    for (MFIter mfmfi(mf,true); mfmfi.isValid(); ++mfmfi) 
    {
        BL_ASSERT(mf.box(mfmfi.index()) == mfmfi.validbox());

	const Box& bx = mfmfi.growntilebox();
	const int* lo = bx.loVect();
	const int* hi = bx.hiVect();
	Real* dat        = mf[mfmfi].dataPtr(comp);
	const int* datlo = mf[mfmfi].loVect();
	const int* dathi = mf[mfmfi].hiVect();
	Real* rad        = &(*radius[level])[mfmfi.index()][0];
	const Box& gbx = mfmfi.validbox();
	int rlo   = (gbx.loVect())[0]-radius_grow;
	int rhi   = (gbx.hiVect())[0]+radius_grow;

        fort_raddiv(lo,hi,dat,ARLIM(datlo),ARLIM(dathi),
		    domlo,domhi,rad,&rlo,&rhi,&bogus_value);

    }
#endif
}

// Remove -- anelastic coeff is to be removed from IAMR
// Multiply by anel_coeff if it is defined
//
void
Projection::AnelCoeffMult (int       level,
                           MultiFab& mf,
                           int       comp)
{
    BL_ASSERT(anel_coeff[level] != 0);
    BL_ASSERT(comp >= 0 && comp < mf.nComp());
    int ngrow = mf.nGrow();
    int nr    = 1;

    const Box& domain = parent->Geom(level).Domain();
    const int* domlo  = domain.loVect();
    const int* domhi  = domain.hiVect();

    Real bogus_value = BogusValue;

    int mult = 1;

    for (MFIter mfmfi(mf); mfmfi.isValid(); ++mfmfi) 
    {
        BL_ASSERT(mf.box(mfmfi.index()) == mfmfi.validbox());

        const Box& bx = mfmfi.validbox();
        const int* lo = bx.loVect();
        const int* hi = bx.hiVect();
        Real* dat     = mf[mfmfi].dataPtr(comp);

        anelcoeffmpy(dat,ARLIM(lo),ARLIM(hi),domlo,domhi,&ngrow,
                          anel_coeff[level][mfmfi.index()],&nr,&bogus_value,&mult);
    }
}

//
// Divide by anel_coeff if it is defined
//
void
Projection::AnelCoeffDiv (int       level,
                          MultiFab& mf,
                          int       comp)
{
    BL_ASSERT(comp >= 0 && comp < mf.nComp());
    BL_ASSERT(anel_coeff[level] != 0);
    int ngrow = mf.nGrow();
    int nr    = 1;

    const Box& domain = parent->Geom(level).Domain();
    const int* domlo  = domain.loVect();
    const int* domhi  = domain.hiVect();

    Real bogus_value = BogusValue;

    int mult = 0;

    for (MFIter mfmfi(mf); mfmfi.isValid(); ++mfmfi) 
    {
        BL_ASSERT(mf.box(mfmfi.index()) == mfmfi.validbox());

        const Box& bx = mfmfi.validbox();
        const int* lo = bx.loVect();
        const int* hi = bx.hiVect();
        Real* dat     = mf[mfmfi].dataPtr(comp);

        anelcoeffmpy(dat,ARLIM(lo),ARLIM(hi),domlo,domhi,&ngrow,
                          anel_coeff[level][mfmfi.index()],&nr,&bogus_value,&mult);
    }
}

//
// This projects the initial vorticity field (stored in pressure)
// to define an initial velocity field.
//
void
Projection::initialVorticityProject (int c_lev)
{
#if (BL_SPACEDIM == 2)
  int f_lev = parent->finestLevel();

  if (verbose) {
      amrex::Print() << "Projection::initialVorticityProject(): levels = " << c_lev
                     << "  " << f_lev << std::endl;
  }
  const Real strt_time = ParallelDescriptor::second();

    //
    // Set up projector bndry just for this projection.
    //
    const Geometry& geom = parent->Geom(0);

    Vector<std::unique_ptr<MultiFab> > p_real(maxlev);
    Vector<std::unique_ptr<MultiFab> > s_real(maxlev);

    for (int lev = c_lev; lev <= f_lev; lev++)
    {
        MultiFab& P_new  = LevelData[lev]->get_new_data(Press_Type);
        const int nghost = 1;
        s_real[lev].reset(new MultiFab(LevelData[lev]->boxArray(),
                                       LevelData[lev]->DistributionMap(),
                                       1,nghost));
        s_real[lev]->setVal(1,nghost);
        p_real[lev].reset(new MultiFab(P_new.boxArray(),
                                       P_new.DistributionMap(),
                                       1,nghost));
        p_real[lev]->setVal(0,nghost);
    }
    //
    // Set up outflow bcs.
    //
    Vector<std::unique_ptr<MultiFab> > u_real(maxlev);
    Vector<std::unique_ptr<MultiFab> > rhnd(maxlev);

    for (int lev = c_lev; lev <= f_lev; lev++)
    {
        u_real[lev].reset(new MultiFab(parent->getLevel(lev).boxArray(),
                                       parent->getLevel(lev).DistributionMap(),
                                       BL_SPACEDIM, 1));
        u_real[lev]->setVal(0);
        //
        // The vorticity is stored in the new pressure variable for now.
        //
        MultiFab& P_new = LevelData[lev]->get_new_data(Press_Type);

        rhnd[lev].reset(new MultiFab(P_new.boxArray(), 
                                     P_new.DistributionMap(),
                                     1, 0));
#ifdef _OPENMP
#pragma omp parallel
#endif
      for (MFIter mfi(*rhnd[lev],true); mfi.isValid(); ++mfi)
        {
	  // rhnd has ng=0 as declared above
	  const Box& bx = mfi.tilebox();
	  
	  (*rhnd[lev])[mfi].setVal(0,bx);
	  (*rhnd[lev])[mfi].copy(P_new[mfi], bx, 0, bx, 0, 1);
        }
    }

    //
    // Set BC for vorticity solve, save a copy of orig ones
    //
    BCRec phys_bc_save(phys_bc->lo(),phys_bc->hi());
    for (int i=0; i<BL_SPACEDIM; ++i) {
      phys_bc->setLo(i,Outflow);
      phys_bc->setHi(i,Outflow);
      if (geom.isPeriodic(i)) {
        phys_bc->setLo(i,Interior);
        phys_bc->setHi(i,Interior);
      }
    }
    //
    // Project.
    //
    if (use_mlmg_solver) {
        doMLMGNodalProjection(c_lev, f_lev+1,
                              amrex::GetVecOfPtrs(u_real), 
                              amrex::GetVecOfPtrs(p_real),
                              amrex::GetVecOfPtrs(s_real),
                              Vector<MultiFab*>(maxlev, nullptr),
                              amrex::GetVecOfPtrs(rhnd),
                              proj_tol, proj_abs_tol,
                              nullptr, nullptr, false, true);
    } else {
        doNodalProjection(c_lev, f_lev+1,
                          amrex::GetVecOfPtrs(u_real), 
                          amrex::GetVecOfPtrs(p_real),
                          amrex::GetVecOfPtrs(s_real),
                          Vector<MultiFab*>(maxlev, nullptr),
                          amrex::GetVecOfPtrs(rhnd),
                          proj_tol, proj_abs_tol);
    }

    //
    // Generate velocity field from potential
    //
    const int idx[2] = {1, 0};

    Vector<MultiFab*> vel(maxlev, nullptr);
    for (int lev = c_lev; lev <= f_lev; lev++)
    {
        vel[lev] = &(LevelData[lev]->get_new_data(State_Type));
        //
        // Note: Here u_real from projection is -grad(phi), but if
        //  phi is the stream function, u=dphi/dy, v=-dphi/dx
        //
        (*u_real[lev]).mult(-1,Yvel,1);

        for (int n = 0; n < BL_SPACEDIM; n++)
        {
#ifdef _OPENMP
#pragma omp parallel
#endif
      for (MFIter mfi(*vel[lev],true); mfi.isValid(); ++mfi)
            {
                const Box& box = mfi.tilebox();
                if (add_vort_proj)
                {
                  (*vel[lev])[mfi].plus((*u_real[lev])[mfi],box,Xvel+n,Xvel+idx[n], 1);
                }
                else
                {
                  (*vel[lev])[mfi].copy((*u_real[lev])[mfi],box,Xvel+n,box,Xvel+idx[n], 1);
                }
            }
        }
    }

    //
    // Restore bcs
    //
    for (int i=0; i<BL_SPACEDIM; ++i) {
      phys_bc->setLo(i,phys_bc_save.lo()[i]);
      phys_bc->setHi(i,phys_bc_save.hi()[i]);
    }

    if (verbose) {
        const int IOProc   = ParallelDescriptor::IOProcessorNumber();
        Real      run_time = ParallelDescriptor::second() - strt_time;

        ParallelDescriptor::ReduceRealMax(run_time,IOProc);

	amrex::Print() << "Projection::initialVorticityProject(): time: " << run_time << '\n';
    }

#else
    amrex::Error("Projection::initialVorticityProject(): not implented yet for 3D");
#endif
}

void 
Projection::putDown (const Vector<MultiFab*>& phi,
                     FArrayBox*         phi_fine_strip,
                     int                c_lev,
                     int                f_lev,
                     const Orientation* outFaces,
                     int                numOutFlowFaces,
                     int                ncStripWidth)
{
    BL_PROFILE("Projection::putDown()");
    //
    // Put down to coarser levels.
    //
    const int nCompPhi = 1; // phi_fine_strip.nComp();
    const int nGrow    = 0; // phi_fine_strip.nGrow();
    IntVect ratio      = IntVect::TheUnitVector();

    for (int lev = f_lev-1; lev >= c_lev; lev--)
    {
        ratio *= parent->refRatio(lev);
        const Box& domainC = parent->Geom(lev).Domain();

        for (int iface = 0; iface < numOutFlowFaces; iface++) 
        {
            Box phiC_strip = 
                amrex::surroundingNodes(amrex::bdryNode(domainC, outFaces[iface], ncStripWidth));
            phiC_strip.grow(nGrow);
            BoxArray ba(phiC_strip);
	    // FIXME: this size may need adjusting 
	    ba.maxSize(32);

            DistributionMapping dm{ba};
            MultiFab phi_crse_strip(ba, dm, nCompPhi, 0);
            phi_crse_strip.setVal(0);

#ifdef _OPENMP
#pragma omp parallel
#endif
            for (MFIter mfi(phi_crse_strip); mfi.isValid(); ++mfi)
            {
                Box ovlp = amrex::coarsen(phi_fine_strip[iface].box(),ratio) & mfi.validbox();

                if (ovlp.ok())
                {
                    FArrayBox& cfab = phi_crse_strip[mfi];
                    fort_putdown (BL_TO_FORTRAN(cfab),
                                  BL_TO_FORTRAN(phi_fine_strip[iface]),
                                  ovlp.loVect(), ovlp.hiVect(), ratio.getVect());
                }
            }

            phi[lev]->copy(phi_crse_strip);
        }
    }
}

void
Projection::getStreamFunction (Vector<std::unique_ptr<MultiFab> >& phi)
{
  amrex::Abort("Projection::getStreamFunction not implemented");
}

//
// Given a nodal pressure P compute the pressure gradient at the
// contained cell centers.

void
Projection::getGradP (FArrayBox& p_fab,
                      FArrayBox& gp,
                      const Box& gpbox_to_fill,
                      const Real* dx)
{
    BL_PROFILE("Projection::getGradP()");
    //
    // Test to see if p_fab contains gpbox_to_fill
    //
    BL_ASSERT(amrex::enclosedCells(p_fab.box()).contains(gpbox_to_fill));

    const int*  plo    = p_fab.loVect();
    const int*  phi    = p_fab.hiVect();
    const int*  glo    = gp.box().loVect();
    const int*  ghi    = gp.box().hiVect();
    const int*   lo    = gpbox_to_fill.loVect();
    const int*   hi    = gpbox_to_fill.hiVect();
    const Real* p_dat  = p_fab.dataPtr();
    const Real* gp_dat = gp.dataPtr();

#if (BL_SPACEDIM == 2)
    int is_full = 0;
    gradp(p_dat,ARLIM(plo),ARLIM(phi),gp_dat,ARLIM(glo),ARLIM(ghi),lo,hi,dx,
               &is_full);
#elif (BL_SPACEDIM == 3)
    gradp(p_dat,ARLIM(plo),ARLIM(phi),gp_dat,ARLIM(glo),ARLIM(ghi),lo,hi,dx);
#endif
}

void
Projection::set_outflow_bcs (int        which_call,
                             const Vector<MultiFab*>& phi,
                             const Vector<MultiFab*>& Vel_in,
                             const Vector<MultiFab*>& Divu_in,
                             const Vector<MultiFab*>& Sig_in,
                             int        c_lev,
                             int        f_lev,
                             int        have_divu)
{
    BL_ASSERT((which_call == INITIAL_VEL  ) || 
              (which_call == INITIAL_PRESS) || 
              (which_call == INITIAL_SYNC ) ||
              (which_call == LEVEL_PROJ   ) );

    if (which_call != LEVEL_PROJ)
      BL_ASSERT(c_lev == 0);

    if (verbose)
      amrex::Print() << "...setting outflow bcs for the nodal projection ... " << '\n';

    bool        hasOutFlow;
    Orientation outFaces[2*BL_SPACEDIM];
    Orientation outFacesAtThisLevel[maxlev][2*BL_SPACEDIM];

    int fine_level[2*BL_SPACEDIM];

    int numOutFlowFacesAtAllLevels;
    int numOutFlowFaces[maxlev];
    OutFlowBC::GetOutFlowFaces(hasOutFlow,outFaces,phys_bc,numOutFlowFacesAtAllLevels);

    //
    // Get 2-wide cc box, state_strip, along interior of top. 
    // Get 1-wide nc box, phi_strip  , along top.
    //
    const int ccStripWidth = 2;

//    const int nCompPhi    = 1;
//    const int srcCompVel  = Xvel;
//    const int srcCompDivu = 0;
//    const int   nCompVel  = BL_SPACEDIM;
//    const int   nCompDivu = 1;

    //
    // Determine the finest level such that the entire outflow face is covered
    // by boxes at this level (skip if doesnt touch, and bomb if only partially
    // covered).
    //
    Box state_strip[maxlev][2*BL_SPACEDIM];

    int icount[maxlev];
    for (int i=0; i < maxlev; i++) icount[i] = 0;

    //
    // This loop is only to define the number of outflow faces at each level.
    //
    Box temp_state_strip;
    for (int iface = 0; iface < numOutFlowFacesAtAllLevels; iface++) 
    {
      const int outDir    = outFaces[iface].coordDir();

      fine_level[iface] = -1;
      for (int lev = f_lev; lev >= c_lev; lev--)
      {
        Box domain = parent->Geom(lev).Domain();

        if (outFaces[iface].faceDir() == Orientation::high)
        {
            temp_state_strip = amrex::adjCellHi(domain,outDir,ccStripWidth);
            temp_state_strip.shift(outDir,-ccStripWidth);
        }
        else
        {
            temp_state_strip = amrex::adjCellLo(domain,outDir,ccStripWidth);
            temp_state_strip.shift(outDir,ccStripWidth);
        }
        // Grow the box by one tangentially in order to get velocity bc's.
        for (int dir = 0; dir < BL_SPACEDIM; dir++) 
          if (dir != outDir) temp_state_strip.grow(dir,1);

        const BoxArray& Lgrids               = parent->getLevel(lev).boxArray();
        const Box&      valid_state_strip    = temp_state_strip & domain;
        const BoxArray  uncovered_outflow_ba = amrex::complementIn(valid_state_strip,Lgrids);

        BL_ASSERT( !(uncovered_outflow_ba.size() &&
                     amrex::intersect(Lgrids,valid_state_strip).size()) );

        if ( !(uncovered_outflow_ba.size()) && fine_level[iface] == -1) {
            int ii = icount[lev];
            outFacesAtThisLevel[lev][ii] = outFaces[iface];
            state_strip[lev][ii] = temp_state_strip;
            fine_level[iface] = lev;
            icount[lev]++;
        }
      }
    }

    for (int lev = f_lev; lev >= c_lev; lev--) {
      numOutFlowFaces[lev] = icount[lev];
    }

    NavierStokesBase* ns0 = dynamic_cast<NavierStokesBase*>(LevelData[c_lev]);
    BL_ASSERT(!(ns0 == 0));
   
    int Divu_Type, Divu;
    Real gravity = 0;

    if (which_call == INITIAL_SYNC || which_call == INITIAL_VEL)
    {
<<<<<<< HEAD
=======
      gravity = 0;

>>>>>>> 19a982d3
      if (!LevelData[c_lev]->isStateVariable("divu", Divu_Type, Divu))
        amrex::Error("Projection::set_outflow_bcs: No divu.");
    }

    if (which_call == INITIAL_PRESS || which_call == LEVEL_PROJ)
    {
      gravity = ns0->getGravity();
      if (!LevelData[c_lev]->isStateVariable("divu", Divu_Type, Divu) &&
          (gravity == 0) )
        amrex::Error("Projection::set_outflow_bcs: No divu or gravity.");
    }

    for (int lev = c_lev; lev <= f_lev; lev++) 
    {
      if (numOutFlowFaces[lev] > 0) 
        set_outflow_bcs_at_level (which_call,lev,c_lev,
                                  state_strip[lev],
                                  outFacesAtThisLevel[lev],
                                  numOutFlowFaces[lev],
                                  phi,
                                  Vel_in[lev],
                                  Divu_in[lev],
                                  Sig_in[lev],
                                  have_divu,
                                  gravity);
                                  
    }

}

void
Projection::set_outflow_bcs_at_level (int          which_call,
                                      int          lev,
                                      int          c_lev,
                                      Box*         state_strip,
                                      Orientation* outFacesAtThisLevel,
                                      int          numOutFlowFaces,
                                      const Vector<MultiFab*>&  phi, 
                                      MultiFab*    Vel_in,
                                      MultiFab*    Divu_in,
                                      MultiFab*    Sig_in,
                                      int          have_divu,
                                      Real         gravity)
{
    BL_ASSERT(dynamic_cast<NavierStokesBase*>(LevelData[lev]) != nullptr);

    Box domain = parent->Geom(lev).Domain();

    const int ncStripWidth = 1;
    
    //FIXME??
    // For big enough problems, perhaps these should be boxArrays?
    FArrayBox  rho[2*BL_SPACEDIM];
    FArrayBox dsdt[2*BL_SPACEDIM];
    FArrayBox dudt[1][2*BL_SPACEDIM];
    FArrayBox phi_fine_strip[2*BL_SPACEDIM];

    const int ngrow = 1;
    for (int iface = 0; iface < numOutFlowFaces; iface++)
    {
        dsdt[iface].resize(state_strip[iface],1);
        dudt[0][iface].resize(state_strip[iface],BL_SPACEDIM);

        rho[iface].resize(state_strip[iface],1);

        (*Sig_in).copyTo(rho[iface],0,0,1,ngrow);
	
	Box phi_strip = 
            amrex::surroundingNodes(amrex::bdryNode(domain,
                                                      outFacesAtThisLevel[iface],
                                                      ncStripWidth));
        phi_fine_strip[iface].resize(phi_strip,1);
        phi_fine_strip[iface].setVal(0.);
    }

    ProjOutFlowBC projBC;
    // These bcs just get passed into rhogbc() in both cases
    int        lo_bc[BL_SPACEDIM];
    int        hi_bc[BL_SPACEDIM];
    // change from phys_bcs of Inflow, SlipWall, etc.
    // to mathematical bcs of EXT_DIR, FOEXTRAP, etc.
    for (int i = 0; i < BL_SPACEDIM; i++)
    {
      const int* lbc = phys_bc->lo();
      const int* hbc = phys_bc->hi();

      lo_bc[i]=scalar_bc[lbc[i]];
      hi_bc[i]=scalar_bc[hbc[i]];
    }
    if (which_call == INITIAL_PRESS) 
    {
        projBC.computeRhoG(rho,phi_fine_strip,
                           parent->Geom(lev),
                           outFacesAtThisLevel,numOutFlowFaces,gravity,
                           lo_bc,hi_bc);
    }
    else
    {
        Vel_in->FillBoundary();

	for (int iface = 0; iface < numOutFlowFaces; iface++) 
	    (*Vel_in).copyTo(dudt[0][iface],0,0,BL_SPACEDIM,1);

	if (have_divu) {
            for (int iface = 0; iface < numOutFlowFaces; iface++) 
                (*Divu_in).copyTo(dsdt[iface],0,0,1,1);
	} else {
            for (int iface = 0; iface < numOutFlowFaces; iface++) 
                dsdt[iface].setVal(0.);
	}

        projBC.computeBC(dudt, dsdt, rho, phi_fine_strip,
                         parent->Geom(lev),
                         outFacesAtThisLevel,
                         numOutFlowFaces, lo_bc, hi_bc, gravity);
    }

    for (int i = 0; i < 2*BL_SPACEDIM; i++)
    {
        rho[i].clear();
        dsdt[i].clear();
        dudt[0][i].clear();
    }

    for ( int iface = 0; iface < numOutFlowFaces; iface++)
    {
        BoxArray phi_fine_strip_ba(phi_fine_strip[iface].box());
	// FIXME: this size may need adjusting
	phi_fine_strip_ba.maxSize(32);
        DistributionMapping dm {phi_fine_strip_ba};
        MultiFab phi_fine_strip_mf(phi_fine_strip_ba,dm,1,0);

#ifdef _OPENMP
#pragma omp parallel
#endif
        for (MFIter mfi(phi_fine_strip_mf); mfi.isValid(); ++mfi) {
	    const Box& bx = mfi.validbox();
	    BL_ASSERT((phi_fine_strip[iface].box()).contains(bx));
	      phi_fine_strip_mf[mfi].copy(phi_fine_strip[iface],bx,0,bx,0,1);
        }

        phi[lev]->copy(phi_fine_strip_mf);
    }

    if (lev > c_lev) 
    {
      putDown(phi, phi_fine_strip, c_lev, lev, outFacesAtThisLevel,
                numOutFlowFaces, ncStripWidth);
    }
}


//
// Given vel, rhcc, rhnd, & sig, this solves Div (sig * Grad phi) = Div vel + (rhcc + rhnd).
// On return, vel becomes vel  - sig * Grad phi.
//
void Projection::doMLMGNodalProjection (int c_lev, int nlevel, 
                                        const Vector<MultiFab*>& vel, 
                                        const Vector<MultiFab*>& phi,
                                        const Vector<MultiFab*>& sig,
                                        const Vector<MultiFab*>& rhcc,
                                        const Vector<MultiFab*>& rhnd,
                                        Real rel_tol, Real abs_tol,
                                        MultiFab* sync_resid_crse,
                                        MultiFab* sync_resid_fine,
                                        bool doing_initial_velproj,
                                        bool doing_initial_vortproj)
{
    BL_PROFILE("Projection:::doMLMGNodalProjection()");

    int f_lev = c_lev + nlevel - 1;

    Vector<MultiFab> vel_test(nlevel);
    Vector<MultiFab> phi_test(nlevel);
    if (test_mlmg_solver) {
        for (int i = 0; i < nlevel; ++i) {
            vel_test[i].define(vel[c_lev+i]->boxArray(), vel[c_lev+i]->DistributionMap(),
                              vel[c_lev+i]->nComp(), vel[c_lev+i]->nGrow());
            MultiFab::Copy(vel_test[i], *vel[c_lev+i], 0, 0,
                           vel[c_lev+i]->nComp(), vel[c_lev+i]->nGrow());

            phi_test[i].define(phi[c_lev+i]->boxArray(), phi[c_lev+i]->DistributionMap(),
                              phi[c_lev+i]->nComp(), phi[c_lev+i]->nGrow());

//            MultiFab::Copy(phi_test[i], *phi[c_lev+i], 0, 0,
//                           phi[c_lev+i]->nComp(), phi[c_lev+i]->nGrow());
        }
    }
    
    BL_ASSERT(vel[c_lev]->nGrow() == 1);
    BL_ASSERT(vel[f_lev]->nGrow() == 1);
    BL_ASSERT(phi[c_lev]->nGrow() == 1);
    BL_ASSERT(phi[f_lev]->nGrow() == 1);
    BL_ASSERT(sig[c_lev]->nGrow() == 1);
    BL_ASSERT(sig[f_lev]->nGrow() == 1);
    
    BL_ASSERT(sig[c_lev]->nComp() == 1);
    BL_ASSERT(sig[f_lev]->nComp() == 1);
    
    if (sync_resid_crse != 0) { 
        BL_ASSERT(nlevel == 1);
        BL_ASSERT(c_lev < parent->finestLevel());
    }
    
    if (sync_resid_fine != 0) { 
        BL_ASSERT((nlevel == 1 || nlevel == 2));
        BL_ASSERT(c_lev > 0);
    }
    
    if (rhcc[c_lev]) {
        AMREX_ALWAYS_ASSERT(rhcc[c_lev]->boxArray().ixType().cellCentered());
        BL_ASSERT(rhcc[c_lev]->nGrow() == 1);
        BL_ASSERT(rhcc[f_lev]->nGrow() == 1);
    }

    set_boundary_velocity(c_lev, nlevel, vel, doing_initial_velproj, true);

    std::array<LinOpBCType,AMREX_SPACEDIM> mlmg_lobc;
    std::array<LinOpBCType,AMREX_SPACEDIM> mlmg_hibc;
    for (int idim = 0; idim < AMREX_SPACEDIM; ++idim)
    {
        if (Geometry::isPeriodic(idim))
        {
            mlmg_lobc[idim] = mlmg_hibc[idim] = LinOpBCType::Periodic;
        }
        else if (doing_initial_vortproj)
        {
            mlmg_lobc[idim] = mlmg_hibc[idim] = LinOpBCType::Dirichlet;
        }
        else
        {
            if (phys_bc->lo(idim) == Outflow) {
                mlmg_lobc[idim] = LinOpBCType::Dirichlet;
            } else if (phys_bc->lo(idim) == Inflow) {
                mlmg_lobc[idim] = LinOpBCType::inflow;
            } else {
                mlmg_lobc[idim] = LinOpBCType::Neumann;
            }

            if (phys_bc->hi(idim) == Outflow) {
                mlmg_hibc[idim] = LinOpBCType::Dirichlet;
            } else if (phys_bc->hi(idim) == Inflow) {
                mlmg_hibc[idim] = LinOpBCType::inflow;
            } else {
                mlmg_hibc[idim] = LinOpBCType::Neumann;
            }
        }
    }

    Vector<Geometry> mg_geom(nlevel);
    for (int lev = 0; lev < nlevel; lev++) {
        mg_geom[lev] = parent->Geom(lev+c_lev);
    }  

    Vector<BoxArray> mg_grids(nlevel);
    for (int lev = 0; lev < nlevel; lev++) {
        mg_grids[lev] = parent->boxArray(lev+c_lev);
    }

    Vector<DistributionMapping> mg_dmap(nlevel);
    for (int lev=0; lev < nlevel; lev++ ) {
        mg_dmap[lev] = LevelData[lev+c_lev]->get_new_data(State_Type).DistributionMap();
    }

    LPInfo info;
    info.setAgglomeration(agglomeration);
    info.setConsolidation(consolidation);
    info.setMetricTerm(false);

    MLNodeLaplacian mlndlap(mg_geom, mg_grids, mg_dmap, info);
#if (AMREX_SPACEDIM == 2)
    if (rz_correction) {
        mlndlap.setRZCorrection(Geometry::IsRZ());
    }
#endif
    mlndlap.setGaussSeidel(use_gauss_seidel);
    mlndlap.setHarmonicAverage(use_harmonic_average);

    mlndlap.setDomainBC(mlmg_lobc, mlmg_hibc);
  
    for (int ilev = 0; ilev < nlevel; ++ilev) {
        mlndlap.setSigma(ilev, *sig[c_lev+ilev]);
    }

    Vector<MultiFab> rhs(nlevel);
    for (int ilev = 0; ilev < nlevel; ++ilev)
    {
        const auto& ba = amrex::convert(mg_grids[ilev], IntVect::TheNodeVector());
        rhs[ilev].define(ba, mg_dmap[ilev], 1, 0);
    }

    Vector<MultiFab*> vel_rebase{vel.begin()+c_lev, vel.begin()+c_lev+nlevel};
    Vector<const MultiFab*> rhnd_rebase{rhnd.begin(), rhnd.end()};
    rhnd_rebase.resize(nlevel,nullptr);
    Vector<MultiFab*> rhcc_rebase{rhcc.begin()+c_lev, rhcc.begin()+c_lev+nlevel};
    // rhs = 
    mlndlap.compRHS(amrex::GetVecOfPtrs(rhs), vel_rebase, rhnd_rebase, rhcc_rebase);

    MLMG mlmg(mlndlap);
    mlmg.setMaxFmgIter(max_fmg_iter);
    mlmg.setVerbose(P_code);

    Vector<MultiFab*> phi_rebase(phi.begin()+c_lev, phi.begin()+c_lev+nlevel);
    Real mlmg_err = mlmg.solve(phi_rebase, amrex::GetVecOfConstPtrs(rhs), rel_tol, abs_tol);

    if (test_mlmg_solver) {
        Vector<MultiFab*> vel_ptmp(f_lev+1);
        Vector<MultiFab*> phi_ptmp(f_lev+1);
        for (int i = 0; i < nlevel; ++i) {
            vel_ptmp[c_lev+i] = &vel_test[i];
            phi_ptmp[c_lev+i] = &phi_test[i];

            MultiFab::Copy(phi_test[i], *phi[c_lev+i], 0, 0,
                           phi[c_lev+i]->nComp(), phi[c_lev+i]->nGrow());
        }
        doNodalProjection(c_lev, nlevel, vel_ptmp, phi_ptmp, sig, rhcc, rhnd, rel_tol, mlmg_err*1.01,
                          sync_resid_crse, sync_resid_fine, doing_initial_velproj);

        int niters = amrex_f90mg_get_niters();
        if (niters > 0) {
            amrex::Print() << "WARNING!!! F90MG # iters: " << niters << "\n";
        }
    }

    if (sync_resid_fine != 0 or sync_resid_crse != 0)
    {
        set_boundary_velocity(c_lev, 1, vel, doing_initial_velproj, false);
    }

    if (sync_resid_fine != 0)
    {
        MultiFab resid_save;
        Real rmin, rmax;
        if (test_mlmg_solver)
        {
            resid_save.define(sync_resid_fine->boxArray(),
                              sync_resid_fine->DistributionMap(), 1, 0);
            MultiFab::Copy(resid_save, *sync_resid_fine, 0, 0, 1, 0);
            rmin = resid_save.min(0);
            rmax = resid_save.max(0);
        }

        mlndlap.compSyncResidualFine(*sync_resid_fine, *phi[c_lev], *vel[c_lev], rhcc[c_lev]);

        if (test_mlmg_solver)
        {
            MultiFab::Subtract(resid_save, *sync_resid_fine, 0, 0, 1, 0);
            Real dmin = resid_save.min(0);
            Real dmax = resid_save.max(0);
            amrex::Print() << "TEST MLMG: fine resid diff "
                           << "(" << dmin <<", " << dmax << ") / ("
                           << rmin << ", " << rmax << ")\n"
                           << "                           "
                           << "(" << dmin/(rmin+1.e-50) << ", "
                           << dmax/(rmax+1.e-50) << ")\n";
        }
    }

    if (sync_resid_crse != 0) {  // only level solve will come to here

        MultiFab resid_save;
        Real rmin, rmax;
        if (test_mlmg_solver)
        {
            resid_save.define(sync_resid_crse->boxArray(),
                              sync_resid_crse->DistributionMap(), 1, 0);
            MultiFab::Copy(resid_save, *sync_resid_crse, 0, 0, 1, 0);
            rmin = resid_save.min(0);
            rmax = resid_save.max(0);
        }

        const BoxArray& fineGrids = parent->boxArray(c_lev+1);
        const IntVect& ref_ratio = parent->refRatio(c_lev);
        mlndlap.compSyncResidualCoarse(*sync_resid_crse, *phi[c_lev], *vel[c_lev], rhcc[c_lev],
                                       fineGrids, ref_ratio);

        if (test_mlmg_solver)
        {
            MultiFab::Subtract(resid_save, *sync_resid_crse, 0, 0, 1, 0);
            Real dmin = resid_save.min(0);
            Real dmax = resid_save.max(0);
            amrex::Print() << "TEST MLMG: crse resid diff "
                           << "(" << dmin <<", " << dmax << ") / ("
                           << rmin << ", " << rmax << ")\n"
                           << "                           "
                           << "(" << dmin/(rmin+1.e-50) << ", "
                           << dmax/(rmax+1.e-50) << ")\n";
        }
    }

    mlndlap.updateVelocity(vel_rebase, amrex::GetVecOfConstPtrs(phi_rebase));
}


//
// Given vel, rhs & sig, this solves Div (sig * Grad phi) = Div vel + rhs.
// On return, vel becomes vel  - sig * Grad phi.
//
void Projection::doNodalProjection (int c_lev, int nlevel, 
                                    const Vector<MultiFab*>& vel, 
                                    const Vector<MultiFab*>& phi,
                                    const Vector<MultiFab*>& sig,
				    const Vector<MultiFab*>& rhcc, 
                                    const Vector<MultiFab*>& rhnd, 
				    Real rel_tol, Real abs_tol,
				    MultiFab* sync_resid_crse,
				    MultiFab* sync_resid_fine,
                                    bool doing_initial_velproj) 
{
  BL_PROFILE("Projection:::doNodalProjection()");

  int f_lev = c_lev + nlevel - 1;

  BL_ASSERT(vel[c_lev]->nGrow() == 1);
  BL_ASSERT(vel[f_lev]->nGrow() == 1);
  BL_ASSERT(phi[c_lev]->nGrow() == 1);
  BL_ASSERT(phi[f_lev]->nGrow() == 1);
  BL_ASSERT(sig[c_lev]->nGrow() == 1);
  BL_ASSERT(sig[f_lev]->nGrow() == 1);

  BL_ASSERT(sig[c_lev]->nComp() == 1);
  BL_ASSERT(sig[f_lev]->nComp() == 1);

  if (sync_resid_crse != 0) { 
    BL_ASSERT(nlevel == 1);
    BL_ASSERT(c_lev < parent->finestLevel());
  }

  if (sync_resid_fine != 0) { 
    BL_ASSERT((nlevel == 1 || nlevel == 2));
    BL_ASSERT(c_lev > 0);
  }

  if (rhcc[c_lev]) {
    if (rhcc[c_lev]->box(0).type() == IntVect::TheNodeVector()) {
      amrex::Abort("Projection::doNodalProjection: rhcc cannot be nodal type");
    }
    BL_ASSERT(rhcc[c_lev]->nGrow() == 1);
    BL_ASSERT(rhcc[f_lev]->nGrow() == 1);
  }

  Vector<std::unique_ptr<MultiFab> > vold(maxlev);
  if (sync_resid_fine !=0 || sync_resid_crse != 0) {
    vold[c_lev].reset(new MultiFab(parent->boxArray(c_lev), 
                                   parent->DistributionMap(c_lev),
                                   BL_SPACEDIM, 1));
    MultiFab::Copy(*vold[c_lev], *vel[c_lev], 0, 0, BL_SPACEDIM, 1);

    set_boundary_velocity(c_lev, 1,
                          amrex::GetVecOfPtrs(vold),
                          doing_initial_velproj, false);
  }

  set_boundary_velocity(c_lev, nlevel, vel, doing_initial_velproj, true);

  int lo_inflow[3] = {0};
  int hi_inflow[3] = {0};

  const int* lo_bc = phys_bc->lo();
  const int* hi_bc = phys_bc->hi();
  
  for (int idir=0; idir<BL_SPACEDIM; idir++) {
    if (lo_bc[idir] == Inflow) {
      lo_inflow[idir] = 1;
    }
    if (hi_bc[idir] == Inflow) {
      hi_inflow[idir] = 1;
    }
  }

  Vector<Geometry> mg_geom(nlevel);
  for (int lev = 0; lev < nlevel; lev++) {
    mg_geom[lev] = parent->Geom(lev+c_lev);
  }  

  int mg_bc[2*BL_SPACEDIM];
  for ( int i = 0; i < BL_SPACEDIM; ++i ) {
    if ( mg_geom[0].isPeriodic(i) ) {
      mg_bc[i*2 + 0] = 0;
      mg_bc[i*2 + 1] = 0;
    }
    else {
      mg_bc[i*2 + 0] = phys_bc->lo(i)==Outflow? MGT_BC_DIR : MGT_BC_NEU;
      mg_bc[i*2 + 1] = phys_bc->hi(i)==Outflow? MGT_BC_DIR : MGT_BC_NEU;
    }
  }

  Vector<BoxArray> mg_grids(nlevel);
  for (int lev = 0; lev < nlevel; lev++) {
    mg_grids[lev] = parent->boxArray(lev+c_lev);
  }

  Vector<DistributionMapping> dmap(nlevel);
  for (int lev=0; lev < nlevel; lev++ ) {
    dmap[lev] = LevelData[lev+c_lev]->get_new_data(State_Type).DistributionMap();
  }

  bool nodal = true;

  bool have_rhcc;
  if (rhcc[c_lev] == nullptr) {
    have_rhcc = false;
  }
  else {
    have_rhcc = false;
    for (int lev=c_lev; lev<=f_lev; lev++) {
      if (rhcc[lev]->norm0() != 0.0) {
	have_rhcc = true;
	break;
      }
    }
  }

  MGT_Solver mgt_solver(mg_geom, mg_bc, mg_grids, dmap, nodal, hg_stencil, have_rhcc,
                        0, 1, P_code);

  mgt_solver.set_nodal_coefficients({sig.begin()+c_lev, sig.end()});

  mgt_solver.nodal_project({phi.begin()+c_lev, phi.end()}, 
                           {vel.begin()+c_lev, vel.end()},
                           {rhcc.begin()+c_lev, rhcc.end()}, 
                           rhnd, rel_tol, abs_tol, &lo_inflow[0], &hi_inflow[0]);

  // Must fill sync_resid_fine before sync_resid_crse because of the side effecs in the calls.

  if (sync_resid_fine != 0) {
    const BoxArray& levelGrids = mg_grids[0];
    const DistributionMapping& levelDmap = dmap[0];
    const Geometry& levelGeom = mg_geom[0];

    MultiFab msk(levelGrids, levelDmap, 1, 1); 

    mask_grids(msk, levelGeom);

    sync_resid_fine->setVal(0.0, sync_resid_fine->nGrow());

    int isCoarse = 0;
    mgt_solver.fill_sync_resid(*sync_resid_fine, msk, *vold[c_lev], isCoarse);
  }

  if (sync_resid_crse != 0) {  // only level solve will come to here
    const BoxArray& fineGrids = parent->boxArray(c_lev+1);
    const BoxArray& levelGrids = mg_grids[0];
    const DistributionMapping& levelDmap = dmap[0];
    const Geometry& levelGeom = mg_geom[0];
    IntVect ref_ratio = parent->refRatio(c_lev);

    MultiFab msk(levelGrids, levelDmap, 1, 1); 

    mask_grids(msk, levelGrids, levelGeom, fineGrids, ref_ratio);

    sync_resid_crse->setVal(0.0, sync_resid_crse->nGrow());

    int isCoarse = 1;
    mgt_solver.fill_sync_resid(*sync_resid_crse, msk, *vold[c_lev], isCoarse);
  }

  if (verbose >= 1)
    MGT_Solver::FlushFortranOutput();
}


void
Projection::mask_grids (MultiFab& msk, const BoxArray& grids, const Geometry& geom,
                        const BoxArray& fineGrids, const IntVect& ref_ratio)
{
  BL_PROFILE("Projection::mask_grids(1)");

  BoxArray localfine = fineGrids;
  localfine.coarsen(ref_ratio);

  msk.setBndry(BogusValue);

  const int* lo_bc = phys_bc->lo();
  const int* hi_bc = phys_bc->hi();
  const Box& domainBox = geom.Domain();

#ifdef _OPENMP
#pragma omp parallel
#endif
  for (MFIter mfi(msk,true); mfi.isValid(); ++mfi) {
    int i = mfi.index();

    FArrayBox& msk_fab = msk[mfi];

    const Box& reg  = mfi.tilebox(); 
    msk_fab.setVal(1.0, reg, 0); 

    for (int idir=0; idir<BL_SPACEDIM; idir++) {
      if (lo_bc[idir] == Inflow) {
	if (reg.smallEnd(idir) == domainBox.smallEnd(idir)) {
	  Box bx = amrex::adjCellLo(reg, idir);
	  msk_fab.setVal(1.0, bx, 0);
	}
      }
      if (hi_bc[idir] == Inflow) {
	if (reg.bigEnd(idir) == domainBox.bigEnd(idir)) {
	  Box bx = amrex::adjCellHi(reg, idir);
	  msk_fab.setVal(1.0, bx, 0);
	}
      }
    }

    std::vector< std::pair<int,Box> > isects;
    localfine.intersections(reg,isects);

    for (int ii = 0; ii < isects.size(); ii++) {
      const Box& fbox = isects[ii].second;
      msk_fab.setVal(0.0, fbox, 0);

      for (int idir=0; idir<BL_SPACEDIM; idir++) {
	if (lo_bc[idir] == Inflow) {
	  if (fbox.smallEnd(idir) == domainBox.smallEnd(idir)) {
	    Box bx = amrex::adjCellLo(fbox, idir);
	    msk_fab.setVal(0.0, bx, 0);
	  }
	}
	if (hi_bc[idir] == Inflow) {
	  if (fbox.bigEnd(idir) == domainBox.bigEnd(idir)) {
	    Box bx = amrex::adjCellHi(fbox, idir);
	    msk_fab.setVal(0.0, bx, 0);
	  }
	}
      }      
    }
  }

  msk.FillBoundary();
  msk.EnforcePeriodicity(geom.periodicity());
}

void Projection::mask_grids (MultiFab& msk, const Geometry& geom)
{
    BL_PROFILE("Projection::mask_grids(2)");
    
    Real fineghost = 1.0;
    Real interior  = 1.0;
    Real crseghost = 0.0;
    Real physbnd   = BogusValue;
    
    const Box& domainBox = geom.Domain();
    const Periodicity& period = geom.periodicity();
    
    msk.BuildMask(domainBox, period, fineghost, crseghost, physbnd, interior);
    
    const int* lo_bc = phys_bc->lo();
    const int* hi_bc = phys_bc->hi();
    
    bool has_inflow = false;
    for (int i = 0; i < BL_SPACEDIM; ++i) {
	if (lo_bc[i] == Inflow || hi_bc[i] == Inflow) {
	    has_inflow = true;
	    break;
	}
    }

    if (has_inflow) {
#ifdef _OPENMP
#pragma omp parallel
#endif
	for (MFIter mfi(msk); mfi.isValid(); ++mfi)
	{
	    FArrayBox& msk_fab = msk[mfi];
	    const Box& regBox = mfi.validbox();
	    
	    for (int idir=0; idir<BL_SPACEDIM; idir++) {
		if (lo_bc[idir] == Inflow) {
		    if (regBox.smallEnd(idir) == domainBox.smallEnd(idir)) {
			const Box& bx = amrex::adjCellLo(regBox, idir);
			msk_fab.setVal(1.0, bx, 0);
		    }
		}
		if (hi_bc[idir] == Inflow) {
		    if (regBox.bigEnd(idir) == domainBox.bigEnd(idir)) {
			const Box& bx = amrex::adjCellHi(regBox, idir);
			msk_fab.setVal(1.0, bx, 0);
		    }
		}
	    }
	}
	
	msk.EnforcePeriodicity(period);
    }
}

// Set velocity in ghost cells to zero except for inflow
void Projection::set_boundary_velocity(int c_lev, int nlevel, const Vector<MultiFab*>& vel, 
                                       bool doing_initial_velproj, bool inflowCorner)
{
  const int* lo_bc = phys_bc->lo();
  const int* hi_bc = phys_bc->hi();

  // 1) At non-inflow faces, the normal component of velocity will be completely zero'd 
  // 2) If a face is an inflow face, then
  //     i) if inflowCorner = false then the normal velocity at corners -- even periodic corners -- 
  //                                just outside inflow faces will be zero'd
  //    ii) if inflowCorner =  true then the normal velocity at corners just outside inflow faces 
  //                                will be zero'd outside of Neumann boundaries 
  //                                (slipWall, noSlipWall, Symmetry) 
  //                                will retain non-zero values at periodic corners

  for (int lev=c_lev; lev < c_lev+nlevel; lev++) {
    const BoxArray& grids = parent->boxArray(lev);
    const Box& domainBox = parent->Geom(lev).Domain();

    const Geometry& geom = parent->Geom(lev);

    for (int idir=0; idir<BL_SPACEDIM; idir++) {

      if (lo_bc[idir] != Inflow && hi_bc[idir] != Inflow) {
	vel[lev]->setBndry(0.0, Xvel+idir, 1);
      }
      else {
	//fixme: is it worth the overhead to have threads here?
#ifdef _OPENMP
#pragma omp parallel
#endif
	for (MFIter mfi(*vel[lev]); mfi.isValid(); ++mfi) {
	  int i = mfi.index();

	  FArrayBox& v_fab = (*vel[lev])[mfi];

	  const Box& reg = grids[i];
	  const Box& bxg1 = amrex::grow(reg,1);
	  BoxList bxlist(reg);

	  //If tiling only need to redefine these (all the rest can stay the same):
	  // const Box& bxg1 = mfi.growntilebox(1);
	  // const Box& tile = mfi.tilebox();
	  // BoxList bxlist(tile);

	  if (lo_bc[idir] == Inflow && reg.smallEnd(idir) == domainBox.smallEnd(idir)) {
	    Box bx;                // bx is the region we *protect* from zero'ing
	    bx = amrex::adjCellLo(reg, idir);

	    if (inflowCorner) {

              for (int odir = 0; odir < BL_SPACEDIM; odir++) {
                 if (odir != idir)
                 {
                    if (geom.isPeriodic(odir)) bx.grow(odir,1);
                    if (reg.bigEnd  (odir) != domainBox.bigEnd  (odir) ) bx.growHi(odir,1);
                    if (reg.smallEnd(odir) != domainBox.smallEnd(odir) ) bx.growLo(odir,1);
                 }
              }
	    } 
	    bxlist.push_back(bx);
	  }

	  if (hi_bc[idir] == Inflow && reg.bigEnd(idir) == domainBox.bigEnd(idir)) {
	    Box bx;                // bx is the region we *protect* from zero'ing
	    bx = amrex::adjCellHi(reg, idir);

	    if (inflowCorner) {

              for (int odir = 0; odir < BL_SPACEDIM; odir++) {
                 if (odir != idir)
                 {
                    if (geom.isPeriodic(odir)) bx.grow(odir,1);
                    if (reg.bigEnd  (odir) != domainBox.bigEnd  (odir) ) bx.growHi(odir,1);
                    if (reg.smallEnd(odir) != domainBox.smallEnd(odir) ) bx.growLo(odir,1);
                 }
              }
	    }

	    bxlist.push_back(bx);
	  }

	  BoxList bxlist2 = amrex::complementIn(bxg1, bxlist); 

	  for (BoxList::iterator it=bxlist2.begin(); it != bxlist2.end(); ++it) {
            Box ovlp = *it & v_fab.box();
            if (ovlp.ok()) {
              v_fab.setVal(0.0, ovlp, Xvel+idir, 1);
            }
	  }
	}
      }
    }

  }
}<|MERGE_RESOLUTION|>--- conflicted
+++ resolved
@@ -75,6 +75,7 @@
 
     pp.query("v",                   verbose);
     pp.query("Pcode",               P_code);
+    pp.query("proj_2",              proj_2);
     pp.query("proj_tol",            proj_tol);
     pp.query("sync_tol",            sync_tol);
     pp.query("proj_abs_tol",        proj_abs_tol);
@@ -1129,16 +1130,10 @@
 
         Real curr_time = amr_level.get_state_data(State_Type).curTime();
 
-<<<<<<< HEAD
-	const Geometry& geom = parent->Geom(lev);
-	// FabArray::FillBoundary fills interior ghosts
-        S_new.FillBoundary(Density,1,geom.periodicity());
-=======
         const Geometry& geom = parent->Geom(lev);
 	// fill ghost cells... call FillBoundary (fills interior bndry)
 	// first to get reasonable data in corner cells
 	S_new.FillBoundary(Density,1,geom.periodicity());
->>>>>>> 19a982d3
         for (MFIter mfi(S_new); mfi.isValid(); ++mfi)
         {
             amr_level.setPhysBoundaryValues(S_new[mfi],State_Type,curr_time,Density,Density,1);
@@ -1215,6 +1210,7 @@
                        LevelData[lev]->get_old_data(Press_Type),
                        0, 0, 1, 0);
     }
+
 
 
     if (verbose) {
@@ -1904,7 +1900,7 @@
 #endif
 }
 
-// Remove -- anelastic coeff is to be removed from IAMR
+//
 // Multiply by anel_coeff if it is defined
 //
 void
@@ -2340,11 +2336,6 @@
 
     if (which_call == INITIAL_SYNC || which_call == INITIAL_VEL)
     {
-<<<<<<< HEAD
-=======
-      gravity = 0;
-
->>>>>>> 19a982d3
       if (!LevelData[c_lev]->isStateVariable("divu", Divu_Type, Divu))
         amrex::Error("Projection::set_outflow_bcs: No divu.");
     }
@@ -2403,6 +2394,7 @@
     FArrayBox phi_fine_strip[2*BL_SPACEDIM];
 
     const int ngrow = 1;
+
     for (int iface = 0; iface < numOutFlowFaces; iface++)
     {
         dsdt[iface].resize(state_strip[iface],1);

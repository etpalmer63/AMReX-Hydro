
#ifndef _GODUNOV_CLASS_H_
#define _GODUNOV_CLASS_H_ 

//
// A useful enumeration of the forms for the advective terms
//
enum AdvectionForm {Conservative = 0, NonConservative};
enum AdvectionScheme {PRE_MAC, FPU, BDS};

//===========================================================
// This header file defines the Godunov driver class.  Its
// interface simplifies the calling sequence for the Godunov
// box
//===========================================================

class Godunov {
public:      // public access functions

    // =============================================================
    // Setup functions follow
    // =============================================================

    // construct the advection object
    Godunov( int max_size = 512 );

    // destruct the advection object
    ~Godunov();

    void ExtrapVelToFaces (const amrex::Box&  box,
                           const amrex_real*  dx,
                           amrex_real         dt,
                           D_DECL(      amrex::FArrayBox&  umac,       amrex::FArrayBox&  vmac,       amrex::FArrayBox&  wmac),
                           D_DECL(const amrex::Vector<int>& ubc, const amrex::Vector<int>& vbc, const amrex::Vector<int>& wbc),
                           amrex::FArrayBox&  U,
                           amrex::FArrayBox&  tforces);

    void AdvectScalars(const amrex::Box&  box,
                       const amrex::Real* dx,
                       amrex::Real        dt,
                       D_DECL(const amrex::FArrayBox&   Ax, const amrex::FArrayBox&   Ay, const amrex::FArrayBox&   Az),
                       D_DECL(const amrex::FArrayBox& umac, const amrex::FArrayBox& vmac, const amrex::FArrayBox& wmac),
                       D_DECL(      amrex::FArrayBox& xflx,       amrex::FArrayBox& yflx,       amrex::FArrayBox& zflx),
<<<<<<< HEAD
                       const amrex::FArrayBox& Ufab,
=======
                       D_DECL(      amrex::FArrayBox& xstate,     amrex::FArrayBox& ystate,     amrex::FArrayBox& zstate),
>>>>>>> 38247d3f
                       const amrex::FArrayBox& Sfab,   int first_scalar, int num_scalars,
                       const amrex::FArrayBox& Forces, int fcomp, 
                       const amrex::FArrayBox& Divu,   int ducomp, 
                       amrex::FArrayBox& aofs,         int state_ind,
                       const amrex::Vector<AdvectionForm>& advectionType, const amrex::Vector<int>& state_bc,
                       AdvectionScheme adv_scheme, const amrex::FArrayBox& V);
<<<<<<< HEAD

    // set up the Godunov box
    void BuildWorkSpace (const amrex::Box& grd, const amrex::Real* dx, amrex::Real dt);

    void AllocEdgeBoxes (const amrex::Box& grd, D_DECL(amrex::FArrayBox& xflux,
                                                        amrex::FArrayBox& yflux,
                                                        amrex::FArrayBox& zflux));

    void ComputeTransverVelocities (const amrex::Box& grd, const amrex::Real* dx, amrex::Real dt,
                                    D_DECL(const int* ubc,const int* vbc,const int* wbc),
                                    D_DECL(const amrex::FArrayBox& U,const amrex::FArrayBox& V,const amrex::FArrayBox& W),
                                    D_DECL(int Ucomp,int Vcomp,int Wcomp),
                                    const amrex::FArrayBox& tforces, int Tcomp);

    void Setup (const amrex::Box& grd, const amrex::Real* dx, amrex::Real dt, int velpred, 
                amrex::FArrayBox& xflux, const int* ubc,
                amrex::FArrayBox& yflux, const int* vbc,
#if (BL_SPACEDIM == 3 )
                amrex::FArrayBox& zflux, const int* wbc,
#endif
                const amrex::FArrayBox& U, const amrex::FArrayBox& Rho, 
                const amrex::FArrayBox& tforces);

    void Setup (const amrex::Box& grd, const amrex::Real* dx, amrex::Real dt, int velpred,
                D_DECL(amrex::FArrayBox& xflux,amrex::FArrayBox& yflux,amrex::FArrayBox& zflux),
                D_DECL(const int* ubc,const int* vbc,const int* wbc),
                D_DECL(const amrex::FArrayBox& U,const amrex::FArrayBox& V,const amrex::FArrayBox& W),
                D_DECL(int Ucomp,int Vcomp,int Wcomp),
                const amrex::FArrayBox& tforces, int Tcomp);
=======
>>>>>>> 38247d3f

    // =============================================================
    // Data access functions
    // ==============================================================

    int useForcesInTrans() {return use_forces_in_trans;}
    
    // =============================================================
    // Advection functions follow
    // =============================================================

    // advect a state component
    void AdvectState( const amrex::Box &grd, const amrex::Real *dx, amrex::Real dt, 
                      amrex::FArrayBox &areax, amrex::FArrayBox &uedge, amrex::FArrayBox &xflux,  
                      amrex::FArrayBox &areay, amrex::FArrayBox &vedge, amrex::FArrayBox &yflux,  
#if (BL_SPACEDIM == 3 )                               
                      amrex::FArrayBox &areaz, amrex::FArrayBox &wedge, amrex::FArrayBox &zflux,
#endif
                      amrex::FArrayBox &U,
                      amrex::FArrayBox &S, 
                      amrex::FArrayBox &tforces, amrex::FArrayBox& divu,
                      int fab_ind,
                      amrex::FArrayBox &aofs,                  
                      int aofs_ind,
                      int iconserv, int state_ind, const int *bc,
                      AdvectionScheme scheme, amrex::FArrayBox &vol );

    // compute the advective derivative from fluxes
    void ComputeAofs (const amrex::Box& grd, 
                      const amrex::FArrayBox& areax, const amrex::FArrayBox& uedge, const amrex::FArrayBox& xflux,  
                      const amrex::FArrayBox& areay, const amrex::FArrayBox& vedge, const amrex::FArrayBox& yflux,  
#if (BL_SPACEDIM == 3 )
                      const amrex::FArrayBox& areaz, const amrex::FArrayBox& wedge, const amrex::FArrayBox& zflux,
#endif
                      const amrex::FArrayBox& vol,
                      amrex::FArrayBox& aofs, int aofs_ind, int iconserv) const;

    void ComputeAofs (const amrex::Box& grd, 
                      D_DECL(const amrex::FArrayBox& areax,
                             const amrex::FArrayBox& areay,
                             const amrex::FArrayBox& areaz),
                      D_DECL(int axcomp,int aycomp,int azcomp),
                      D_DECL(const amrex::FArrayBox& uedge,
                             const amrex::FArrayBox& vedge,
                             const amrex::FArrayBox& wedge),
                      D_DECL(int ucomp, int vcomp, int wcomp),
                      D_DECL(const amrex::FArrayBox& xflux,
                             const amrex::FArrayBox& yflux,
                             const amrex::FArrayBox& zflux),
                      D_DECL(int fxcomp,int fycomp,int fzcomp),
                      const amrex::FArrayBox& vol, int volcomp, 
                      amrex::FArrayBox& aofs,int acomp, int iconserv ) const;

    // sync advect a state component
    void SyncAdvect( const amrex::Box &grd, const amrex::Real *dx, amrex::Real dt, int level,
                     const amrex::FArrayBox &areax, amrex::FArrayBox &uedge,
                     amrex::FArrayBox &ucorr, amrex::FArrayBox &xflux,
                     const amrex::FArrayBox &areay, amrex::FArrayBox &vedge,
                     amrex::FArrayBox &vcorr, amrex::FArrayBox &yflux,
#if (BL_SPACEDIM == 3 )
                     const amrex::FArrayBox &areaz, amrex::FArrayBox &wedge,
                     amrex::FArrayBox &wcorr, amrex::FArrayBox &zflux,
#endif
                     amrex::FArrayBox &U, amrex::FArrayBox &S,
                     amrex::FArrayBox &tforces, amrex::FArrayBox& divu, int ind,
                     amrex::FArrayBox &sync,                     int sync_ind,
                     int iconserv, int state_ind, const int *bc,
                     AdvectionScheme scheme, const amrex::FArrayBox &vol );
    
    // compute the advective derivative of corrective fluxes for the mac sync
    void ComputeSyncAofs( const amrex::Box &grd,
                          const amrex::FArrayBox &areax, amrex::FArrayBox &ucorr, amrex::FArrayBox &xflux,  
                          const amrex::FArrayBox &areay, amrex::FArrayBox &vcorr, amrex::FArrayBox &yflux,  
#if (BL_SPACEDIM == 3 )
                          const amrex::FArrayBox &areaz, amrex::FArrayBox &wcorr, amrex::FArrayBox &zflux,
#endif                     
                          const amrex::FArrayBox &vol,
                          amrex::FArrayBox &sync,
                          int sync_ind, int iconserv );
    
    // correct a conservatively-advected scalar for under-over shoots
    void ConservativeScalMinMax( amrex::FArrayBox &Sold, amrex::FArrayBox &Snew, 
                                 int ind_old_s, int ind_old_rho,
                                 int ind_new_s, int ind_new_rho,
                                 const int *bc, const amrex::Box &grd );

    // correct a convectively-advected scalar for under-over shoots
    void ConvectiveScalMinMax( amrex::FArrayBox &Sold, amrex::FArrayBox &Snew, 
                               int ind_old, int ind_new,
                               const int *bc, const amrex::Box &grd );

    // =============================================================
    // Diagnostic functions follow
    // =============================================================
    
    // estimate the timestep from the cell-centered quantities
    amrex::Real estdt( amrex::FArrayBox &U, amrex::FArrayBox &tforces, amrex::FArrayBox &Rho,
                const amrex::Box &grd, const amrex::Real *dx, amrex::Real cfl, amrex::Real *u_max );

	// find the largest change in velocity magnitude since last iteration
    amrex::Real maxchng_velmag( amrex::FArrayBox &U_old, amrex::FArrayBox &U_new, const amrex::Box &grd );

    // test the cell centered Courant number 
    amrex::Real test_u_rho( amrex::FArrayBox &U, amrex::FArrayBox &Rho, const amrex::Box &grd,
                     const amrex::Real *dx, const amrex::Real dt,
                     const amrex::Real *u_max );

    // test the mac edge velocity Courant numbers 
    amrex::Real test_umac_rho( amrex::FArrayBox &umac,
                        amrex::FArrayBox &vmac,
#if (BL_SPACEDIM == 3 )
                        amrex::FArrayBox &wmac,
#endif
                        amrex::FArrayBox &Rho,
                        const amrex::Box &grd, const amrex::Real *dx, const amrex::Real dt,
                        const amrex::Real *u_max );

    static bool are_any(const amrex::Vector<AdvectionForm>& advectionType,
                        const AdvectionForm         testForm,
                        const int                   sComp,
                        const int                   nComp);

    static int how_many(const amrex::Vector<AdvectionForm>& advectionType,
                        const AdvectionForm         testForm,
                        const int                   sComp,
                        const int                   nComp);

    static int hypgrow ();

    // =============================================================
    // Source term functions follow
    // =============================================================
    
    // compute the update rule, this is useful for 1st order RK
    // psi^n+1 = psi^n + dt*(tf^n)
    void Add_tf( const amrex::FArrayBox &Sold,
                 amrex::FArrayBox &Snew,    int start_ind, int num_comp,
                 const amrex::FArrayBox &tforces, int tf_ind,
                 const amrex::Box &grd,     amrex::Real dt ) const;

    // compute the update rule
    // psi^n+1 = psi^n - dt*aofs + dt*tforces
    void Add_aofs_tf( const amrex::FArrayBox &Sold,
                      amrex::FArrayBox &Snew,    int start_ind, int num_comp,
                      const amrex::FArrayBox &Aofs,    int aofs_ind,
                      const amrex::FArrayBox &tforces, int tf_ind,
                      const amrex::Box &grd,     amrex::Real dt ) const;

    // compute the update rule for velocities or momenta
    // psi^n+1 = psi^n - dt*aofs - dt*gp/rho + dt*tforces
    void Add_aofs_tf_gp( const amrex::FArrayBox &Uold, amrex::FArrayBox &Unew,
                         const amrex::FArrayBox &Aofs, const amrex::FArrayBox &tforces,
                         const amrex::FArrayBox &gp,   const amrex::FArrayBox &rho, 
                         const amrex::Box &grd,  amrex::Real dt) const;

    // compute total source term for velocities
    // tforces = (tforces + visc - gp)/rho
    void Sum_tf_gp_visc (amrex::FArrayBox&       tforces, int Tcomp,
                         const amrex::FArrayBox& visc,    int Vcomp,
                         const amrex::FArrayBox& gp,      int Gcomp,
                         const amrex::FArrayBox& rho,     int Rcomp) const;

    void Sum_tf_gp_visc( amrex::FArrayBox&       tforces,
                         const amrex::FArrayBox& visc, 
                         const amrex::FArrayBox& gp,
                         const amrex::FArrayBox& Rho) const;

    // iconserv==1   => tforces = tforces + visc - divU*S
    // iconserv==0   => tforces = (tforces+visc)/rho
    void Sum_tf_divu_visc (const amrex::FArrayBox& S,
                           amrex::FArrayBox& tforces,
                           int s_ind, int num_comp,
                           const amrex::FArrayBox& visc, int v_ind,
                           const amrex::FArrayBox& divu,
                           const amrex::FArrayBox& rho,
                           int iconserv) const;

    void Sum_tf_divu_visc (const amrex::FArrayBox& S, int s_ind,
                           amrex::FArrayBox& tforces, int t_ind,
                           int        num_comp,
                           const amrex::FArrayBox& visc,    int v_ind,
                           const amrex::FArrayBox& divu,    int d_ind,
                           const amrex::FArrayBox& rho,     int tr_ind,
                           int        iconserv) const;

    // compute total source term for velocities
    // tforces = (tforces - gp)/rho
    void Sum_tf_gp (amrex::FArrayBox& tforces, int Tcomp,
                    const amrex::FArrayBox& gp, int Gcomp,
                    const amrex::FArrayBox& rho, int Rcomp) const;

    // iconserv==1   => tforces = tforces - divU*S
    // iconserv==0   => tforces = (tforces)/rho
    void Sum_tf_divu (const amrex::FArrayBox& S,       int s_ind,
                      amrex::FArrayBox& tforces, int t_ind,
                      int        num_comp,
                      const amrex::FArrayBox& divu,    int d_ind,
                      const amrex::FArrayBox& rho,     int r_ind,
                      int        iconserv) const; 
    
    //================ for debugging purposes this is made public
    // internal FABS
    amrex::FArrayBox work; // work space for the Godunov Box
    amrex::FArrayBox uad;  // work space for advective transverse velocities
    amrex::FArrayBox vad;
#if (BL_SPACEDIM == 3 )    
    amrex::FArrayBox wad;
#endif

    // More workspace for modified advection scheme allowing for ppm option
    //  (pulled in to avoid f90 allocates)
    amrex::FArrayBox smp, dsvl, I;
    amrex::FArrayBox D_DECL(sedgex, sedgey, sedgez);

    // 1D arrays used in computing slopes and edges states
    amrex::Vector<amrex::Real> stxlo; 
    amrex::Vector<amrex::Real> stxhi; 
    amrex::Vector<amrex::Real> slxscr;
    amrex::Vector<amrex::Real> stylo;
    amrex::Vector<amrex::Real> styhi;
    amrex::Vector<amrex::Real> slyscr;
#if (BL_SPACEDIM == 3 )    
    amrex::Vector<amrex::Real> stzlo;
    amrex::Vector<amrex::Real> stzhi;
    amrex::Vector<amrex::Real> slzscr;
#endif
    
protected:   // protected work functions
    
    static void Initialize ();
    static void Finalize ();

protected:   // protected data members

    // sizing boxes
    amrex::Box work_bx;
    amrex::Box xflux_bx;
    amrex::Box yflux_bx;
#if (BL_SPACEDIM == 3 )    
    amrex::Box zflux_bx;
#endif

// flags

    static int verbose;
    static int use_forces_in_trans;

// algorithm control parameters

    static int  slope_order;
    static int  ppm_type;
    static int  corner_couple;

};

#endif
<|MERGE_RESOLUTION|>--- conflicted
+++ resolved
@@ -41,49 +41,13 @@
                        D_DECL(const amrex::FArrayBox&   Ax, const amrex::FArrayBox&   Ay, const amrex::FArrayBox&   Az),
                        D_DECL(const amrex::FArrayBox& umac, const amrex::FArrayBox& vmac, const amrex::FArrayBox& wmac),
                        D_DECL(      amrex::FArrayBox& xflx,       amrex::FArrayBox& yflx,       amrex::FArrayBox& zflx),
-<<<<<<< HEAD
-                       const amrex::FArrayBox& Ufab,
-=======
                        D_DECL(      amrex::FArrayBox& xstate,     amrex::FArrayBox& ystate,     amrex::FArrayBox& zstate),
->>>>>>> 38247d3f
                        const amrex::FArrayBox& Sfab,   int first_scalar, int num_scalars,
                        const amrex::FArrayBox& Forces, int fcomp, 
                        const amrex::FArrayBox& Divu,   int ducomp, 
                        amrex::FArrayBox& aofs,         int state_ind,
                        const amrex::Vector<AdvectionForm>& advectionType, const amrex::Vector<int>& state_bc,
                        AdvectionScheme adv_scheme, const amrex::FArrayBox& V);
-<<<<<<< HEAD
-
-    // set up the Godunov box
-    void BuildWorkSpace (const amrex::Box& grd, const amrex::Real* dx, amrex::Real dt);
-
-    void AllocEdgeBoxes (const amrex::Box& grd, D_DECL(amrex::FArrayBox& xflux,
-                                                        amrex::FArrayBox& yflux,
-                                                        amrex::FArrayBox& zflux));
-
-    void ComputeTransverVelocities (const amrex::Box& grd, const amrex::Real* dx, amrex::Real dt,
-                                    D_DECL(const int* ubc,const int* vbc,const int* wbc),
-                                    D_DECL(const amrex::FArrayBox& U,const amrex::FArrayBox& V,const amrex::FArrayBox& W),
-                                    D_DECL(int Ucomp,int Vcomp,int Wcomp),
-                                    const amrex::FArrayBox& tforces, int Tcomp);
-
-    void Setup (const amrex::Box& grd, const amrex::Real* dx, amrex::Real dt, int velpred, 
-                amrex::FArrayBox& xflux, const int* ubc,
-                amrex::FArrayBox& yflux, const int* vbc,
-#if (BL_SPACEDIM == 3 )
-                amrex::FArrayBox& zflux, const int* wbc,
-#endif
-                const amrex::FArrayBox& U, const amrex::FArrayBox& Rho, 
-                const amrex::FArrayBox& tforces);
-
-    void Setup (const amrex::Box& grd, const amrex::Real* dx, amrex::Real dt, int velpred,
-                D_DECL(amrex::FArrayBox& xflux,amrex::FArrayBox& yflux,amrex::FArrayBox& zflux),
-                D_DECL(const int* ubc,const int* vbc,const int* wbc),
-                D_DECL(const amrex::FArrayBox& U,const amrex::FArrayBox& V,const amrex::FArrayBox& W),
-                D_DECL(int Ucomp,int Vcomp,int Wcomp),
-                const amrex::FArrayBox& tforces, int Tcomp);
-=======
->>>>>>> 38247d3f
 
     // =============================================================
     // Data access functions


//
// Godunov is the object which calculates advective terms for iamr.
//

#include <AMReX_LO_BCTYPES.H>
#include <AMReX_Geometry.H>
#include <AMReX_ParmParse.H>
#include <AMReX_FArrayBox.H>
#include <Godunov.H>
#include <GODUNOV_F.H>

#include <algorithm>

#ifdef AMREX_USE_EB
#include <AMReX_MFIter.H>
#include <convection_F.H>
#include <AMReX_MultiFab.H>
#include <AMReX_MultiCutFab.H>
#include <AMReX_EBCellFlag.H>
#include <AMReX_EBFArrayBox.H>
#include <AMReX_EBFabFactory.H>
//fixme - for debugging only
#endif
#include <AMReX_VisMF.H>

#define GEOM_GROW 1
#define XVEL 0
#define YVEL 1
#define ZVEL 2

using namespace amrex;

namespace
{
    bool initialized = false;

    const int use_unlimited_slopes_DEF = 0;
}
//
// Set default values for these in Initialize()!!!
//
static int hyp_grow;

int  Godunov::verbose;
int  Godunov::ppm_type;
int  Godunov::slope_order;
int  Godunov::corner_couple;
int  Godunov::use_forces_in_trans;

void
Godunov::Initialize ()
{
    if (initialized) return;
    //
    // Set defaults here!!!
    //
    hyp_grow = 3;

    Godunov::verbose             = 0;
    Godunov::ppm_type            = 0;
    Godunov::slope_order         = 4;
    Godunov::corner_couple       = 1;
    Godunov::use_forces_in_trans = 0;

    int use_unlimited_slopes = use_unlimited_slopes_DEF;

    ParmParse pp("godunov");

    pp.query("v",                    verbose);
    pp.query("ppm_type",             ppm_type);
    pp.query("slope_order",          slope_order);
    pp.query("corner_couple",        corner_couple);
    pp.query("use_forces_in_trans",  use_forces_in_trans);
    pp.query("use_unlimited_slopes", use_unlimited_slopes);

    if (ppm_type == 2)
    {
	hyp_grow = 4;
    }

//#ifdef AMREX_USE_EB
    //
    // nghost from incflo.
    // 
//    hyp_grow = 5;
//#endif

#if (BL_SPACEDIM==2)
    BL_ASSERT(slope_order==1 || slope_order==2 || slope_order==4);
#else
    BL_ASSERT(slope_order==1 || slope_order==4);
#endif

    set_params(slope_order, use_unlimited_slopes);

    amrex::ExecOnFinalize(Godunov::Finalize);

    initialized = true;
}

void
Godunov::Finalize ()
{
    initialized = false;
}

//
// Construct the Godunov Object.
//
#ifdef AMREX_USE_EB
Godunov::Godunov (const EBFArrayBoxFactory& _ebf,
                  const BoxArray& grids,
                  const DistributionMapping& dmap,
		  //		  , const *MFInfo info
		  int max_size)
{
    Initialize();
    
    // set pointers to EB data
    ebfactory = &_ebf;
    volfrac = &(ebfactory->getVolFrac());
    bndrycent = &(ebfactory->getBndryCent());
    areafrac = ebfactory->getAreaFrac();
    facecent = ebfactory->getFaceCent();
//
    //Slopes in x-direction
    m_xslopes.reset(new MultiFab(grids, dmap, AMREX_SPACEDIM, hyp_grow, MFInfo(), *ebfactory));
    m_xslopes->setVal(0.);
    // Slopes in y-direction
    m_yslopes.reset(new MultiFab(grids, dmap, AMREX_SPACEDIM, hyp_grow, MFInfo(), *ebfactory));
    m_yslopes->setVal(0.);
#if (AMREX_SPACEDIM > 2)
    // Slopes in z-direction
    m_zslopes.reset(new MultiFab(grids, dmap, AMREX_SPACEDIM, hyp_grow, MFInfo(), *ebfactory));
    m_zslopes->setVal(0.);
#endif
}
#endif
Godunov::Godunov (int max_size)
{
  Initialize();
}

Godunov::~Godunov ()
{
    ;
}


//
// Advection functions follow.
//

//
// Compute upwinded FC velocities by extrapolating CC values in space and time
void
Godunov::ExtrapVelToFaces (const amrex::Box&  box,
                           const amrex_real*  dx,
                           amrex_real         dt,
                           D_DECL(      FArrayBox&  umac,       FArrayBox&  vmac,       FArrayBox&  wmac),
                           D_DECL(const Vector<int>& ubc, const Vector<int>& vbc, const Vector<int>& wbc),
                           amrex::FArrayBox&  U,
                           amrex::FArrayBox&  tforces)
{
  extrap_vel_to_faces(box.loVect(),box.hiVect(),
                      BL_TO_FORTRAN_ANYD(U),
                      ubc.dataPtr(),BL_TO_FORTRAN_N_ANYD(tforces,0),BL_TO_FORTRAN_ANYD(umac),
                      vbc.dataPtr(),BL_TO_FORTRAN_N_ANYD(tforces,1),BL_TO_FORTRAN_ANYD(vmac),
#if (AMREX_SPACEDIM == 3)
                      wbc.dataPtr(),BL_TO_FORTRAN_N_ANYD(tforces,2),BL_TO_FORTRAN_ANYD(wmac),
                      &corner_couple,
#endif
                      &dt, dx, &use_forces_in_trans, &ppm_type);
}

void
Godunov::AdvectScalars(const Box&  box,
                       const Real* dx,
                       Real        dt,
                       D_DECL(const FArrayBox&   Ax, const FArrayBox&   Ay, const FArrayBox&   Az),
                       D_DECL(const FArrayBox& umac, const FArrayBox& vmac, const FArrayBox& wmac),
                       D_DECL(      FArrayBox& xflx,       FArrayBox& yflx,       FArrayBox& zflx),
                       D_DECL(      FArrayBox& xstate,     FArrayBox& ystate,     FArrayBox& zstate),
                       const FArrayBox& Sfab,   int first_scalar, int num_scalars,
                       const FArrayBox& Forces, int fcomp, 
                       const FArrayBox& Divu,   int ducomp, 
                       FArrayBox& aofs,         int state_ind,
                       const amrex::Vector<AdvectionForm>& advectionType, const amrex::Vector<int>& state_bc,
                       AdvectionScheme adv_scheme, const amrex::FArrayBox& V)
{
    AMREX_ASSERT(Sfab.nComp() >= first_scalar + num_scalars);

    Vector<int> use_conserv_diff(num_scalars);
    for (int i=0; i<num_scalars; ++i) {
        use_conserv_diff[i] = (advectionType[state_ind+i] == Conservative) ? 1 : 0;
    }
std::cout << "IN ADVECT SCALARS" << std::endl;
    // Extrapolate to cell faces (store result in flux container)
    const int state_fidx = first_scalar + 1;
    extrap_state_to_faces(box.loVect(),box.hiVect(),
                          BL_TO_FORTRAN_N_ANYD(Sfab,first_scalar), &num_scalars,
                          BL_TO_FORTRAN_N_ANYD(Forces,fcomp),
                          BL_TO_FORTRAN_N_ANYD(Divu,ducomp),
                          BL_TO_FORTRAN_ANYD(umac),     BL_TO_FORTRAN_ANYD(xstate),
                          BL_TO_FORTRAN_ANYD(vmac),     BL_TO_FORTRAN_ANYD(ystate),
#if (AMREX_SPACEDIM == 3)
                          BL_TO_FORTRAN_ANYD(wmac),     BL_TO_FORTRAN_ANYD(zstate),
                          &corner_couple,
#endif
                          &dt, dx, &(state_bc[0]), &state_fidx, 
                          &use_forces_in_trans, &ppm_type, &(use_conserv_diff[0]));

    // ComputeAofs erase the edge state values to write the fluxes
    // So here we make a copy to keep separated fluxes and edge state
    xflx.copy(xstate);
    yflx.copy(ystate);

#if (AMREX_SPACEDIM == 3)
    zflx.copy(zstate);
#endif
    //
    // C component indices starts from 0, Fortran from 1
    //
    //int fort_ind = state_ind+1;  

    // Convert face states to face fluxes (return in place) and compute flux divergence
    for (int i=0; i<num_scalars; ++i) { // FIXME: Loop required because conserv_diff flag only scalar
        ComputeAofs (box,
                     D_DECL(Ax,  Ay,  Az),  D_DECL(0,0,0),
                     D_DECL(umac,vmac,wmac),D_DECL(0,0,0),
                     D_DECL(xflx,yflx,zflx),D_DECL(i,i,i),
                     V,0,aofs,state_ind+i,use_conserv_diff[i]);
    }
}


//
// Advect a state component.
// This routine assumes uad,vad,wad have been precomputed.
// FArrayBox work sized as in edge_states.
//

void
Godunov::AdvectState (const Box&  box,
                      const Real* dx,
                      Real        dt, 
                      FArrayBox&  areax,
                      FArrayBox&  uedge,
                      FArrayBox&  xflux,  
                      FArrayBox&  areay,
                      FArrayBox&  vedge,
                      FArrayBox&  yflux,  
#if (BL_SPACEDIM == 3)                               
                      FArrayBox&  areaz,
                      FArrayBox&  wedge,
                      FArrayBox&  zflux,
#endif
                      FArrayBox&  U,
                      FArrayBox&  S,
                      FArrayBox&  tforces,
                      FArrayBox&  divu,
                      int         fab_ind,
                      FArrayBox&  aofs,
                      int         aofs_ind,
                      int         iconserv,
                      int         state_ind,
                      const int*  bc,
                      AdvectionScheme scheme,
                      FArrayBox&  vol)
{
     //Compute edge states for an advected quantity.
       
    const int state_fidx = state_ind+1;
    const int nc = 1;

std::cout << "COMING FROM ADVECT STATE 1" << std::endl;
    
    extrap_state_to_faces(box.loVect(),box.hiVect(),
                          BL_TO_FORTRAN_N_ANYD(S,fab_ind), &nc,
                          BL_TO_FORTRAN_N_ANYD(tforces,fab_ind),
                          BL_TO_FORTRAN_ANYD(divu),
                          BL_TO_FORTRAN_ANYD(uedge),     BL_TO_FORTRAN_ANYD(xflux),
                          BL_TO_FORTRAN_ANYD(vedge),     BL_TO_FORTRAN_ANYD(yflux),
#if (AMREX_SPACEDIM == 3)
                          BL_TO_FORTRAN_ANYD(wedge),     BL_TO_FORTRAN_ANYD(zflux),
                          &corner_couple,
#endif
                          &dt, dx, bc, &state_fidx,
                          &use_forces_in_trans, &ppm_type, &iconserv);

std::cout << "AFTER extrap_state_to_faces in ADVECT STATE 1" << std::endl;
//amrex::Print() << vedge;
    ComputeAofs (box,
                 D_DECL(areax,areay,areaz),D_DECL(0,0,0),
                 D_DECL(uedge,vedge,wedge),D_DECL(0,0,0),
                 D_DECL(xflux,yflux,zflux),D_DECL(0,0,0),
                 vol,0,aofs,aofs_ind,iconserv);

std::cout << "AFTER COMPUTE AOFS in ADVECT STATE 1" << std::endl;
}

//
// Compute the advective derivative from fluxes.
//
void
Godunov::ComputeAofs (const Box& grd, 
                      const FArrayBox& areax, const FArrayBox& uedge, const FArrayBox& xflux,
                      const FArrayBox& areay, const FArrayBox& vedge, const FArrayBox& yflux,
#if (BL_SPACEDIM == 3 )
                      const FArrayBox& areaz, const FArrayBox& wedge, const FArrayBox& zflux,
#endif
                      const FArrayBox& vol,
                      FArrayBox& aofs, int aofs_ind, int iconserv) const
{
    ComputeAofs(grd,D_DECL(areax,areay,areaz), D_DECL(0,0,0),
                D_DECL(uedge,vedge,wedge), D_DECL(0,0,0),
                D_DECL(xflux,yflux,zflux), D_DECL(0,0,0),
                vol, 0, aofs, aofs_ind, iconserv);
}

void
Godunov::ComputeAofs (const Box& grd, 
                      D_DECL(const FArrayBox& areax,
                             const FArrayBox& areay,
                             const FArrayBox& areaz),
                      D_DECL(int axcomp,int aycomp,int azcomp),
                      D_DECL(const FArrayBox& uedge,
                             const FArrayBox& vedge,
                             const FArrayBox& wedge),
                      D_DECL(int ucomp, int vcomp, int wcomp),
                      D_DECL(const FArrayBox& xflux,
                             const FArrayBox& yflux,
                             const FArrayBox& zflux),
                      D_DECL(int fxcomp,int fycomp,int fzcomp),
                      const FArrayBox& vol, int volcomp, 
                      FArrayBox& aofs,int acomp, int iconserv ) const
{

    const int *lo         = grd.loVect();
    const int *hi         = grd.hiVect();

    adv_forcing( aofs.dataPtr(acomp),ARLIM(aofs.loVect()), ARLIM(aofs.hiVect()),

                      xflux.dataPtr(fxcomp), ARLIM(xflux.loVect()), ARLIM(xflux.hiVect()),
                      uedge.dataPtr(ucomp),  ARLIM(uedge.loVect()), ARLIM(uedge.hiVect()),
                      areax.dataPtr(axcomp), ARLIM(areax.loVect()), ARLIM(areax.hiVect()),

                      yflux.dataPtr(fycomp), ARLIM(yflux.loVect()), ARLIM(yflux.hiVect()),
                      vedge.dataPtr(vcomp),  ARLIM(vedge.loVect()), ARLIM(vedge.hiVect()),
                      areay.dataPtr(aycomp), ARLIM(areay.loVect()), ARLIM(areay.hiVect()),
#if (BL_SPACEDIM == 3)                                                    
                     zflux.dataPtr(fzcomp), ARLIM(zflux.loVect()), ARLIM(zflux.hiVect()),
                     wedge.dataPtr(wcomp),  ARLIM(wedge.loVect()), ARLIM(wedge.hiVect()),
                     areaz.dataPtr(azcomp), ARLIM(areaz.loVect()), ARLIM(areaz.hiVect()),
#endif
                     vol.dataPtr(volcomp), ARLIM(vol.loVect()), ARLIM(vol.hiVect()),
                      lo, hi, &iconserv);
}

//
// Sync advect a state component.
// This routine assumes uad,vad,wad have been precomputed.
//

void
Godunov::SyncAdvect (const Box&  box,
                     const Real* dx,
                     Real        dt,
                     int         level,
                     const FArrayBox& areax,
                     FArrayBox& uedge,
                     FArrayBox& ucorr,
                     FArrayBox& xflux,
                     const FArrayBox& areay,
                     FArrayBox& vedge,
                     FArrayBox& vcorr,
                     FArrayBox& yflux,
#if (BL_SPACEDIM == 3)
                     const FArrayBox& areaz,
                     FArrayBox& wedge,
                     FArrayBox& wcorr,
                     FArrayBox& zflux,
#endif
                     FArrayBox& U,
                     FArrayBox& S,
                     FArrayBox& tforces,
                     FArrayBox& divu,
                     int        fab_ind,
                     FArrayBox& sync,
                     int        sync_ind,
                     int        iconserv,
                     int        state_ind,
                     const int* bc,
                     AdvectionScheme scheme,
                     const FArrayBox& vol)
{
    //
    // Error block.
    //
    BL_ASSERT(S.nComp()       >= BL_SPACEDIM);
    BL_ASSERT(S.nComp()       >= fab_ind    );
    BL_ASSERT(tforces.nComp() >= fab_ind    );
    BL_ASSERT(sync.nComp()    >= sync_ind   );

    BL_ASSERT(ucorr.box()     == xflux.box());
    BL_ASSERT(ucorr.nComp()   >= 1          );

    BL_ASSERT(vcorr.box()     == yflux.box());
    BL_ASSERT(vcorr.nComp()   >= 1          );
#if (BL_SPACEDIM == 3)
    BL_ASSERT(wcorr.box()     == zflux.box());
    BL_ASSERT(wcorr.nComp()   >= 1          );
#endif


    //
    // Compute the edge states.
    //
    
    const int state_fidx = state_ind+1;
    const int nc = 1;

std::cout << "IN SYNC ADVECT" << std::endl;    
    extrap_state_to_faces(box.loVect(),box.hiVect(),
                          BL_TO_FORTRAN_N_ANYD(S,fab_ind), &nc,
                          BL_TO_FORTRAN_N_ANYD(tforces,fab_ind),
                          BL_TO_FORTRAN_N_ANYD(divu,0),
                          BL_TO_FORTRAN_ANYD(uedge),     BL_TO_FORTRAN_ANYD(xflux),
                          BL_TO_FORTRAN_ANYD(vedge),     BL_TO_FORTRAN_ANYD(yflux),
#if (AMREX_SPACEDIM == 3)
                          BL_TO_FORTRAN_ANYD(wedge),     BL_TO_FORTRAN_ANYD(zflux),
                          &corner_couple,
#endif
                          &dt, dx, bc, &state_fidx,
                          &use_forces_in_trans, &ppm_type, &iconserv);
   
    //
    // Compute the advective tendency for the mac sync.
    //
    ComputeSyncAofs(box,
                    areax, ucorr, xflux,  
                    areay, vcorr, yflux,  
#if (BL_SPACEDIM == 3)                             
                    areaz, wcorr, zflux,
#endif                     
                    vol, sync, sync_ind, iconserv);
}

//
// Compute the advective derivative of corrective fluxes for the mac sync.
//

void
Godunov::ComputeSyncAofs (const Box& grd,
                          const FArrayBox& areax,
                          FArrayBox& ucorr,
                          FArrayBox& xflux,  
                          const FArrayBox& areay,
                          FArrayBox& vcorr,
                          FArrayBox& yflux,  
#if (BL_SPACEDIM == 3)                             
                          const FArrayBox& areaz,
                          FArrayBox& wcorr,
                          FArrayBox& zflux,
#endif                     
                          const FArrayBox& vol,
                          FArrayBox& sync,
                          int        sync_ind,
                          int        iconserv)
{
    const int *lo         = grd.loVect();
    const int *hi         = grd.hiVect();
    sync_adv_forcing(sync.dataPtr(sync_ind), ARLIM(sync.loVect()), ARLIM(sync.hiVect()),
                           
                          xflux.dataPtr(),ARLIM(xflux.loVect()),ARLIM(xflux.hiVect()),
                          ucorr.dataPtr(),ARLIM(ucorr.loVect()),ARLIM(ucorr.hiVect()),
                          areax.dataPtr(),ARLIM(areax.loVect()),ARLIM(areax.hiVect()),

                          yflux.dataPtr(),ARLIM(yflux.loVect()),ARLIM(yflux.hiVect()),
                          vcorr.dataPtr(),ARLIM(vcorr.loVect()),ARLIM(vcorr.hiVect()),
                          areay.dataPtr(),ARLIM(areay.loVect()),ARLIM(areay.hiVect()),
#if (BL_SPACEDIM == 3)                                             
                          zflux.dataPtr(),ARLIM(zflux.loVect()),ARLIM(zflux.hiVect()),
                          wcorr.dataPtr(),ARLIM(wcorr.loVect()),ARLIM(wcorr.hiVect()),
                          areaz.dataPtr(),ARLIM(areaz.loVect()),ARLIM(areaz.hiVect()),
#endif
                          vol.dataPtr(), ARLIM(vol.loVect()), ARLIM(vol.hiVect()),
                          lo, hi);
}    

//
// Correct a conservatively-advected scalar for under-over shoots.
//
void
Godunov::ConservativeScalMinMax (FArrayBox& Sold,
                                 FArrayBox& Snew,
                                 int        ind_old_s, 
                                 int        ind_old_rho, 
                                 int        ind_new_s, 
                                 int        ind_new_rho, 
                                 const int* bc,
                                 const Box& grd)
{
    const int *solo       = Sold.loVect();
    const int *sohi       = Sold.hiVect();
    const int *snlo       = Snew.loVect();
    const int *snhi       = Snew.hiVect();
    const int *lo         = grd.loVect();
    const int *hi         = grd.hiVect();
    const Real *Sold_dat  = Sold.dataPtr(ind_old_s);
    const Real *Rho_dat   = Sold.dataPtr(ind_old_rho);
    const Real *Snew_dat  = Snew.dataPtr(ind_new_s);
    const Real *Rhon_dat  = Snew.dataPtr(ind_new_rho);

#if (BL_SPACEDIM == 3)
    Box flatbox(grd);
    int zlen = flatbox.length(BL_SPACEDIM-1);
    flatbox.growHi(BL_SPACEDIM-1,3-zlen);
    FArrayBox smin(flatbox,1);
    FArrayBox smax(flatbox,1);
    const Real *smin_dat = smin.dataPtr();
    const Real *smax_dat = smax.dataPtr(); 
#endif

    consscalminmax (Sold_dat, Rho_dat, ARLIM(solo), ARLIM(sohi),
			 Snew_dat, Rhon_dat,ARLIM(snlo), ARLIM(snhi),
#if (BL_SPACEDIM == 3)
                         smin_dat, smax_dat,
                         ARLIM(lo), ARLIM(hi),
#endif
                         lo, hi, bc);
}

//
// Correct a convectively-advected scalar for under-over shoots.
//
void
Godunov::ConvectiveScalMinMax (FArrayBox& Sold,
                               FArrayBox& Snew,
                               int        ind_old, 
                               int        ind_new, 
                               const int* bc,
                               const Box& grd)
{
    const int *slo        = Sold.loVect();
    const int *shi        = Sold.hiVect();
    const int *snlo       = Snew.loVect();
    const int *snhi       = Snew.hiVect();
    const int *lo         = grd.loVect();
    const int *hi         = grd.hiVect();
    const Real *Sold_dat  = Sold.dataPtr(ind_old);
    const Real *Snew_dat  = Snew.dataPtr(ind_new);

#if (BL_SPACEDIM == 3)
    Box flatbox(grd);
    int zlen = flatbox.length(BL_SPACEDIM-1);
    flatbox.growHi(BL_SPACEDIM-1,3-zlen);
    FArrayBox smin(flatbox,1);
    FArrayBox smax(flatbox,1);
    const Real *smin_dat = smin.dataPtr();
    const Real *smax_dat = smax.dataPtr(); 
#endif

    convscalminmax (Sold_dat, 
                         ARLIM(slo), ARLIM(shi),
                         Snew_dat,
                         ARLIM(snlo), ARLIM(snhi),
#if (BL_SPACEDIM == 3)
                         smin_dat, smax_dat,
                         ARLIM(lo), ARLIM(hi),
#endif
                         lo, hi, bc);
}

//
// Diagnostic functions follow
//

//
// Estimate the maximum allowable timestep at a cell center.
//

Real
Godunov::estdt (FArrayBox&  U,
                FArrayBox&  tforces,
                FArrayBox&  rho,
                const Box&  grd,
                const Real* dx,
                Real        cfl,
                Real*       u_max)
{
    BL_ASSERT( U.nComp()       >= BL_SPACEDIM );
    BL_ASSERT( tforces.nComp() >= BL_SPACEDIM );
    BL_ASSERT( rho.nComp()     == 1           );

    const int *lo     = grd.loVect();
    const int *hi     = grd.hiVect();
    const int *vlo    = U.loVect();
    const int *vhi    = U.hiVect();
    const int *tlo    = tforces.loVect();
    const int *thi    = tforces.hiVect();
    const int *rlo    = rho.loVect();
    const int *rhi    = rho.hiVect();
    const Real *Udat  = U.dataPtr();
    const Real *tfdat = tforces.dataPtr();
    const Real *rdat  = rho.dataPtr();

    Real dt;
    fort_estdt(Udat,  ARLIM(vlo), ARLIM(vhi),
               tfdat, ARLIM(tlo), ARLIM(thi),
               rdat,  ARLIM(rlo), ARLIM(rhi),
               lo, hi, &dt, dx, &cfl, u_max);
    return dt;
}

//
// Estimate the maximum change in velocity magnitude since previous iteration. 
//

Real
Godunov::maxchng_velmag (FArrayBox&  U_old,
			 FArrayBox&  U_new,
			 const Box&  grd)
{
    BL_ASSERT( U_old.nComp()   >= BL_SPACEDIM );
    BL_ASSERT( U_new.nComp()   >= BL_SPACEDIM );

    const int *lo     = grd.loVect();
    const int *hi     = grd.hiVect();
    const int *uo_lo  = U_old.loVect();
    const int *uo_hi  = U_old.hiVect();
    const int *un_lo  = U_new.loVect();
    const int *un_hi  = U_new.hiVect();
    const Real *Uodat = U_old.dataPtr();
    const Real *Undat = U_new.dataPtr();

	Real max_change = 0.0;
    fort_maxchng_velmag(Uodat, ARLIM(uo_lo), ARLIM(uo_hi),
               	   Undat, ARLIM(un_lo), ARLIM(un_hi),
               	   lo, hi, &max_change);
    return max_change;
}

//
// Estimate the extrema of cell-centered us and rho.
//

Real
Godunov::test_u_rho (FArrayBox&  U,
                     FArrayBox&  rho, 
                     const Box&  grd,
                     const Real* dx,
                     const Real  dt,
                     const Real* u_max)
{
    BL_ASSERT(U.nComp()   >= BL_SPACEDIM);
    BL_ASSERT(rho.nComp() == 1          );
    
    const int *lo  = grd.loVect();
    const int *hi  = grd.hiVect();
    const int *vlo = U.loVect();
    const int *vhi = U.hiVect();
    const int *rlo = rho.loVect();
    const int *rhi = rho.hiVect();
    const Real *rh = rho.dataPtr();
    D_TERM(const Real *u  = U.dataPtr(XVEL);,
           const Real *v  = U.dataPtr(YVEL);,
           const Real *w  = U.dataPtr(ZVEL););

    Real cflmax = 0;
    fort_test_u_rho(u,  ARLIM(vlo), ARLIM(vhi),
                    v,  ARLIM(vlo), ARLIM(vhi),
#if (BL_SPACEDIM == 3)                          
                    w,  ARLIM(vlo), ARLIM(vhi),
#endif
                    rh, ARLIM(rlo), ARLIM(rhi),
                    lo, hi, &dt, dx, &cflmax, u_max, &verbose);
    return cflmax;
}

//
// Estimate the extrema of umac edge velocities and rho.
//

Real
Godunov::test_umac_rho (FArrayBox&  umac,
                        FArrayBox&  vmac,
#if (BL_SPACEDIM == 3)
                        FArrayBox&  wmac,
#endif
                        FArrayBox&  rho,
                        const Box&  grd,
                        const Real* dx,
                        const Real  dt,
                        const Real* u_max)
{
    //
    // Test block.
    //
    D_TERM(BL_ASSERT(umac.nComp() == 1);,
           BL_ASSERT(vmac.nComp() == 1);,
           BL_ASSERT(wmac.nComp() == 1););

    BL_ASSERT(rho.nComp()  == 1);
    
    const int *lo  = grd.loVect();
    const int *hi  = grd.hiVect();
    const int *ulo = umac.loVect();
    const int *uhi = umac.hiVect();
    const int *vlo = vmac.loVect();
    const int *vhi = vmac.hiVect();
    const int *rlo = rho.loVect();
    const int *rhi = rho.hiVect();
    const Real *um = umac.dataPtr();
    const Real *vm = vmac.dataPtr();
    const Real *rh = rho.dataPtr();
    
#if (BL_SPACEDIM == 3)
    const int *wlo = wmac.loVect();
    const int *whi = wmac.hiVect();
    const Real *wm = wmac.dataPtr();
#endif

    Real cfl;
    fort_test_umac_rho(um, ARLIM(ulo), ARLIM(uhi),
                       vm, ARLIM(vlo), ARLIM(vhi),
#if (BL_SPACEDIM == 3)                            
                       wm, ARLIM(wlo), ARLIM(whi),
#endif                                              
                       rh, ARLIM(rlo), ARLIM(rhi),
                       lo, hi, &dt, dx, &cfl, u_max);
    return cfl;
}

//
// Source term functions follow
//

//
// Compute the update rule, this is useful for 1st order RK.
//
// psi^n+1 = psi^n + dt*tf^n
//

void
Godunov::Add_tf (const FArrayBox& Sold,
                 FArrayBox& Snew,
                 int        start_ind,
                 int        num_comp, 
                 const FArrayBox& tforces,
                 int        tf_ind,
                 const Box& grd,
                 Real       dt) const
{
    BL_ASSERT(Snew.nComp()    >= start_ind + num_comp);
    BL_ASSERT(Sold.nComp()    >= start_ind + num_comp);
    BL_ASSERT(tforces.nComp() >= tf_ind    + num_comp);

    const int *solo   = Sold.loVect();
    const int *sohi   = Sold.hiVect();
    const int *snlo   = Snew.loVect();
    const int *snhi   = Snew.hiVect();
    const int *tlo    = tforces.loVect();
    const int *thi    = tforces.hiVect();
    const int *lo     = grd.loVect();
    const int *hi     = grd.hiVect();
    const Real *SOdat = Sold.dataPtr(start_ind);
    Real *SNdat = Snew.dataPtr(start_ind);
    const Real *TFdat = tforces.dataPtr(tf_ind);
    
    update_tf(SOdat, ARLIM(solo), ARLIM(sohi), 
                   SNdat, ARLIM(snlo), ARLIM(snhi),
                   TFdat, ARLIM(tlo), ARLIM(thi),
                   lo, hi, &dt, &num_comp);
}

//
// Compute the update rule
//
// psi^n+1 = psi^n - dt*aofs + dt*tforces
//

void
Godunov::Add_aofs_tf (const FArrayBox& Sold,
                      FArrayBox& Snew,
                      int        start_ind,
                      int        num_comp,
                      const FArrayBox& Aofs,
                      int        aofs_ind,
                      const FArrayBox& tforces,
                      int        tf_ind,
                      const Box& grd,
                      Real       dt) const
{
    BL_ASSERT(Snew.nComp()    >= start_ind + num_comp);
    BL_ASSERT(Sold.nComp()    >= start_ind + num_comp);
    BL_ASSERT(Aofs.nComp()    >= aofs_ind  + num_comp);
    BL_ASSERT(tforces.nComp() >= tf_ind    + num_comp);

    const int *solo   = Sold.loVect();
    const int *sohi   = Sold.hiVect();
    const int *snlo   = Snew.loVect();
    const int *snhi   = Snew.hiVect();
    const int *alo    = Aofs.loVect();
    const int *ahi    = Aofs.hiVect();
    const int *tlo    = tforces.loVect();
    const int *thi    = tforces.hiVect();
    const int *lo     = grd.loVect();
    const int *hi     = grd.hiVect();
    const Real *SOdat = Sold.dataPtr(start_ind);
    Real *SNdat = Snew.dataPtr(start_ind);
    const Real *AOdat = Aofs.dataPtr(aofs_ind);
    const Real *TFdat = tforces.dataPtr(tf_ind);
    
    update_aofs_tf(SOdat, ARLIM(solo), ARLIM(sohi), 
                        SNdat, ARLIM(snlo), ARLIM(snhi),
                        AOdat, ARLIM(alo), ARLIM(ahi),
                        TFdat, ARLIM(tlo), ARLIM(thi),
                        lo, hi, &dt, &num_comp);
}

//
// Compute the update rule for velocities
//
// psi^n+1 = psi^n - dt*aofs - dt*gp/rho + dt*tforces
//

void
Godunov::Add_aofs_tf_gp (const FArrayBox& Uold,
                         FArrayBox& Unew,
                         const FArrayBox& Aofs,
                         const FArrayBox& tforces,
                         const FArrayBox& gp,
                         const FArrayBox& rho, 
                         const Box& grd,
                         Real       dt) const
{
    BL_ASSERT(Unew.nComp()    >= BL_SPACEDIM);
    BL_ASSERT(Uold.nComp()    >= BL_SPACEDIM);
    BL_ASSERT(Aofs.nComp()    >= BL_SPACEDIM);
    BL_ASSERT(tforces.nComp() >= BL_SPACEDIM);
    BL_ASSERT(gp.nComp()      == BL_SPACEDIM);
    BL_ASSERT(rho.nComp()     == 1          );
    
    const int *lo     = grd.loVect();
    const int *hi     = grd.hiVect();
    const int *uolo   = Uold.loVect();
    const int *uohi   = Uold.hiVect();
    const int *unlo   = Unew.loVect();
    const int *unhi   = Unew.hiVect();
    const int *alo    = Aofs.loVect();
    const int *ahi    = Aofs.hiVect();
    const int *tlo    = tforces.loVect();
    const int *thi    = tforces.hiVect();
    const int *glo    = gp.loVect();
    const int *ghi    = gp.hiVect();
    const int *rlo    = rho.loVect();
    const int *rhi    = rho.hiVect();
    const Real *UOdat = Uold.dataPtr();
    Real *UNdat = Unew.dataPtr();
    const Real *AOdat = Aofs.dataPtr();
    const Real *TFdat = tforces.dataPtr();
    const Real *GPdat = gp.dataPtr();
    const Real *RHdat = rho.dataPtr();
    
    update_aofs_tf_gp(UOdat, ARLIM(uolo), ARLIM(uohi),
                           UNdat, ARLIM(unlo), ARLIM(unhi),
                           AOdat, ARLIM(alo), ARLIM(ahi),
                           TFdat, ARLIM(tlo), ARLIM(thi),
                           GPdat, ARLIM(glo), ARLIM(ghi),
                           RHdat, ARLIM(rlo), ARLIM(rhi),
                           lo, hi, &dt);
}

//
// Compute total source term for velocities, weighted by rho.
//
// tforces = (tforces - gp)/rho
//

void
Godunov::Sum_tf_gp (FArrayBox& tforces, int Tcomp,
                    const FArrayBox& gp, int Gcomp,
                    const FArrayBox& rho, int Rcomp) const
{
    BL_ASSERT(rho.nComp()     > Rcomp);
    BL_ASSERT(tforces.nComp() > Tcomp + BL_SPACEDIM);
    BL_ASSERT(gp.nComp()      > Gcomp + BL_SPACEDIM);
    
    const int *tlo    = tforces.loVect();
    const int *thi    = tforces.hiVect();
    const int *glo    = gp.loVect();
    const int *ghi    = gp.hiVect();
    const int *rlo    = rho.loVect();
    const int *rhi    = rho.hiVect();
    Real *TFdat = tforces.dataPtr(Tcomp);
    const Real *GPdat = gp.dataPtr(Gcomp);
    const Real *RHdat = rho.dataPtr(Rcomp);
     
    fort_sum_tf_gp(TFdat, ARLIM(tlo), ARLIM(thi),
                   GPdat, ARLIM(glo), ARLIM(ghi),
                   RHdat, ARLIM(rlo), ARLIM(rhi),
                   tlo, thi);
}

//
// Compute total source term for velocities, weighted by rho.
//
// tforces = (tforces + visc - gp)/rho
//

void
Godunov::Sum_tf_gp_visc (FArrayBox&       tforces,
                         const FArrayBox& visc, 
                         const FArrayBox& gp,
                         const FArrayBox& Rho) const
{
    Sum_tf_gp_visc (tforces, 0, visc, 0, gp, 0, Rho, 0);
}

void
Godunov::Sum_tf_gp_visc (FArrayBox&       tforces,
                         int              Tcomp,
                         const FArrayBox& visc, 
                         int              Vcomp,
                         const FArrayBox& gp,
                         int              Gcomp,
                         const FArrayBox& rho,
                         int              Rcomp) const
{
    BL_ASSERT(rho.nComp()     > Rcomp);
    BL_ASSERT(tforces.nComp() >= Tcomp+BL_SPACEDIM);
    BL_ASSERT(visc.nComp()    >= Vcomp+BL_SPACEDIM);
    BL_ASSERT(gp.nComp()      == Gcomp+BL_SPACEDIM);
    
    const int *vlo    = visc.loVect();  
    const int *vhi    = visc.hiVect();
    const int *tlo    = tforces.loVect();
    const int *thi    = tforces.hiVect();
    const int *glo    = gp.loVect();
    const int *ghi    = gp.hiVect();
    const int *rlo    = rho.loVect();
    const int *rhi    = rho.hiVect();
    Real *TFdat = tforces.dataPtr(Tcomp);
    const Real *VIdat = visc.dataPtr(Vcomp);
    const Real *GPdat = gp.dataPtr(Gcomp);
    const Real *RHdat = rho.dataPtr(Rcomp);
//     amrex::Print() << gp;
    fort_sum_tf_gp_visc(TFdat, ARLIM(tlo), ARLIM(thi),
                        VIdat, ARLIM(vlo), ARLIM(vhi),
                        GPdat, ARLIM(glo), ARLIM(ghi),
                        RHdat, ARLIM(rlo), ARLIM(rhi),
                        tlo, thi);
}

//
// Compute total source term for scalars.  Note for compatibility
// The switch iconserv, determines the form of the total source term
//
// iconserv==1   => tforces = tforces - divU*S
//
// iconserv==0   => tforces = (tforces)/rho
//

void
Godunov::Sum_tf_divu (const FArrayBox& S,
                      int        s_ind,
                      FArrayBox& tforces,
                      int        t_ind,
                      int        num_comp,
                      const FArrayBox& divu,
                      int        d_ind,
                      const FArrayBox& rho,
                      int        r_ind,
                      int        iconserv) const
{
    BL_ASSERT(S.nComp()       >= s_ind+num_comp);
    BL_ASSERT(tforces.nComp() >= t_ind+num_comp);
    BL_ASSERT(divu.nComp()    > d_ind          );
    BL_ASSERT(rho.nComp()     > r_ind          );
    
    const int *slo    = S.loVect();
    const int *shi    = S.hiVect();
    const int *tlo    = tforces.loVect();
    const int *thi    = tforces.hiVect();
    const int *dlo    = divu.loVect();
    const int *dhi    = divu.hiVect();
    const int *rlo    = rho.loVect();
    const int *rhi    = rho.hiVect();
    const Real *Sdat  = S.dataPtr(s_ind);
    Real *TFdat = tforces.dataPtr(t_ind);
    const Real *DUdat = divu.dataPtr(d_ind);
    const Real *RHdat = rho.dataPtr(r_ind);
     
    fort_sum_tf_divu(Sdat,  ARLIM(slo), ARLIM(shi),
                     TFdat, ARLIM(tlo), ARLIM(thi),
                     DUdat, ARLIM(dlo), ARLIM(dhi),
                     RHdat, ARLIM(rlo), ARLIM(rhi),
                     tlo, thi, &num_comp, &iconserv);
}

//
// Compute total source term for scalars.  Note for compatibility
// The switch iconserv, determines the form of the total source term
//
// iconserv==1   => tforces = tforces + visc - divU*S
//
// iconserv==0   => tforces = (tforces+ visc)/rho
//
void
Godunov::Sum_tf_divu_visc (const FArrayBox& S,
                           FArrayBox& tforces,
                           int s_ind, int num_comp,
                           const FArrayBox& visc, int v_ind,
                           const FArrayBox& divu,
                           const FArrayBox& rho,
                           int iconserv) const
{
    Sum_tf_divu_visc(S, s_ind, tforces, s_ind, num_comp,
                     visc, v_ind, divu, 0, rho, 0, iconserv);
}


void
Godunov::Sum_tf_divu_visc (const FArrayBox& S,
                           int        s_ind,
                           FArrayBox& tforces,
                           int        t_ind,
                           int        num_comp,
                           const FArrayBox& visc,
                           int        v_ind,
                           const FArrayBox& divu,
                           int        d_ind,
                           const FArrayBox& rho,
                           int        r_ind,
                           int        iconserv) const
{
    BL_ASSERT(S.nComp()       >= s_ind+num_comp);
    BL_ASSERT(tforces.nComp() >= t_ind+num_comp);
    BL_ASSERT(divu.nComp()    >  d_ind);
    BL_ASSERT(visc.nComp()    >= v_ind+num_comp);
    BL_ASSERT(rho.nComp()     >  r_ind);
    
    const int *slo    = S.loVect();
    const int *shi    = S.hiVect();
    const int *tlo    = tforces.loVect();
    const int *thi    = tforces.hiVect();
    const int *dlo    = divu.loVect();
    const int *dhi    = divu.hiVect();
    const int *vlo    = visc.loVect();
    const int *vhi    = visc.hiVect();
    const int *rlo    = rho.loVect();
    const int *rhi    = rho.hiVect();
    const Real *Sdat  = S.dataPtr(s_ind);
    Real *TFdat = tforces.dataPtr(t_ind);
    const Real *DUdat = divu.dataPtr(d_ind);
    const Real *VIdat = visc.dataPtr(v_ind);
    const Real *RHdat = rho.dataPtr(r_ind);
     
    fort_sum_tf_divu_visc(Sdat,  ARLIM(slo), ARLIM(shi),
                          TFdat, ARLIM(tlo), ARLIM(thi),
                          DUdat, ARLIM(dlo), ARLIM(dhi),
                          VIdat, ARLIM(vlo), ARLIM(vhi),
                          RHdat, ARLIM(rlo), ARLIM(rhi),
                          tlo, thi, &num_comp, &iconserv);
}


bool
Godunov::are_any(const Vector<AdvectionForm>& advectionType,
                 const AdvectionForm         testForm,
                 const int                   sComp,
                 const int                   nComp)
{
    for (int comp = sComp; comp < sComp + nComp; ++comp)
    {
        if (advectionType[comp] == testForm)
            return true;
    }

    return false;
}

int
Godunov::hypgrow ()
{
    return hyp_grow;
}

int
Godunov::how_many(const Vector<AdvectionForm>& advectionType,
                  const AdvectionForm         testForm,
                  const int                   sComp,
                  const int                   nComp)
{
    int counter = 0;

    for (int comp = sComp; comp < sComp + nComp; ++comp)
    {
        if (advectionType[comp] == testForm)
            ++counter;
    }

    return counter;
}

<<<<<<< HEAD
//#ifdef AMREX_USE_EB
//void Godunov::slopes_FillBoundary(const amrex::Periodicity& prdcty)
//{
//  D_TERM(m_xslopes->FillBoundary(prdcty);,
//	 m_yslopes->FillBoundary(prdcty);,
//	 m_zslopes->FillBoundary(prdcty););
//}
////
//// Compute the slopes of each velocity component in the
//// three directions.
////
//void Godunov::ComputeVelocitySlopes(const amrex::MFIter& mfi,
//				    const MultiFab& Sborder,
//				    D_DECL(const Vector<int>& ubc,
//					   const Vector<int>& vbc,
//					   const Vector<int>& wbc),
//				    const Box& domain)
//{
//    BL_PROFILE("Godunov::ComputeVelocitySlopes");
//
//    // Tilebox
//    Box bx = mfi.tilebox();
//    const int nc = BL_SPACEDIM;
//	
//    // this is to check efficiently if this tile contains any eb stuff
//    const EBFArrayBox& vel_in_fab = static_cast<EBFArrayBox const&>(Sborder[mfi]);
//    const EBCellFlagFab& flags = vel_in_fab.getEBCellFlagFab();
//    
//    if(flags.getType(amrex::grow(bx, 0)) == FabType::covered)
//    {
//      // If tile is completely covered by EB geometry, set slopes
//      // value to some very large number so we know if
//      // we accidentaly use these covered slopes later in calculations
//      D_TERM(m_xslopes->setVal(1.2345e300, bx, 0, 3);,
//	     m_yslopes->setVal(1.2345e300, bx, 0, 3);,
//	     m_zslopes->setVal(1.2345e300, bx, 0, 3););
//    }
//	else
//	{
//	    // No cut cells in tile + 1-cell witdh halo -> use non-eb routine
//	    if(flags.getType(amrex::grow(bx, 1)) == FabType::regular)
//	    {
//	      compute_slopes(BL_TO_FORTRAN_BOX(bx), &nc,
//			     BL_TO_FORTRAN_ANYD(Sborder[mfi]),
//			     D_DECL((*m_xslopes)[mfi].dataPtr(),
//				    (*m_yslopes)[mfi].dataPtr(),
//				    (*m_zslopes)[mfi].dataPtr()),
//			     BL_TO_FORTRAN_BOX((*m_xslopes)[mfi].box()),
//			     domain.loVect(), domain.hiVect(),
//			     D_DECL(ubc.dataPtr(),vbc.dataPtr(),wbc.dataPtr()));
//			     // bc_ilo->dataPtr(), bc_ihi->dataPtr(),
//			     // bc_jlo->dataPtr(), bc_jhi->dataPtr(),
//			     // bc_klo->dataPtr(), bc_khi->dataPtr(),
//			     // &nghost);
//	    }
//	    else
//	    {
//	      compute_slopes_eb(BL_TO_FORTRAN_BOX(bx), &nc,
//				  BL_TO_FORTRAN_ANYD(Sborder[mfi]),
//				  D_DECL((*m_xslopes)[mfi].dataPtr(),
//					 (*m_yslopes)[mfi].dataPtr(),
//					 (*m_zslopes)[mfi].dataPtr()),
//				  BL_TO_FORTRAN_BOX((*m_xslopes)[mfi].box()),
//				  BL_TO_FORTRAN_ANYD(flags),
//                                  domain.loVect(), domain.hiVect(),
//				  D_DECL(ubc.dataPtr(),vbc.dataPtr(),wbc.dataPtr()));
//                                  // bc_ilo->dataPtr(), bc_ihi->dataPtr(),
//                                  // bc_jlo->dataPtr(), bc_jhi->dataPtr(),
//                                  // bc_klo->dataPtr(), bc_khi->dataPtr(),
//				  // &nghost);
//	    }
//	}
//	//FIXME
//	// amrex::VisMF::Write((*m_xslopes),"xslp");
//	// amrex::VisMF::Write((*m_yslopes),"yslp");
//	// amrex::VisMF::Write((*m_zslopes),"zslp");
//	
//
//}
//
//void Godunov::ComputeScalarSlopes(const amrex::MFIter& mfi,
//				  const MultiFab& Sborder, const int& ncomp,
//				  D_DECL(std::unique_ptr<amrex::MultiFab>& xslopes,
//					 std::unique_ptr<amrex::MultiFab>& yslopes,
//					 std::unique_ptr<amrex::MultiFab>& zslopes),
//				  D_DECL(const Vector<int>& ubc,
//					 const Vector<int>& vbc,
//					 const Vector<int>& wbc),
//				  const Box& domain)
//{
//    BL_PROFILE("Godunov::ComputeScalarSlopes");
//
//    // Tilebox
//    Box bx = mfi.tilebox();
//    
//    // this is to check efficiently if this tile contains any eb stuff
//    const EBFArrayBox& vel_in_fab = static_cast<EBFArrayBox const&>(Sborder[mfi]);
//    const EBCellFlagFab& flags = vel_in_fab.getEBCellFlagFab();
//    
//    if(flags.getType(amrex::grow(bx, 0)) == FabType::covered)
//    {
//      // If tile is completely covered by EB geometry, set slopes
//      // value to some very large number so we know if
//      // we accidentaly use these covered slopes later in calculations
//      D_TERM(xslopes->setVal(1.2345e300, bx, 0, 3);,
//	     yslopes->setVal(1.2345e300, bx, 0, 3);,
//	     zslopes->setVal(1.2345e300, bx, 0, 3););
//    }
//    else
//    {
//      // No cut cells in tile + 1-cell witdh halo -> use non-eb routine
//      if(flags.getType(amrex::grow(bx, 1)) == FabType::regular)
//      {
//	compute_slopes(BL_TO_FORTRAN_BOX(bx), &ncomp,
//		       BL_TO_FORTRAN_ANYD(Sborder[mfi]),
//		       D_DECL((*xslopes)[mfi].dataPtr(),
//			      (*yslopes)[mfi].dataPtr(),
//			      (*zslopes)[mfi].dataPtr()),
//		       BL_TO_FORTRAN_BOX((*xslopes)[mfi].box()),
//		       domain.loVect(), domain.hiVect(),
//		       D_DECL(ubc.dataPtr(),vbc.dataPtr(),wbc.dataPtr()));
//	// bc_ilo->dataPtr(), bc_ihi->dataPtr(),
//	// bc_jlo->dataPtr(), bc_jhi->dataPtr(),
//	// bc_klo->dataPtr(), bc_khi->dataPtr(),
//	// &nghost);
//      }
//      else
//      {
//	compute_slopes_eb(BL_TO_FORTRAN_BOX(bx), &ncomp,
//			  BL_TO_FORTRAN_ANYD(Sborder[mfi]),
//			  D_DECL((*xslopes)[mfi].dataPtr(),
//				 (*yslopes)[mfi].dataPtr(),
//				 (*zslopes)[mfi].dataPtr()),
//			  BL_TO_FORTRAN_BOX((*xslopes)[mfi].box()),
//			  BL_TO_FORTRAN_ANYD(flags),
//			  domain.loVect(), domain.hiVect(),
//			  D_DECL(ubc.dataPtr(),vbc.dataPtr(),wbc.dataPtr()));
//                                  // bc_ilo->dataPtr(), bc_ihi->dataPtr(),
//                                  // bc_jlo->dataPtr(), bc_jhi->dataPtr(),
//                                  // bc_klo->dataPtr(), bc_khi->dataPtr(),
//				  // &nghost);
//      }
//    }
//}
//
////
//// Compute upwinded FC velocities by extrapolating CC values in space and time
////
//void
//Godunov::ExtrapVelToFaces (const amrex::MFIter&  mfi, 
//			   // not used yet
//                           //const amrex_real*  dx, amrex_real dt,
//			   // FIXME these come from EB aware MFs so
//			   // are they all Fabs or EBfabs or could be either???
//                           D_DECL(FArrayBox&  umac, FArrayBox&  vmac,
//				  FArrayBox&  wmac),
//                           D_DECL(const Vector<int>& ubc, const Vector<int>& vbc,
//				  const Vector<int>& wbc),
//                           const amrex::FArrayBox&  U,
//                           const amrex::FArrayBox&  tforces,
//			   const Box& domain)
//{
//  //
//  // Old sequence in fortran fn:
//  //  Compute slopes 
//  //  trace state to cell edges
//  //  enforce bcs
//  //  upwind to get edge state
//  //
//
//  // Tilebox
//  const Box& bx = mfi.tilebox();
//  D_TERM(const Box& ubx = mfi.tilebox(IntVect::TheDimensionVector(0));,
//	 const Box& vbx = mfi.tilebox(IntVect::TheDimensionVector(1));,
//	 const Box& wbx = mfi.tilebox(IntVect::TheDimensionVector(2)););
//
//  // this is to check efficiently if this tile contains any eb stuff
//  const EBFArrayBox& vel_in_fab = static_cast<EBFArrayBox const&>(U);
//  const EBCellFlagFab& flags = vel_in_fab.getEBCellFlagFab();
//  
//  if(flags.getType(amrex::grow(bx, 0)) == FabType::covered)
//  {
//      // If tile is completely covered by EB geometry, set 
//      // to some very large number so we know if
//      // we accidentaly use these covered vals later in calc
//    D_TERM(umac.setVal(1.2345e30, ubx, 0, 1);,
//	   vmac.setVal(1.2345e30, vbx, 0, 1);,
//	   wmac.setVal(1.2345e30, wbx, 0, 1););
//  }
//  else
//  {
//
//      // No cut cells in tile + 1-cell witdh halo -> use non-eb routine
//      if(flags.getType(amrex::grow(bx, 1)) == FabType::regular)
//      {	
//	// Compute estates
//	  compute_velocity_at_faces(BL_TO_FORTRAN_BOX(bx),
//				    BL_TO_FORTRAN_ANYD(U),
//				    D_DECL(BL_TO_FORTRAN_ANYD(umac),
//					   BL_TO_FORTRAN_ANYD(vmac),
//					   BL_TO_FORTRAN_ANYD(wmac)),
//				    D_DECL((*m_xslopes)[mfi].dataPtr(),
//					   (*m_yslopes)[mfi].dataPtr(),
//					   (*m_zslopes)[mfi].dataPtr()),
//				    BL_TO_FORTRAN_BOX((*m_xslopes)[mfi].box()),
//				    D_DECL(ubc.dataPtr(),vbc.dataPtr(),wbc.dataPtr()),
//				    // old bcs
//				    // bc_ilo[lev]->dataPtr(),
//				    // bc_ihi[lev]->dataPtr(),
//				    // bc_jlo[lev]->dataPtr(),
//				    // bc_jhi[lev]->dataPtr(),
//				    // bc_klo[lev]->dataPtr(),
//				    // bc_khi[lev]->dataPtr(),
//				    //&nghost,
//				    domain.loVect(),
//				    domain.hiVect());
//      }
//      else
//      {
//	// Use EB routines
//	
//	// Compute estates	
//	compute_velocity_at_x_faces_eb(BL_TO_FORTRAN_BOX(ubx),
//				       BL_TO_FORTRAN_ANYD(umac),
//				       BL_TO_FORTRAN_ANYD(U),
// 				       BL_TO_FORTRAN_ANYD((*m_xslopes)[mfi]),
//				       BL_TO_FORTRAN_ANYD((*areafrac[0])[mfi]),
//				       BL_TO_FORTRAN_ANYD((*facecent[0])[mfi]),
//				       BL_TO_FORTRAN_ANYD(flags),
//				       ubc.dataPtr(),
//				       // old bcs
//				       // bc_ilo[lev]->dataPtr(),
//				       // bc_ihi[lev]->dataPtr(),
//				       //&nghost,
//				       domain.loVect(),
//				       domain.hiVect());
//
//	  compute_velocity_at_y_faces_eb(BL_TO_FORTRAN_BOX(vbx),
//					 BL_TO_FORTRAN_ANYD(vmac),
//					 BL_TO_FORTRAN_ANYD(U),
//					 BL_TO_FORTRAN_ANYD((*m_yslopes)[mfi]),
//					 BL_TO_FORTRAN_ANYD((*areafrac[1])[mfi]),
//					 BL_TO_FORTRAN_ANYD((*facecent[1])[mfi]),
//					 BL_TO_FORTRAN_ANYD(flags),
//					 vbc.dataPtr(),
//					 // old bcs
//					 // bc_jlo[lev]->dataPtr(),
//					 // bc_jhi[lev]->dataPtr(),
//					 //&nghost,
//					 domain.loVect(),
//					 domain.hiVect());
//#if (AMREX_SPACEDIM == 3)
//	  compute_velocity_at_z_faces_eb(BL_TO_FORTRAN_BOX(wbx),
//					 BL_TO_FORTRAN_ANYD(wmac),
//					 BL_TO_FORTRAN_ANYD(U),
//					 BL_TO_FORTRAN_ANYD((*m_zslopes)[mfi]),
//					 BL_TO_FORTRAN_ANYD((*areafrac[2])[mfi]),
//					 BL_TO_FORTRAN_ANYD((*facecent[2])[mfi]),
//					 BL_TO_FORTRAN_ANYD(flags),
//					 wbc.dataPtr(),
//					 // old bcs
//					 // bc_klo[lev]->dataPtr(),
//					 // bc_khi[lev]->dataPtr(),
//					 //&nghost,
//					 domain.loVect(),
//					 domain.hiVect());
//#endif
//      }
//  }
//}
//
//
////
//// Use mac velocity and stored slopes to compute the advection term for
//// the velocity update
//// aofs = ugradu  NOT -ugradu like incflo
////
//void
//Godunov::AdvectVel (const amrex::MFIter&  mfi,
//		    const MultiFab& U, MultiFab& aofs,
//		    D_DECL(const MultiFab&  uedge, const MultiFab&  vedge,
//			   const MultiFab&  wedge),
//		    D_DECL(const Vector<int>& ubc,
//			   const Vector<int>& vbc,
//			   const Vector<int>& wbc),
//		    const Box& domain,
//		    const amrex::Real* dx,
//		    int nghost)
//{
//  // worry about fluxes later
//  //
//  
//  // Tilebox
//  Box bx = mfi.tilebox();
//  const int ncomp = AMREX_SPACEDIM;
//  
//  // this is to check efficiently if this tile contains any eb stuff
//  const EBFArrayBox& vel_in_fab =
//    static_cast<EBFArrayBox const&>(U[mfi]);
//  const EBCellFlagFab& flags = vel_in_fab.getEBCellFlagFab();
//
//
//  if(flags.getType(amrex::grow(bx, 0)) == FabType::covered)
//  {
//      // If tile is completely covered by EB geometry, set slopes
//      // value to some very large number so we know if
//      // we accidentaly use these covered slopes later in calculations
//      aofs[mfi].setVal(1.2345e300, bx, 0, ncomp);
//  }
//  else
//  {
//      // No cut cells in tile + nghost-cell witdh halo -> use non-eb routine
//      if(flags.getType(amrex::grow(bx, nghost)) == FabType::regular)
//      {
//	compute_ugradu(BL_TO_FORTRAN_BOX(bx),
//		       BL_TO_FORTRAN_ANYD(aofs[mfi]),
//		       BL_TO_FORTRAN_ANYD(U[mfi]),
//		       D_DECL(BL_TO_FORTRAN_ANYD(uedge[mfi]),
//			      BL_TO_FORTRAN_ANYD(vedge[mfi]),
//			      BL_TO_FORTRAN_ANYD(wedge[mfi])),
//		       D_DECL((*m_xslopes)[mfi].dataPtr(),
//			      (*m_yslopes)[mfi].dataPtr(),
//			      (*m_zslopes)[mfi].dataPtr()),
//		       BL_TO_FORTRAN_BOX((*m_xslopes)[mfi].box()),
//		       domain.loVect(),domain.hiVect(),
//		       //D_DECL(ubc.dataPtr(),vbc.dataPtr(),wbc.dataPtr()),
//		       // old bcs
//		       // bc_ilo[lev]->dataPtr(),
//		       // bc_ihi[lev]->dataPtr(),
//		       // bc_jlo[lev]->dataPtr(),
//		       // bc_jhi[lev]->dataPtr(),
//		       // bc_klo[lev]->dataPtr(),
//		       // bc_khi[lev]->dataPtr(),
//		       dx,&nghost);
//      }
//      else
//      {
//	// Use EB routines
//	compute_aofs_eb(BL_TO_FORTRAN_BOX(bx),
//			BL_TO_FORTRAN_ANYD(aofs[mfi]),
//			BL_TO_FORTRAN_ANYD(U[mfi]),
//
//			BL_TO_FORTRAN_ANYD(uedge[mfi]),
//			BL_TO_FORTRAN_ANYD((*areafrac[0])[mfi]),
//			BL_TO_FORTRAN_ANYD((*facecent[0])[mfi]),
//			(*m_xslopes)[mfi].dataPtr(),
//			BL_TO_FORTRAN_BOX((*m_xslopes)[mfi].box()),
//
//			BL_TO_FORTRAN_ANYD(vedge[mfi]),
//			BL_TO_FORTRAN_ANYD((*areafrac[1])[mfi]),
//			BL_TO_FORTRAN_ANYD((*facecent[1])[mfi]),
//			(*m_yslopes)[mfi].dataPtr(),
//#if (AMREX_SPACEDIM ==3)
//			BL_TO_FORTRAN_ANYD(wedge[mfi]),
//			BL_TO_FORTRAN_ANYD((*areafrac[2])[mfi]),
//			BL_TO_FORTRAN_ANYD((*facecent[2])[mfi]),
//			(*m_zslopes)[mfi].dataPtr(),
//#endif
//			BL_TO_FORTRAN_ANYD(flags),
//			BL_TO_FORTRAN_ANYD((*volfrac)[mfi]),
//			BL_TO_FORTRAN_ANYD((*bndrycent)[mfi]),
//	                domain.loVect(),domain.hiVect(),
//			  //D_DECL(ubc.dataPtr(),vbc.dataPtr(),wbc.dataPtr()),
//			    // bc_ilo[lev]->dataPtr(),
//			    // bc_ihi[lev]->dataPtr(),
//			    // bc_jlo[lev]->dataPtr(),
//			    // bc_jhi[lev]->dataPtr(),
//			    // bc_klo[lev]->dataPtr(),
//			    // bc_khi[lev]->dataPtr(),
//			dx, &ncomp, &nghost);
//      }
//  }        
//}
//
////
//// Use mac velocity and slopes to compute the advection term for
//// the scalar update
//// aofs = div uc   NOT minus div uc like mfix
////
//void
//Godunov::AdvectScalar (const amrex::MFIter&  mfi,
//		       const MultiFab& S, const int& scomp,
//		       MultiFab& aofs, const int& acomp,
//		       D_DECL(const std::unique_ptr<amrex::MultiFab>& xslopes,
//			      const std::unique_ptr<amrex::MultiFab>& yslopes,
//			      const std::unique_ptr<amrex::MultiFab>& zslopes),
//		       D_DECL(const MultiFab&  uedge, const MultiFab&  vedge,
//			      const MultiFab&  wedge),
//		       D_DECL(const Vector<int>& ubc,
//			      const Vector<int>& vbc,
//			      const Vector<int>& wbc),
//		       const Box& domain,
//		       const amrex::Real* dx,
//		       int nghost)
//{
//  // worry about fluxes later
//  //
//  
//  // Tilebox
//  Box bx = mfi.tilebox();
//  // fixme? for now
//  const int ncomp = 1;
//  
//  // this is to check efficiently if this tile contains any eb stuff
//  const EBFArrayBox& vel_in_fab =
//    static_cast<EBFArrayBox const&>(S[mfi]);
//  const EBCellFlagFab& flags = vel_in_fab.getEBCellFlagFab();
//
//
//  if(flags.getType(amrex::grow(bx, 0)) == FabType::covered)
//  {
//      // If tile is completely covered by EB geometry, set slopes
//      // value to some very large number so we know if
//      // we accidentaly use these covered slopes later in calculations
//      aofs[mfi].setVal(1.2345e300, bx, acomp, ncomp);
//  }
//  else
//  {
//      // No cut cells in tile + nghost-cell witdh halo -> use non-eb routine
//      if(flags.getType(amrex::grow(bx, nghost)) == FabType::regular)
//      {
//	compute_divuc(BL_TO_FORTRAN_BOX(bx),
//		       BL_TO_FORTRAN_N_ANYD(aofs[mfi],acomp),
//		       BL_TO_FORTRAN_N_ANYD(S[mfi],scomp),
//		       D_DECL(BL_TO_FORTRAN_ANYD(uedge[mfi]),
//			      BL_TO_FORTRAN_ANYD(vedge[mfi]),
//			      BL_TO_FORTRAN_ANYD(wedge[mfi])),
//		       D_DECL((*xslopes)[mfi].dataPtr(scomp),
//			      (*yslopes)[mfi].dataPtr(scomp),
//			      (*zslopes)[mfi].dataPtr(scomp)),
//		       BL_TO_FORTRAN_BOX((*xslopes)[mfi].box()),
//		       domain.loVect(),domain.hiVect(),
//		       //D_DECL(ubc.dataPtr(),vbc.dataPtr(),wbc.dataPtr()),
//		       // old bcs
//		       // bc_ilo[lev]->dataPtr(),
//		       // bc_ihi[lev]->dataPtr(),
//		       // bc_jlo[lev]->dataPtr(),
//		       // bc_jhi[lev]->dataPtr(),
//		       // bc_klo[lev]->dataPtr(),
//		       // bc_khi[lev]->dataPtr(),
//		       dx,&nghost);
//      }
//      else
//      {
//	// Use EB routines
//	compute_aofs_eb(BL_TO_FORTRAN_BOX(bx),
//			BL_TO_FORTRAN_N_ANYD(aofs[mfi],acomp),
//			BL_TO_FORTRAN_N_ANYD(S[mfi],scomp),
//
//			BL_TO_FORTRAN_ANYD(uedge[mfi]),
//			BL_TO_FORTRAN_ANYD((*areafrac[0])[mfi]),
//			BL_TO_FORTRAN_ANYD((*facecent[0])[mfi]),
//			(*xslopes)[mfi].dataPtr(scomp),
//			BL_TO_FORTRAN_BOX((*xslopes)[mfi].box()),			
//
//			BL_TO_FORTRAN_ANYD(vedge[mfi]),
//			BL_TO_FORTRAN_ANYD((*areafrac[1])[mfi]),
//			BL_TO_FORTRAN_ANYD((*facecent[1])[mfi]),
//			(*yslopes)[mfi].dataPtr(scomp),
//#if(AMREX_SPACEDIM ==3)
//			BL_TO_FORTRAN_ANYD(wedge[mfi]),
//			BL_TO_FORTRAN_ANYD((*areafrac[2])[mfi]),
//			BL_TO_FORTRAN_ANYD((*facecent[2])[mfi]),
//			(*zslopes)[mfi].dataPtr(scomp),
//#endif
//			BL_TO_FORTRAN_ANYD(flags),
//			BL_TO_FORTRAN_ANYD((*volfrac)[mfi]),
//			BL_TO_FORTRAN_ANYD((*bndrycent)[mfi]),
//			domain.loVect(),domain.hiVect(),
//			  //D_DECL(ubc.dataPtr(),vbc.dataPtr(),wbc.dataPtr()),
//			    // bc_ilo[lev]->dataPtr(),
//			    // bc_ihi[lev]->dataPtr(),
//			    // bc_jlo[lev]->dataPtr(),
//			    // bc_jhi[lev]->dataPtr(),
//			    // bc_klo[lev]->dataPtr(),
//			    // bc_khi[lev]->dataPtr(),
//			dx, &ncomp, &nghost);
//      }
//  }        
//}
//
//#endif
=======
#ifdef AMREX_USE_EB
void Godunov::slopes_FillBoundary(const amrex::Periodicity& prdcty)
{
  D_TERM(m_xslopes->FillBoundary(prdcty);,
	 m_yslopes->FillBoundary(prdcty);,
	 m_zslopes->FillBoundary(prdcty););
}
//
// Compute the slopes of each velocity component in the
// three directions.
//
void Godunov::ComputeVelocitySlopes(const amrex::MFIter& mfi,
				    const MultiFab& Sborder,
				    D_DECL(const Vector<int>& ubc,
					   const Vector<int>& vbc,
					   const Vector<int>& wbc),
				    const Box& domain)
{
    BL_PROFILE("Godunov::ComputeVelocitySlopes");

    // Tilebox
    Box bx = mfi.tilebox();
    const int nc = BL_SPACEDIM;
	
    // this is to check efficiently if this tile contains any eb stuff
    const EBFArrayBox& vel_in_fab = static_cast<EBFArrayBox const&>(Sborder[mfi]);
    const EBCellFlagFab& flags = vel_in_fab.getEBCellFlagFab();
    
    if(flags.getType(amrex::grow(bx, 0)) == FabType::covered)
    {
      // If tile is completely covered by EB geometry, set slopes
      // value to some very large number so we know if
      // we accidentaly use these covered slopes later in calculations
      D_TERM(m_xslopes->setVal(1.2345e300, bx, 0, AMREX_SPACEDIM);,
	     m_yslopes->setVal(1.2345e300, bx, 0, AMREX_SPACEDIM);,
	     m_zslopes->setVal(1.2345e300, bx, 0, AMREX_SPACEDIM););
    }
	else
	{
	    // No cut cells in tile + 1-cell witdh halo -> use non-eb routine
	    if(flags.getType(amrex::grow(bx, 1)) == FabType::regular)
	    {
	      compute_slopes(BL_TO_FORTRAN_BOX(bx), &nc,
			     BL_TO_FORTRAN_ANYD(Sborder[mfi]),
			     D_DECL((*m_xslopes)[mfi].dataPtr(),
				    (*m_yslopes)[mfi].dataPtr(),
				    (*m_zslopes)[mfi].dataPtr()),
			     BL_TO_FORTRAN_BOX((*m_xslopes)[mfi].box()),
			     domain.loVect(), domain.hiVect(),
			     D_DECL(ubc.dataPtr(),vbc.dataPtr(),wbc.dataPtr()));
			     // bc_ilo->dataPtr(), bc_ihi->dataPtr(),
			     // bc_jlo->dataPtr(), bc_jhi->dataPtr(),
			     // bc_klo->dataPtr(), bc_khi->dataPtr(),
			     // &nghost);
	    }
	    else
	    {
	      compute_slopes_eb(BL_TO_FORTRAN_BOX(bx), &nc,
				  BL_TO_FORTRAN_ANYD(Sborder[mfi]),
				  D_DECL((*m_xslopes)[mfi].dataPtr(),
					 (*m_yslopes)[mfi].dataPtr(),
					 (*m_zslopes)[mfi].dataPtr()),
				  BL_TO_FORTRAN_BOX((*m_xslopes)[mfi].box()),
				  BL_TO_FORTRAN_ANYD(flags),
                                  domain.loVect(), domain.hiVect(),
				  D_DECL(ubc.dataPtr(),vbc.dataPtr(),wbc.dataPtr()));
                                  // bc_ilo->dataPtr(), bc_ihi->dataPtr(),
                                  // bc_jlo->dataPtr(), bc_jhi->dataPtr(),
                                  // bc_klo->dataPtr(), bc_khi->dataPtr(),
				  // &nghost);
	    }
	}
	//FIXME
	// amrex::VisMF::Write((*m_xslopes),"xslp");
	// amrex::VisMF::Write((*m_yslopes),"yslp");
	// amrex::VisMF::Write((*m_zslopes),"zslp");
	

}

void Godunov::ComputeScalarSlopes(const amrex::MFIter& mfi,
				  const MultiFab& Sborder, const int& ncomp,
				  D_DECL(std::unique_ptr<amrex::MultiFab>& xslopes,
					 std::unique_ptr<amrex::MultiFab>& yslopes,
					 std::unique_ptr<amrex::MultiFab>& zslopes),
				  D_DECL(const Vector<int>& ubc,
					 const Vector<int>& vbc,
					 const Vector<int>& wbc),
				  const Box& domain)
{
    BL_PROFILE("Godunov::ComputeScalarSlopes");

    // Tilebox
    Box bx = mfi.tilebox();
    
    // this is to check efficiently if this tile contains any eb stuff
    const EBFArrayBox& vel_in_fab = static_cast<EBFArrayBox const&>(Sborder[mfi]);
    const EBCellFlagFab& flags = vel_in_fab.getEBCellFlagFab();
    
    if(flags.getType(amrex::grow(bx, 0)) == FabType::covered)
    {
      // If tile is completely covered by EB geometry, set slopes
      // value to some very large number so we know if
      // we accidentaly use these covered slopes later in calculations
      D_TERM(xslopes->setVal(1.2345e300, bx, 0, ncomp);,
	     yslopes->setVal(1.2345e300, bx, 0, ncomp);,
	     zslopes->setVal(1.2345e300, bx, 0, ncomp););
    }
    else
    {
      // No cut cells in tile + 1-cell witdh halo -> use non-eb routine
      if(flags.getType(amrex::grow(bx, 1)) == FabType::regular)
      {
	compute_slopes(BL_TO_FORTRAN_BOX(bx), &ncomp,
		       BL_TO_FORTRAN_ANYD(Sborder[mfi]),
		       D_DECL((*xslopes)[mfi].dataPtr(),
			      (*yslopes)[mfi].dataPtr(),
			      (*zslopes)[mfi].dataPtr()),
		       BL_TO_FORTRAN_BOX((*xslopes)[mfi].box()),
		       domain.loVect(), domain.hiVect(),
		       D_DECL(ubc.dataPtr(),vbc.dataPtr(),wbc.dataPtr()));
	// bc_ilo->dataPtr(), bc_ihi->dataPtr(),
	// bc_jlo->dataPtr(), bc_jhi->dataPtr(),
	// bc_klo->dataPtr(), bc_khi->dataPtr(),
	// &nghost);
      }
      else
      {
	compute_slopes_eb(BL_TO_FORTRAN_BOX(bx), &ncomp,
			  BL_TO_FORTRAN_ANYD(Sborder[mfi]),
			  D_DECL((*xslopes)[mfi].dataPtr(),
				 (*yslopes)[mfi].dataPtr(),
				 (*zslopes)[mfi].dataPtr()),
			  BL_TO_FORTRAN_BOX((*xslopes)[mfi].box()),
			  BL_TO_FORTRAN_ANYD(flags),
			  domain.loVect(), domain.hiVect(),
			  D_DECL(ubc.dataPtr(),vbc.dataPtr(),wbc.dataPtr()));
                                  // bc_ilo->dataPtr(), bc_ihi->dataPtr(),
                                  // bc_jlo->dataPtr(), bc_jhi->dataPtr(),
                                  // bc_klo->dataPtr(), bc_khi->dataPtr(),
				  // &nghost);
      }
    }
}

//
// Compute upwinded FC velocities by extrapolating CC values in space and time
//
void
Godunov::ExtrapVelToFaces (const amrex::MFIter&  mfi, 
			   // not used yet
                           //const amrex_real*  dx, amrex_real dt,
			   // FIXME these come from EB aware MFs so
			   // are they all Fabs or EBfabs or could be either???
                           D_DECL(FArrayBox&  umac, FArrayBox&  vmac,
				  FArrayBox&  wmac),
                           D_DECL(const Vector<int>& ubc, const Vector<int>& vbc,
				  const Vector<int>& wbc),
                           const amrex::FArrayBox&  U,
                           const amrex::FArrayBox&  tforces,
			   const Box& domain)
{
  //
  // Old sequence in fortran fn:
  //  Compute slopes 
  //  trace state to cell edges
  //  enforce bcs
  //  upwind to get edge state
  //

  // Tilebox
  const Box& bx = mfi.tilebox();
  D_TERM(const Box& ubx = mfi.tilebox(IntVect::TheDimensionVector(0));,
	 const Box& vbx = mfi.tilebox(IntVect::TheDimensionVector(1));,
	 const Box& wbx = mfi.tilebox(IntVect::TheDimensionVector(2)););

  // this is to check efficiently if this tile contains any eb stuff
  const EBFArrayBox& vel_in_fab = static_cast<EBFArrayBox const&>(U);
  const EBCellFlagFab& flags = vel_in_fab.getEBCellFlagFab();
  
  if(flags.getType(amrex::grow(bx, 0)) == FabType::covered)
  {
      // If tile is completely covered by EB geometry, set 
      // to some very large number so we know if
      // we accidentaly use these covered vals later in calc
    D_TERM(umac.setVal(1.2345e30, ubx, 0, 1);,
	   vmac.setVal(1.2345e30, vbx, 0, 1);,
	   wmac.setVal(1.2345e30, wbx, 0, 1););
  }
  else
  {

      // No cut cells in tile + 1-cell witdh halo -> use non-eb routine
      if(flags.getType(amrex::grow(bx, 1)) == FabType::regular)
      {	
	// Compute estates
	  compute_velocity_at_faces(BL_TO_FORTRAN_BOX(bx),
				    BL_TO_FORTRAN_ANYD(U),
				    D_DECL(BL_TO_FORTRAN_ANYD(umac),
					   BL_TO_FORTRAN_ANYD(vmac),
					   BL_TO_FORTRAN_ANYD(wmac)),
				    D_DECL((*m_xslopes)[mfi].dataPtr(),
					   (*m_yslopes)[mfi].dataPtr(),
					   (*m_zslopes)[mfi].dataPtr()),
				    BL_TO_FORTRAN_BOX((*m_xslopes)[mfi].box()),
				    D_DECL(ubc.dataPtr(),vbc.dataPtr(),wbc.dataPtr()),
				    // old bcs
				    // bc_ilo[lev]->dataPtr(),
				    // bc_ihi[lev]->dataPtr(),
				    // bc_jlo[lev]->dataPtr(),
				    // bc_jhi[lev]->dataPtr(),
				    // bc_klo[lev]->dataPtr(),
				    // bc_khi[lev]->dataPtr(),
				    //&nghost,
				    domain.loVect(),
				    domain.hiVect());
      }
      else
      {
	// Use EB routines
	
	// Compute estates	
	compute_velocity_at_x_faces_eb(BL_TO_FORTRAN_BOX(ubx),
				       BL_TO_FORTRAN_ANYD(umac),
				       BL_TO_FORTRAN_ANYD(U),
 				       BL_TO_FORTRAN_ANYD((*m_xslopes)[mfi]),
				       BL_TO_FORTRAN_ANYD((*areafrac[0])[mfi]),
				       BL_TO_FORTRAN_ANYD((*facecent[0])[mfi]),
				       BL_TO_FORTRAN_ANYD(flags),
				       ubc.dataPtr(),
				       // old bcs
				       // bc_ilo[lev]->dataPtr(),
				       // bc_ihi[lev]->dataPtr(),
				       //&nghost,
				       domain.loVect(),
				       domain.hiVect());

	  compute_velocity_at_y_faces_eb(BL_TO_FORTRAN_BOX(vbx),
					 BL_TO_FORTRAN_ANYD(vmac),
					 BL_TO_FORTRAN_ANYD(U),
					 BL_TO_FORTRAN_ANYD((*m_yslopes)[mfi]),
					 BL_TO_FORTRAN_ANYD((*areafrac[1])[mfi]),
					 BL_TO_FORTRAN_ANYD((*facecent[1])[mfi]),
					 BL_TO_FORTRAN_ANYD(flags),
					 vbc.dataPtr(),
					 // old bcs
					 // bc_jlo[lev]->dataPtr(),
					 // bc_jhi[lev]->dataPtr(),
					 //&nghost,
					 domain.loVect(),
					 domain.hiVect());
#if (AMREX_SPACEDIM == 3)
	  compute_velocity_at_z_faces_eb(BL_TO_FORTRAN_BOX(wbx),
					 BL_TO_FORTRAN_ANYD(wmac),
					 BL_TO_FORTRAN_ANYD(U),
					 BL_TO_FORTRAN_ANYD((*m_zslopes)[mfi]),
					 BL_TO_FORTRAN_ANYD((*areafrac[2])[mfi]),
					 BL_TO_FORTRAN_ANYD((*facecent[2])[mfi]),
					 BL_TO_FORTRAN_ANYD(flags),
					 wbc.dataPtr(),
					 // old bcs
					 // bc_klo[lev]->dataPtr(),
					 // bc_khi[lev]->dataPtr(),
					 //&nghost,
					 domain.loVect(),
					 domain.hiVect());
#endif
      }
  }
}


//
// Use mac velocity and stored slopes to compute the advection term for
// the velocity update
// aofs = ugradu  NOT -ugradu like incflo
//
void
Godunov::AdvectVel (const amrex::MFIter&  mfi,
		    const MultiFab& U, MultiFab& aofs,
		    D_DECL(const MultiFab&  uedge, const MultiFab&  vedge,
			   const MultiFab&  wedge),
		    D_DECL(const Vector<int>& ubc,
			   const Vector<int>& vbc,
			   const Vector<int>& wbc),
		    const Box& domain,
		    const amrex::Real* dx,
		    int nghost)
{
  // worry about fluxes later
  //
  
  // Tilebox
  Box bx = mfi.tilebox();
  const int ncomp = AMREX_SPACEDIM;
  
  // this is to check efficiently if this tile contains any eb stuff
  const EBFArrayBox& vel_in_fab =
    static_cast<EBFArrayBox const&>(U[mfi]);
  const EBCellFlagFab& flags = vel_in_fab.getEBCellFlagFab();


  if(flags.getType(amrex::grow(bx, 0)) == FabType::covered)
  {
      // If tile is completely covered by EB geometry, set slopes
      // value to some very large number so we know if
      // we accidentaly use these covered slopes later in calculations
      aofs[mfi].setVal(1.2345e300, bx, 0, ncomp);
  }
  else
  {
      // No cut cells in tile + nghost-cell witdh halo -> use non-eb routine
      if(flags.getType(amrex::grow(bx, nghost)) == FabType::regular)
      {
	compute_ugradu(BL_TO_FORTRAN_BOX(bx),
		       BL_TO_FORTRAN_ANYD(aofs[mfi]),
		       BL_TO_FORTRAN_ANYD(U[mfi]),
		       D_DECL(BL_TO_FORTRAN_ANYD(uedge[mfi]),
			      BL_TO_FORTRAN_ANYD(vedge[mfi]),
			      BL_TO_FORTRAN_ANYD(wedge[mfi])),
		       D_DECL((*m_xslopes)[mfi].dataPtr(),
			      (*m_yslopes)[mfi].dataPtr(),
			      (*m_zslopes)[mfi].dataPtr()),
		       BL_TO_FORTRAN_BOX((*m_xslopes)[mfi].box()),
		       domain.loVect(),domain.hiVect(),
		       //D_DECL(ubc.dataPtr(),vbc.dataPtr(),wbc.dataPtr()),
		       // old bcs
		       // bc_ilo[lev]->dataPtr(),
		       // bc_ihi[lev]->dataPtr(),
		       // bc_jlo[lev]->dataPtr(),
		       // bc_jhi[lev]->dataPtr(),
		       // bc_klo[lev]->dataPtr(),
		       // bc_khi[lev]->dataPtr(),
		       dx,&nghost);
      }
      else
      {
	// Use EB routines
	compute_aofs_eb(BL_TO_FORTRAN_BOX(bx),
			BL_TO_FORTRAN_ANYD(aofs[mfi]),
			BL_TO_FORTRAN_ANYD(U[mfi]),

			BL_TO_FORTRAN_ANYD(uedge[mfi]),
			BL_TO_FORTRAN_ANYD((*areafrac[0])[mfi]),
			BL_TO_FORTRAN_ANYD((*facecent[0])[mfi]),
			(*m_xslopes)[mfi].dataPtr(),
			BL_TO_FORTRAN_BOX((*m_xslopes)[mfi].box()),

			BL_TO_FORTRAN_ANYD(vedge[mfi]),
			BL_TO_FORTRAN_ANYD((*areafrac[1])[mfi]),
			BL_TO_FORTRAN_ANYD((*facecent[1])[mfi]),
			(*m_yslopes)[mfi].dataPtr(),
#if (AMREX_SPACEDIM ==3)
			BL_TO_FORTRAN_ANYD(wedge[mfi]),
			BL_TO_FORTRAN_ANYD((*areafrac[2])[mfi]),
			BL_TO_FORTRAN_ANYD((*facecent[2])[mfi]),
			(*m_zslopes)[mfi].dataPtr(),
#endif
			BL_TO_FORTRAN_ANYD(flags),
			BL_TO_FORTRAN_ANYD((*volfrac)[mfi]),
			BL_TO_FORTRAN_ANYD((*bndrycent)[mfi]),
	                domain.loVect(),domain.hiVect(),
			  //D_DECL(ubc.dataPtr(),vbc.dataPtr(),wbc.dataPtr()),
			    // bc_ilo[lev]->dataPtr(),
			    // bc_ihi[lev]->dataPtr(),
			    // bc_jlo[lev]->dataPtr(),
			    // bc_jhi[lev]->dataPtr(),
			    // bc_klo[lev]->dataPtr(),
			    // bc_khi[lev]->dataPtr(),
			dx, &ncomp, &nghost);
      }
  }        
}

//
// Use mac velocity and slopes to compute the advection term for
// the scalar update
// aofs = div uc   NOT minus div uc like mfix
//
void
Godunov::AdvectScalar (const amrex::MFIter&  mfi,
		       const MultiFab& S, const int& scomp,
		       MultiFab& aofs, const int& acomp,
		       D_DECL(const std::unique_ptr<amrex::MultiFab>& xslopes,
			      const std::unique_ptr<amrex::MultiFab>& yslopes,
			      const std::unique_ptr<amrex::MultiFab>& zslopes),
		       D_DECL(const MultiFab&  uedge, const MultiFab&  vedge,
			      const MultiFab&  wedge),
		       D_DECL(const Vector<int>& ubc,
			      const Vector<int>& vbc,
			      const Vector<int>& wbc),
		       const Box& domain,
		       const amrex::Real* dx,
		       int nghost)
{
  // worry about fluxes later
  //
  
  // Tilebox
  Box bx = mfi.tilebox();
  // fixme? for now
  const int ncomp = 1;
  
  // this is to check efficiently if this tile contains any eb stuff
  const EBFArrayBox& vel_in_fab =
    static_cast<EBFArrayBox const&>(S[mfi]);
  const EBCellFlagFab& flags = vel_in_fab.getEBCellFlagFab();


  if(flags.getType(amrex::grow(bx, 0)) == FabType::covered)
  {
      // If tile is completely covered by EB geometry, set slopes
      // value to some very large number so we know if
      // we accidentaly use these covered slopes later in calculations
      aofs[mfi].setVal(1.2345e300, bx, acomp, ncomp);
  }
  else
  {
      // No cut cells in tile + nghost-cell witdh halo -> use non-eb routine
      if(flags.getType(amrex::grow(bx, nghost)) == FabType::regular)
      {
	compute_divuc(BL_TO_FORTRAN_BOX(bx),
		       BL_TO_FORTRAN_N_ANYD(aofs[mfi],acomp),
		       BL_TO_FORTRAN_N_ANYD(S[mfi],scomp),
		       D_DECL(BL_TO_FORTRAN_ANYD(uedge[mfi]),
			      BL_TO_FORTRAN_ANYD(vedge[mfi]),
			      BL_TO_FORTRAN_ANYD(wedge[mfi])),
		       D_DECL((*xslopes)[mfi].dataPtr(scomp),
			      (*yslopes)[mfi].dataPtr(scomp),
			      (*zslopes)[mfi].dataPtr(scomp)),
		       BL_TO_FORTRAN_BOX((*xslopes)[mfi].box()),
		       domain.loVect(),domain.hiVect(),
		       //D_DECL(ubc.dataPtr(),vbc.dataPtr(),wbc.dataPtr()),
		       // old bcs
		       // bc_ilo[lev]->dataPtr(),
		       // bc_ihi[lev]->dataPtr(),
		       // bc_jlo[lev]->dataPtr(),
		       // bc_jhi[lev]->dataPtr(),
		       // bc_klo[lev]->dataPtr(),
		       // bc_khi[lev]->dataPtr(),
		       dx,&nghost);
      }
      else
      {
	// Use EB routines
	compute_aofs_eb(BL_TO_FORTRAN_BOX(bx),
			BL_TO_FORTRAN_N_ANYD(aofs[mfi],acomp),
			BL_TO_FORTRAN_N_ANYD(S[mfi],scomp),

			BL_TO_FORTRAN_ANYD(uedge[mfi]),
			BL_TO_FORTRAN_ANYD((*areafrac[0])[mfi]),
			BL_TO_FORTRAN_ANYD((*facecent[0])[mfi]),
			(*xslopes)[mfi].dataPtr(scomp),
			BL_TO_FORTRAN_BOX((*xslopes)[mfi].box()),			

			BL_TO_FORTRAN_ANYD(vedge[mfi]),
			BL_TO_FORTRAN_ANYD((*areafrac[1])[mfi]),
			BL_TO_FORTRAN_ANYD((*facecent[1])[mfi]),
			(*yslopes)[mfi].dataPtr(scomp),
#if(AMREX_SPACEDIM ==3)
			BL_TO_FORTRAN_ANYD(wedge[mfi]),
			BL_TO_FORTRAN_ANYD((*areafrac[2])[mfi]),
			BL_TO_FORTRAN_ANYD((*facecent[2])[mfi]),
			(*zslopes)[mfi].dataPtr(scomp),
#endif
			BL_TO_FORTRAN_ANYD(flags),
			BL_TO_FORTRAN_ANYD((*volfrac)[mfi]),
			BL_TO_FORTRAN_ANYD((*bndrycent)[mfi]),
			domain.loVect(),domain.hiVect(),
			  //D_DECL(ubc.dataPtr(),vbc.dataPtr(),wbc.dataPtr()),
			    // bc_ilo[lev]->dataPtr(),
			    // bc_ihi[lev]->dataPtr(),
			    // bc_jlo[lev]->dataPtr(),
			    // bc_jhi[lev]->dataPtr(),
			    // bc_klo[lev]->dataPtr(),
			    // bc_khi[lev]->dataPtr(),
			dx, &ncomp, &nghost);
      }
  }        
}

#endif
>>>>>>> db903966
<|MERGE_RESOLUTION|>--- conflicted
+++ resolved
@@ -1105,490 +1105,6 @@
     return counter;
 }
 
-<<<<<<< HEAD
-//#ifdef AMREX_USE_EB
-//void Godunov::slopes_FillBoundary(const amrex::Periodicity& prdcty)
-//{
-//  D_TERM(m_xslopes->FillBoundary(prdcty);,
-//	 m_yslopes->FillBoundary(prdcty);,
-//	 m_zslopes->FillBoundary(prdcty););
-//}
-////
-//// Compute the slopes of each velocity component in the
-//// three directions.
-////
-//void Godunov::ComputeVelocitySlopes(const amrex::MFIter& mfi,
-//				    const MultiFab& Sborder,
-//				    D_DECL(const Vector<int>& ubc,
-//					   const Vector<int>& vbc,
-//					   const Vector<int>& wbc),
-//				    const Box& domain)
-//{
-//    BL_PROFILE("Godunov::ComputeVelocitySlopes");
-//
-//    // Tilebox
-//    Box bx = mfi.tilebox();
-//    const int nc = BL_SPACEDIM;
-//	
-//    // this is to check efficiently if this tile contains any eb stuff
-//    const EBFArrayBox& vel_in_fab = static_cast<EBFArrayBox const&>(Sborder[mfi]);
-//    const EBCellFlagFab& flags = vel_in_fab.getEBCellFlagFab();
-//    
-//    if(flags.getType(amrex::grow(bx, 0)) == FabType::covered)
-//    {
-//      // If tile is completely covered by EB geometry, set slopes
-//      // value to some very large number so we know if
-//      // we accidentaly use these covered slopes later in calculations
-//      D_TERM(m_xslopes->setVal(1.2345e300, bx, 0, 3);,
-//	     m_yslopes->setVal(1.2345e300, bx, 0, 3);,
-//	     m_zslopes->setVal(1.2345e300, bx, 0, 3););
-//    }
-//	else
-//	{
-//	    // No cut cells in tile + 1-cell witdh halo -> use non-eb routine
-//	    if(flags.getType(amrex::grow(bx, 1)) == FabType::regular)
-//	    {
-//	      compute_slopes(BL_TO_FORTRAN_BOX(bx), &nc,
-//			     BL_TO_FORTRAN_ANYD(Sborder[mfi]),
-//			     D_DECL((*m_xslopes)[mfi].dataPtr(),
-//				    (*m_yslopes)[mfi].dataPtr(),
-//				    (*m_zslopes)[mfi].dataPtr()),
-//			     BL_TO_FORTRAN_BOX((*m_xslopes)[mfi].box()),
-//			     domain.loVect(), domain.hiVect(),
-//			     D_DECL(ubc.dataPtr(),vbc.dataPtr(),wbc.dataPtr()));
-//			     // bc_ilo->dataPtr(), bc_ihi->dataPtr(),
-//			     // bc_jlo->dataPtr(), bc_jhi->dataPtr(),
-//			     // bc_klo->dataPtr(), bc_khi->dataPtr(),
-//			     // &nghost);
-//	    }
-//	    else
-//	    {
-//	      compute_slopes_eb(BL_TO_FORTRAN_BOX(bx), &nc,
-//				  BL_TO_FORTRAN_ANYD(Sborder[mfi]),
-//				  D_DECL((*m_xslopes)[mfi].dataPtr(),
-//					 (*m_yslopes)[mfi].dataPtr(),
-//					 (*m_zslopes)[mfi].dataPtr()),
-//				  BL_TO_FORTRAN_BOX((*m_xslopes)[mfi].box()),
-//				  BL_TO_FORTRAN_ANYD(flags),
-//                                  domain.loVect(), domain.hiVect(),
-//				  D_DECL(ubc.dataPtr(),vbc.dataPtr(),wbc.dataPtr()));
-//                                  // bc_ilo->dataPtr(), bc_ihi->dataPtr(),
-//                                  // bc_jlo->dataPtr(), bc_jhi->dataPtr(),
-//                                  // bc_klo->dataPtr(), bc_khi->dataPtr(),
-//				  // &nghost);
-//	    }
-//	}
-//	//FIXME
-//	// amrex::VisMF::Write((*m_xslopes),"xslp");
-//	// amrex::VisMF::Write((*m_yslopes),"yslp");
-//	// amrex::VisMF::Write((*m_zslopes),"zslp");
-//	
-//
-//}
-//
-//void Godunov::ComputeScalarSlopes(const amrex::MFIter& mfi,
-//				  const MultiFab& Sborder, const int& ncomp,
-//				  D_DECL(std::unique_ptr<amrex::MultiFab>& xslopes,
-//					 std::unique_ptr<amrex::MultiFab>& yslopes,
-//					 std::unique_ptr<amrex::MultiFab>& zslopes),
-//				  D_DECL(const Vector<int>& ubc,
-//					 const Vector<int>& vbc,
-//					 const Vector<int>& wbc),
-//				  const Box& domain)
-//{
-//    BL_PROFILE("Godunov::ComputeScalarSlopes");
-//
-//    // Tilebox
-//    Box bx = mfi.tilebox();
-//    
-//    // this is to check efficiently if this tile contains any eb stuff
-//    const EBFArrayBox& vel_in_fab = static_cast<EBFArrayBox const&>(Sborder[mfi]);
-//    const EBCellFlagFab& flags = vel_in_fab.getEBCellFlagFab();
-//    
-//    if(flags.getType(amrex::grow(bx, 0)) == FabType::covered)
-//    {
-//      // If tile is completely covered by EB geometry, set slopes
-//      // value to some very large number so we know if
-//      // we accidentaly use these covered slopes later in calculations
-//      D_TERM(xslopes->setVal(1.2345e300, bx, 0, 3);,
-//	     yslopes->setVal(1.2345e300, bx, 0, 3);,
-//	     zslopes->setVal(1.2345e300, bx, 0, 3););
-//    }
-//    else
-//    {
-//      // No cut cells in tile + 1-cell witdh halo -> use non-eb routine
-//      if(flags.getType(amrex::grow(bx, 1)) == FabType::regular)
-//      {
-//	compute_slopes(BL_TO_FORTRAN_BOX(bx), &ncomp,
-//		       BL_TO_FORTRAN_ANYD(Sborder[mfi]),
-//		       D_DECL((*xslopes)[mfi].dataPtr(),
-//			      (*yslopes)[mfi].dataPtr(),
-//			      (*zslopes)[mfi].dataPtr()),
-//		       BL_TO_FORTRAN_BOX((*xslopes)[mfi].box()),
-//		       domain.loVect(), domain.hiVect(),
-//		       D_DECL(ubc.dataPtr(),vbc.dataPtr(),wbc.dataPtr()));
-//	// bc_ilo->dataPtr(), bc_ihi->dataPtr(),
-//	// bc_jlo->dataPtr(), bc_jhi->dataPtr(),
-//	// bc_klo->dataPtr(), bc_khi->dataPtr(),
-//	// &nghost);
-//      }
-//      else
-//      {
-//	compute_slopes_eb(BL_TO_FORTRAN_BOX(bx), &ncomp,
-//			  BL_TO_FORTRAN_ANYD(Sborder[mfi]),
-//			  D_DECL((*xslopes)[mfi].dataPtr(),
-//				 (*yslopes)[mfi].dataPtr(),
-//				 (*zslopes)[mfi].dataPtr()),
-//			  BL_TO_FORTRAN_BOX((*xslopes)[mfi].box()),
-//			  BL_TO_FORTRAN_ANYD(flags),
-//			  domain.loVect(), domain.hiVect(),
-//			  D_DECL(ubc.dataPtr(),vbc.dataPtr(),wbc.dataPtr()));
-//                                  // bc_ilo->dataPtr(), bc_ihi->dataPtr(),
-//                                  // bc_jlo->dataPtr(), bc_jhi->dataPtr(),
-//                                  // bc_klo->dataPtr(), bc_khi->dataPtr(),
-//				  // &nghost);
-//      }
-//    }
-//}
-//
-////
-//// Compute upwinded FC velocities by extrapolating CC values in space and time
-////
-//void
-//Godunov::ExtrapVelToFaces (const amrex::MFIter&  mfi, 
-//			   // not used yet
-//                           //const amrex_real*  dx, amrex_real dt,
-//			   // FIXME these come from EB aware MFs so
-//			   // are they all Fabs or EBfabs or could be either???
-//                           D_DECL(FArrayBox&  umac, FArrayBox&  vmac,
-//				  FArrayBox&  wmac),
-//                           D_DECL(const Vector<int>& ubc, const Vector<int>& vbc,
-//				  const Vector<int>& wbc),
-//                           const amrex::FArrayBox&  U,
-//                           const amrex::FArrayBox&  tforces,
-//			   const Box& domain)
-//{
-//  //
-//  // Old sequence in fortran fn:
-//  //  Compute slopes 
-//  //  trace state to cell edges
-//  //  enforce bcs
-//  //  upwind to get edge state
-//  //
-//
-//  // Tilebox
-//  const Box& bx = mfi.tilebox();
-//  D_TERM(const Box& ubx = mfi.tilebox(IntVect::TheDimensionVector(0));,
-//	 const Box& vbx = mfi.tilebox(IntVect::TheDimensionVector(1));,
-//	 const Box& wbx = mfi.tilebox(IntVect::TheDimensionVector(2)););
-//
-//  // this is to check efficiently if this tile contains any eb stuff
-//  const EBFArrayBox& vel_in_fab = static_cast<EBFArrayBox const&>(U);
-//  const EBCellFlagFab& flags = vel_in_fab.getEBCellFlagFab();
-//  
-//  if(flags.getType(amrex::grow(bx, 0)) == FabType::covered)
-//  {
-//      // If tile is completely covered by EB geometry, set 
-//      // to some very large number so we know if
-//      // we accidentaly use these covered vals later in calc
-//    D_TERM(umac.setVal(1.2345e30, ubx, 0, 1);,
-//	   vmac.setVal(1.2345e30, vbx, 0, 1);,
-//	   wmac.setVal(1.2345e30, wbx, 0, 1););
-//  }
-//  else
-//  {
-//
-//      // No cut cells in tile + 1-cell witdh halo -> use non-eb routine
-//      if(flags.getType(amrex::grow(bx, 1)) == FabType::regular)
-//      {	
-//	// Compute estates
-//	  compute_velocity_at_faces(BL_TO_FORTRAN_BOX(bx),
-//				    BL_TO_FORTRAN_ANYD(U),
-//				    D_DECL(BL_TO_FORTRAN_ANYD(umac),
-//					   BL_TO_FORTRAN_ANYD(vmac),
-//					   BL_TO_FORTRAN_ANYD(wmac)),
-//				    D_DECL((*m_xslopes)[mfi].dataPtr(),
-//					   (*m_yslopes)[mfi].dataPtr(),
-//					   (*m_zslopes)[mfi].dataPtr()),
-//				    BL_TO_FORTRAN_BOX((*m_xslopes)[mfi].box()),
-//				    D_DECL(ubc.dataPtr(),vbc.dataPtr(),wbc.dataPtr()),
-//				    // old bcs
-//				    // bc_ilo[lev]->dataPtr(),
-//				    // bc_ihi[lev]->dataPtr(),
-//				    // bc_jlo[lev]->dataPtr(),
-//				    // bc_jhi[lev]->dataPtr(),
-//				    // bc_klo[lev]->dataPtr(),
-//				    // bc_khi[lev]->dataPtr(),
-//				    //&nghost,
-//				    domain.loVect(),
-//				    domain.hiVect());
-//      }
-//      else
-//      {
-//	// Use EB routines
-//	
-//	// Compute estates	
-//	compute_velocity_at_x_faces_eb(BL_TO_FORTRAN_BOX(ubx),
-//				       BL_TO_FORTRAN_ANYD(umac),
-//				       BL_TO_FORTRAN_ANYD(U),
-// 				       BL_TO_FORTRAN_ANYD((*m_xslopes)[mfi]),
-//				       BL_TO_FORTRAN_ANYD((*areafrac[0])[mfi]),
-//				       BL_TO_FORTRAN_ANYD((*facecent[0])[mfi]),
-//				       BL_TO_FORTRAN_ANYD(flags),
-//				       ubc.dataPtr(),
-//				       // old bcs
-//				       // bc_ilo[lev]->dataPtr(),
-//				       // bc_ihi[lev]->dataPtr(),
-//				       //&nghost,
-//				       domain.loVect(),
-//				       domain.hiVect());
-//
-//	  compute_velocity_at_y_faces_eb(BL_TO_FORTRAN_BOX(vbx),
-//					 BL_TO_FORTRAN_ANYD(vmac),
-//					 BL_TO_FORTRAN_ANYD(U),
-//					 BL_TO_FORTRAN_ANYD((*m_yslopes)[mfi]),
-//					 BL_TO_FORTRAN_ANYD((*areafrac[1])[mfi]),
-//					 BL_TO_FORTRAN_ANYD((*facecent[1])[mfi]),
-//					 BL_TO_FORTRAN_ANYD(flags),
-//					 vbc.dataPtr(),
-//					 // old bcs
-//					 // bc_jlo[lev]->dataPtr(),
-//					 // bc_jhi[lev]->dataPtr(),
-//					 //&nghost,
-//					 domain.loVect(),
-//					 domain.hiVect());
-//#if (AMREX_SPACEDIM == 3)
-//	  compute_velocity_at_z_faces_eb(BL_TO_FORTRAN_BOX(wbx),
-//					 BL_TO_FORTRAN_ANYD(wmac),
-//					 BL_TO_FORTRAN_ANYD(U),
-//					 BL_TO_FORTRAN_ANYD((*m_zslopes)[mfi]),
-//					 BL_TO_FORTRAN_ANYD((*areafrac[2])[mfi]),
-//					 BL_TO_FORTRAN_ANYD((*facecent[2])[mfi]),
-//					 BL_TO_FORTRAN_ANYD(flags),
-//					 wbc.dataPtr(),
-//					 // old bcs
-//					 // bc_klo[lev]->dataPtr(),
-//					 // bc_khi[lev]->dataPtr(),
-//					 //&nghost,
-//					 domain.loVect(),
-//					 domain.hiVect());
-//#endif
-//      }
-//  }
-//}
-//
-//
-////
-//// Use mac velocity and stored slopes to compute the advection term for
-//// the velocity update
-//// aofs = ugradu  NOT -ugradu like incflo
-////
-//void
-//Godunov::AdvectVel (const amrex::MFIter&  mfi,
-//		    const MultiFab& U, MultiFab& aofs,
-//		    D_DECL(const MultiFab&  uedge, const MultiFab&  vedge,
-//			   const MultiFab&  wedge),
-//		    D_DECL(const Vector<int>& ubc,
-//			   const Vector<int>& vbc,
-//			   const Vector<int>& wbc),
-//		    const Box& domain,
-//		    const amrex::Real* dx,
-//		    int nghost)
-//{
-//  // worry about fluxes later
-//  //
-//  
-//  // Tilebox
-//  Box bx = mfi.tilebox();
-//  const int ncomp = AMREX_SPACEDIM;
-//  
-//  // this is to check efficiently if this tile contains any eb stuff
-//  const EBFArrayBox& vel_in_fab =
-//    static_cast<EBFArrayBox const&>(U[mfi]);
-//  const EBCellFlagFab& flags = vel_in_fab.getEBCellFlagFab();
-//
-//
-//  if(flags.getType(amrex::grow(bx, 0)) == FabType::covered)
-//  {
-//      // If tile is completely covered by EB geometry, set slopes
-//      // value to some very large number so we know if
-//      // we accidentaly use these covered slopes later in calculations
-//      aofs[mfi].setVal(1.2345e300, bx, 0, ncomp);
-//  }
-//  else
-//  {
-//      // No cut cells in tile + nghost-cell witdh halo -> use non-eb routine
-//      if(flags.getType(amrex::grow(bx, nghost)) == FabType::regular)
-//      {
-//	compute_ugradu(BL_TO_FORTRAN_BOX(bx),
-//		       BL_TO_FORTRAN_ANYD(aofs[mfi]),
-//		       BL_TO_FORTRAN_ANYD(U[mfi]),
-//		       D_DECL(BL_TO_FORTRAN_ANYD(uedge[mfi]),
-//			      BL_TO_FORTRAN_ANYD(vedge[mfi]),
-//			      BL_TO_FORTRAN_ANYD(wedge[mfi])),
-//		       D_DECL((*m_xslopes)[mfi].dataPtr(),
-//			      (*m_yslopes)[mfi].dataPtr(),
-//			      (*m_zslopes)[mfi].dataPtr()),
-//		       BL_TO_FORTRAN_BOX((*m_xslopes)[mfi].box()),
-//		       domain.loVect(),domain.hiVect(),
-//		       //D_DECL(ubc.dataPtr(),vbc.dataPtr(),wbc.dataPtr()),
-//		       // old bcs
-//		       // bc_ilo[lev]->dataPtr(),
-//		       // bc_ihi[lev]->dataPtr(),
-//		       // bc_jlo[lev]->dataPtr(),
-//		       // bc_jhi[lev]->dataPtr(),
-//		       // bc_klo[lev]->dataPtr(),
-//		       // bc_khi[lev]->dataPtr(),
-//		       dx,&nghost);
-//      }
-//      else
-//      {
-//	// Use EB routines
-//	compute_aofs_eb(BL_TO_FORTRAN_BOX(bx),
-//			BL_TO_FORTRAN_ANYD(aofs[mfi]),
-//			BL_TO_FORTRAN_ANYD(U[mfi]),
-//
-//			BL_TO_FORTRAN_ANYD(uedge[mfi]),
-//			BL_TO_FORTRAN_ANYD((*areafrac[0])[mfi]),
-//			BL_TO_FORTRAN_ANYD((*facecent[0])[mfi]),
-//			(*m_xslopes)[mfi].dataPtr(),
-//			BL_TO_FORTRAN_BOX((*m_xslopes)[mfi].box()),
-//
-//			BL_TO_FORTRAN_ANYD(vedge[mfi]),
-//			BL_TO_FORTRAN_ANYD((*areafrac[1])[mfi]),
-//			BL_TO_FORTRAN_ANYD((*facecent[1])[mfi]),
-//			(*m_yslopes)[mfi].dataPtr(),
-//#if (AMREX_SPACEDIM ==3)
-//			BL_TO_FORTRAN_ANYD(wedge[mfi]),
-//			BL_TO_FORTRAN_ANYD((*areafrac[2])[mfi]),
-//			BL_TO_FORTRAN_ANYD((*facecent[2])[mfi]),
-//			(*m_zslopes)[mfi].dataPtr(),
-//#endif
-//			BL_TO_FORTRAN_ANYD(flags),
-//			BL_TO_FORTRAN_ANYD((*volfrac)[mfi]),
-//			BL_TO_FORTRAN_ANYD((*bndrycent)[mfi]),
-//	                domain.loVect(),domain.hiVect(),
-//			  //D_DECL(ubc.dataPtr(),vbc.dataPtr(),wbc.dataPtr()),
-//			    // bc_ilo[lev]->dataPtr(),
-//			    // bc_ihi[lev]->dataPtr(),
-//			    // bc_jlo[lev]->dataPtr(),
-//			    // bc_jhi[lev]->dataPtr(),
-//			    // bc_klo[lev]->dataPtr(),
-//			    // bc_khi[lev]->dataPtr(),
-//			dx, &ncomp, &nghost);
-//      }
-//  }        
-//}
-//
-////
-//// Use mac velocity and slopes to compute the advection term for
-//// the scalar update
-//// aofs = div uc   NOT minus div uc like mfix
-////
-//void
-//Godunov::AdvectScalar (const amrex::MFIter&  mfi,
-//		       const MultiFab& S, const int& scomp,
-//		       MultiFab& aofs, const int& acomp,
-//		       D_DECL(const std::unique_ptr<amrex::MultiFab>& xslopes,
-//			      const std::unique_ptr<amrex::MultiFab>& yslopes,
-//			      const std::unique_ptr<amrex::MultiFab>& zslopes),
-//		       D_DECL(const MultiFab&  uedge, const MultiFab&  vedge,
-//			      const MultiFab&  wedge),
-//		       D_DECL(const Vector<int>& ubc,
-//			      const Vector<int>& vbc,
-//			      const Vector<int>& wbc),
-//		       const Box& domain,
-//		       const amrex::Real* dx,
-//		       int nghost)
-//{
-//  // worry about fluxes later
-//  //
-//  
-//  // Tilebox
-//  Box bx = mfi.tilebox();
-//  // fixme? for now
-//  const int ncomp = 1;
-//  
-//  // this is to check efficiently if this tile contains any eb stuff
-//  const EBFArrayBox& vel_in_fab =
-//    static_cast<EBFArrayBox const&>(S[mfi]);
-//  const EBCellFlagFab& flags = vel_in_fab.getEBCellFlagFab();
-//
-//
-//  if(flags.getType(amrex::grow(bx, 0)) == FabType::covered)
-//  {
-//      // If tile is completely covered by EB geometry, set slopes
-//      // value to some very large number so we know if
-//      // we accidentaly use these covered slopes later in calculations
-//      aofs[mfi].setVal(1.2345e300, bx, acomp, ncomp);
-//  }
-//  else
-//  {
-//      // No cut cells in tile + nghost-cell witdh halo -> use non-eb routine
-//      if(flags.getType(amrex::grow(bx, nghost)) == FabType::regular)
-//      {
-//	compute_divuc(BL_TO_FORTRAN_BOX(bx),
-//		       BL_TO_FORTRAN_N_ANYD(aofs[mfi],acomp),
-//		       BL_TO_FORTRAN_N_ANYD(S[mfi],scomp),
-//		       D_DECL(BL_TO_FORTRAN_ANYD(uedge[mfi]),
-//			      BL_TO_FORTRAN_ANYD(vedge[mfi]),
-//			      BL_TO_FORTRAN_ANYD(wedge[mfi])),
-//		       D_DECL((*xslopes)[mfi].dataPtr(scomp),
-//			      (*yslopes)[mfi].dataPtr(scomp),
-//			      (*zslopes)[mfi].dataPtr(scomp)),
-//		       BL_TO_FORTRAN_BOX((*xslopes)[mfi].box()),
-//		       domain.loVect(),domain.hiVect(),
-//		       //D_DECL(ubc.dataPtr(),vbc.dataPtr(),wbc.dataPtr()),
-//		       // old bcs
-//		       // bc_ilo[lev]->dataPtr(),
-//		       // bc_ihi[lev]->dataPtr(),
-//		       // bc_jlo[lev]->dataPtr(),
-//		       // bc_jhi[lev]->dataPtr(),
-//		       // bc_klo[lev]->dataPtr(),
-//		       // bc_khi[lev]->dataPtr(),
-//		       dx,&nghost);
-//      }
-//      else
-//      {
-//	// Use EB routines
-//	compute_aofs_eb(BL_TO_FORTRAN_BOX(bx),
-//			BL_TO_FORTRAN_N_ANYD(aofs[mfi],acomp),
-//			BL_TO_FORTRAN_N_ANYD(S[mfi],scomp),
-//
-//			BL_TO_FORTRAN_ANYD(uedge[mfi]),
-//			BL_TO_FORTRAN_ANYD((*areafrac[0])[mfi]),
-//			BL_TO_FORTRAN_ANYD((*facecent[0])[mfi]),
-//			(*xslopes)[mfi].dataPtr(scomp),
-//			BL_TO_FORTRAN_BOX((*xslopes)[mfi].box()),			
-//
-//			BL_TO_FORTRAN_ANYD(vedge[mfi]),
-//			BL_TO_FORTRAN_ANYD((*areafrac[1])[mfi]),
-//			BL_TO_FORTRAN_ANYD((*facecent[1])[mfi]),
-//			(*yslopes)[mfi].dataPtr(scomp),
-//#if(AMREX_SPACEDIM ==3)
-//			BL_TO_FORTRAN_ANYD(wedge[mfi]),
-//			BL_TO_FORTRAN_ANYD((*areafrac[2])[mfi]),
-//			BL_TO_FORTRAN_ANYD((*facecent[2])[mfi]),
-//			(*zslopes)[mfi].dataPtr(scomp),
-//#endif
-//			BL_TO_FORTRAN_ANYD(flags),
-//			BL_TO_FORTRAN_ANYD((*volfrac)[mfi]),
-//			BL_TO_FORTRAN_ANYD((*bndrycent)[mfi]),
-//			domain.loVect(),domain.hiVect(),
-//			  //D_DECL(ubc.dataPtr(),vbc.dataPtr(),wbc.dataPtr()),
-//			    // bc_ilo[lev]->dataPtr(),
-//			    // bc_ihi[lev]->dataPtr(),
-//			    // bc_jlo[lev]->dataPtr(),
-//			    // bc_jhi[lev]->dataPtr(),
-//			    // bc_klo[lev]->dataPtr(),
-//			    // bc_khi[lev]->dataPtr(),
-//			dx, &ncomp, &nghost);
-//      }
-//  }        
-//}
-//
-//#endif
-=======
 #ifdef AMREX_USE_EB
 void Godunov::slopes_FillBoundary(const amrex::Periodicity& prdcty)
 {
@@ -2070,5 +1586,4 @@
   }        
 }
 
-#endif
->>>>>>> db903966
+#endif
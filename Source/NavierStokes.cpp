--- conflicted
+++ resolved
@@ -309,7 +309,7 @@
     calcDiffusivity(prev_time);
     MultiFab::Copy(*viscnp1_cc, *viscn_cc, 0, 0, 1, viscn_cc->nGrow());
     MultiFab::Copy(*diffnp1_cc, *diffn_cc, 0, 0, num_diff, diffn_cc->nGrow());
-    
+
     // Add this AFTER advance_setup()
     if (verbose)
     {
@@ -341,8 +341,8 @@
         MultiFab& S_old = get_old_data(State_Type);
 	// NOTE have_divu is now a static var in NSBase
         mac_project(time,dt,S_old,&mac_rhs,umac_n_grow,true);
-    } else { 
-	create_umac_grown(umac_n_grow);	
+    } else {
+	create_umac_grown(umac_n_grow);
     }
     //
     // Advect velocities.
@@ -545,20 +545,15 @@
         {
             Box bx=U_mfi.tilebox();
             FArrayBox& Ufab = Umf[U_mfi];
+            auto const  gbx  = grow(bx,ngrow);
             //const int ngrow = 1;
 
             if (getForceVerbose) {
                 Print() << "---\nA - Predict velocity:\n Calling getForce...\n";
             }
-<<<<<<< HEAD
-
-            getForce(tforces,bx,ngrow,Xvel,BL_SPACEDIM,prev_time,Ufab,Smf[U_mfi],0);
-
-=======
-	    const Box& forcebx = grow(bx,1);
-	    tforces.resize(forcebx,AMREX_SPACEDIM);
-            getForce(tforces,bx,1,Xvel,BL_SPACEDIM,prev_time,Ufab,Smf[U_mfi],0);
->>>>>>> be1f9f1a
+
+            tforces.resize(gbx,AMREX_SPACEDIM);
+            getForce(tforces,gbx,ngrow,Xvel,AMREX_SPACEDIM,prev_time,Ufab,Smf[U_mfi],0);
 
             //
             // Compute the total forcing.
@@ -567,7 +562,6 @@
             auto const& visc = visc_terms.const_array(U_mfi,Xvel);
             auto const& gp   = Gp.const_array(U_mfi);
             auto const& rho  = rho_ptime.const_array(U_mfi);
-            auto const  gbx  = grow(bx,ngrow);
 
             amrex::ParallelFor(gbx, AMREX_SPACEDIM, [tf, visc, gp, rho]
             AMREX_GPU_DEVICE (int i, int j, int k, int n) noexcept
@@ -732,18 +726,15 @@
             for (MFIter S_mfi(Smf,true); S_mfi.isValid(); ++S_mfi)
             {
                 const Box bx = S_mfi.tilebox();
+                auto const  gbx   = grow(bx,nGrowF);
 
                 if (getForceVerbose)
                 {
                     Print() << "---" << '\n' << "C - scalar advection:" << '\n'
                             << " Calling getForce..." << '\n';
                 }
-<<<<<<< HEAD
-
-=======
-		const Box& forcebx = grow(bx,1);
-		tforces.resize(forcebx,num_scalars);
->>>>>>> be1f9f1a
+
+                tforces.resize(gbx,num_scalars);
                 getForce(tforces,bx,nGrowF,fscalar,num_scalars,prev_time,Umf[S_mfi],Smf[S_mfi],0);
 
                 for (int i=0; i<num_scalars; ++i)
@@ -751,7 +742,7 @@
                     // FIXME: Loop rqd b/c function does not take array conserv_diff
                     auto const& tf    = tforces.array(i);
                     auto const& visc  = visc_terms.const_array(S_mfi,i);
-                    auto const  gbx   = grow(bx,nGrowF);
+
 
                     if (advectionType[fscalar+i] == Conservative)
                     {
@@ -1041,7 +1032,7 @@
         viscTime = state[State_Type].curTime();
         loc_viscnp1 = fb_viscnp1.define(this);
         getViscosity(loc_viscnp1, viscTime);
-	
+
         diffuse_velocity_setup(dt, delta_rhs, loc_viscn, loc_viscnp1);
 
         diffusion->diffuse_velocity(dt,be_cn_theta,get_rho_half_time(),rho_flag,
@@ -2386,9 +2377,9 @@
 
 	auto whichTime = which_time(State_Type,time);
 	BL_ASSERT(whichTime == AmrOldTime || whichTime == AmrNewTime);
-	
+
 	auto viscosityCC = (whichTime == AmrOldTime ? viscn_cc : viscnp1_cc);
-	
+
         diffusion->getTensorViscTerms(visc_terms,time,viscosity,viscosityCC,0);
 
         //
@@ -2448,7 +2439,7 @@
 }
 
 //
-// Functions calcViscosity/Diffusivity and getViscosity/Diffusivity are  
+// Functions calcViscosity/Diffusivity and getViscosity/Diffusivity are
 // for calculating variable viscosity and diffusivity. Here we default to
 // constant visc/diff and set the variable viscosity and diffusivity arrays
 // to the values in visc_coef and diff_coef.
@@ -2526,15 +2517,15 @@
     // BL_ASSERT(whichTime == AmrOldTime || whichTime == AmrNewTime);
 
     // MultiFab *visc = (whichTime == AmrOldTime ? viscn_cc : viscnp1_cc);
-  
+
     // For non-const viscosity, uncomment above and add interp from
-    // cell-center/centroid to faces. 
+    // cell-center/centroid to faces.
     // But here we simply do constant viscosity.
 
     for (int dir=0; dir<AMREX_SPACEDIM; dir++) {
       viscosity[dir]->setVal(visc_coef[Xvel], 0, viscosity[dir]->nComp(), viscosity[dir]->nGrow());
     }
-	  
+
     if (do_LES)
     {
       FluxBoxes mu_LES(this,1,0);
@@ -2542,9 +2533,9 @@
       for (int dir=0; dir<AMREX_SPACEDIM; dir++) {
 	mu_LES_mf[dir]->setVal(0., 0, mu_LES_mf[dir]->nComp(), mu_LES_mf[dir]->nGrow());
       }
-      
+
       NavierStokesBase::calc_mut_LES(mu_LES_mf,time);
-      
+
       for (int dir=0; dir<AMREX_SPACEDIM; dir++) {
 	MultiFab::Add(*viscosity[dir], *mu_LES_mf[dir], 0, 0, 1, 0);
       }
@@ -2568,11 +2559,11 @@
     // //
     // const TimeLevel whichTime = which_time(State_Type,time);
     // BL_ASSERT(whichTime == AmrOldTime || whichTime == AmrNewTime);
-    
+
     // MultiFab *diff = (whichTime == AmrOldTime ? diffn_cc : diffnp1_cc);
 
     // For non-const diffusivity, uncomment above and add interp from
-    // cell-center/centroid to faces. 
+    // cell-center/centroid to faces.
     // But here we simply do constant diffusivity.
 
     for (int dir = 0; dir < BL_SPACEDIM; dir++)

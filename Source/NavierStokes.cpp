--- conflicted
+++ resolved
@@ -483,7 +483,7 @@
 #ifdef _OPENMP
 #pragma omp parallel
 #endif
-    for (MFIter mfi(Umf,TilingIfNotGPU()); mfi.isValid(); ++mfi)
+    for (MFIter mfi(Umf,true); mfi.isValid(); ++mfi)
     {
         Box gbx=mfi.growntilebox(Godunov::hypgrow());
         auto const& fab_a = Umf.array(mfi);
@@ -2384,24 +2384,15 @@
             for (int dir=0; dir<AMREX_SPACEDIM; dir++) {
                 visc[dir]->setVal(visc_coef[Xvel], 0, visc[dir]->nComp(), visc[dir]->nGrow());
             }
-<<<<<<< HEAD
-            
-            if (do_LES){   
-=======
 
             if (do_LES){
->>>>>>> 160e69f7
 
                FluxBoxes mu_LES(this,1,0);
                MultiFab** mu_LES_mf = mu_LES.get();
                for (int dir=0; dir<AMREX_SPACEDIM; dir++) {
                 mu_LES_mf[dir]->setVal(0., 0, mu_LES_mf[dir]->nComp(), mu_LES_mf[dir]->nGrow());
             }
-<<<<<<< HEAD
- 
-=======
-
->>>>>>> 160e69f7
+
                NavierStokesBase::calc_mut_LES(mu_LES_mf,time);
 
              for (int dir=0; dir<AMREX_SPACEDIM; dir++) {
@@ -2411,13 +2402,8 @@
 
 
             }
-<<<<<<< HEAD
-            
-            
-=======
-
-
->>>>>>> 160e69f7
+
+
         }
         else
         {

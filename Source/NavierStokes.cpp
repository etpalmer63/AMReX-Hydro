//
// "Divu_Type" means S, where divergence U = S
// "Dsdt_Type" means pd S/pd t, where S is as above
//
#include <unistd.h>

#include <algorithm>
#include <vector>
#include <cmath>

#include <AMReX_Geometry.H>
#include <AMReX_Extrapolater.H>
#include <AMReX_ParmParse.H>
#include <NavierStokes.H>
#include <AMReX_MultiGrid.H>
#include <NAVIERSTOKES_F.H>
#include <AMReX_BLProfiler.H>
#include <PROB_NS_F.H>

#ifdef BL_USE_VELOCITY
#include <AMReX_DataServices.H>
#include <AMReX_AmrData.H>
#endif

#ifdef AMREX_USE_EB
#include <AMReX_EBMultiFabUtil.H>
#endif

#include <AMReX_buildInfo.H>

using namespace amrex;

namespace
{
    bool initialized = false;
}

void
NavierStokes::variableCleanUp ()
{
    NavierStokesBase::variableCleanUp ();
}

void
NavierStokes::Initialize ()
{
    if (initialized) return;

    NavierStokesBase::Initialize();

    amrex::ExecOnFinalize(NavierStokes::Finalize);

    initialized = true;
}

void
NavierStokes::Finalize ()
{
    initialized = false;
}

NavierStokes::NavierStokes () {}

NavierStokes::NavierStokes (Amr&            papa,
                            int             lev,
                            const Geometry& level_geom,
                            const BoxArray& bl,
                            const DistributionMapping& dm,
                            Real            time)
    :
    NavierStokesBase(papa,lev,level_geom,bl,dm,time)
{ }

NavierStokes::~NavierStokes () { }

//
// This function initializes the State and Pressure with data.
//
void
NavierStokes::initData ()
{
    //
    // Initialize the state and the pressure.
    //
    int         ns       = NUM_STATE - BL_SPACEDIM;
    const Real* dx       = geom.CellSize();
    MultiFab&   S_new    = get_new_data(State_Type);
    MultiFab&   P_new    = get_new_data(Press_Type);
    const Real  cur_time = state[State_Type].curTime();
#ifdef _OPENMP
#pragma omp parallel
#endif
    for (MFIter snewmfi(S_new,true); snewmfi.isValid(); ++snewmfi)
    {
        const Box& vbx = snewmfi.tilebox();

        FArrayBox& Sfab = S_new[snewmfi];
        FArrayBox& Pfab = P_new[snewmfi];

	Sfab.setVal(0.0,vbx);
        Pfab.setVal(0.0,snewmfi.nodaltilebox());

        RealBox    gridloc = RealBox(vbx,geom.CellSize(),geom.ProbLo());
        const int* lo      = vbx.loVect();
        const int* hi      = vbx.hiVect();
        const int* s_lo    = Sfab.loVect();
        const int* s_hi    = Sfab.hiVect();
        const int* p_lo    = Pfab.loVect();
        const int* p_hi    = Pfab.hiVect();

        FORT_INITDATA (&level,&cur_time,lo,hi,&ns,
                       Sfab.dataPtr(Xvel),
                       Sfab.dataPtr(BL_SPACEDIM),
                       ARLIM(s_lo), ARLIM(s_hi),
                       Pfab.dataPtr(),
                       ARLIM(p_lo), ARLIM(p_hi),
                       dx,gridloc.lo(),gridloc.hi() );
    }

#ifdef BL_USE_VELOCITY
    //
    // We want to add the velocity from the supplied plotfile
    // to what we already put into the velocity field via FORT_INITDATA.
    //
    // This code has a few drawbacks.  It assumes that the physical
    // domain size of the current problem is the same as that of the
    // one that generated the pltfile.  It also assumes that the pltfile
    // has at least as many levels (with the same refinement ratios) as does
    // the current problem.  If either of these are false this code is
    // likely to core dump.
    //
    ParmParse pp("ns");



    std::string velocity_plotfile;
    pp.query("velocity_plotfile", velocity_plotfile);

    std::string velocity_plotfile_xvel_name = "x_velocity";
    pp.query("velocity_plotfile_xvel_name", velocity_plotfile_xvel_name);

    Real velocity_plotfile_scale(1.0);
    pp.query("velocity_plotfile_scale",velocity_plotfile_scale);

    if (!velocity_plotfile.empty())
    {
        amrex::Print() << "initData: reading data from: " << velocity_plotfile << " (" 
		       << velocity_plotfile_xvel_name << ")" << '\n';

        DataServices::SetBatchMode();
        Amrvis::FileType fileType(Amrvis::NEWPLT);
        DataServices dataServices(velocity_plotfile, fileType);

        if (!dataServices.AmrDataOk())
            //
            // This calls ParallelDescriptor::EndParallel() and exit()
            //
            DataServices::Dispatch(DataServices::ExitRequest, NULL);
    
        AmrData&           amrData   = dataServices.AmrDataRef();
        Vector<std::string> plotnames = amrData.PlotVarNames();

        int idX = -1;
        for (int i = 0; i < plotnames.size(); ++i)
            if (plotnames[i] == velocity_plotfile_xvel_name) idX = i;

        if (idX == -1)
	  amrex::Abort("Could not find velocity fields in supplied velocity_plotfile");
	else
	  amrex::Print() << "Found " << velocity_plotfile_xvel_name << ", idX = " << idX << '\n';

        MultiFab tmp(S_new.boxArray(), S_new.DistributionMap(), 1, 0);
        for (int i = 0; i < BL_SPACEDIM; i++)
        {
	    amrData.FillVar(tmp, level, plotnames[idX+i], 0);
#ifdef _OPENMP
#pragma omp parallel
#endif
	    for (MFIter mfi(tmp,true); mfi.isValid(); ++mfi)
	    {
	        const Box& bx = mfi.tilebox();
                FArrayBox& tfab = tmp[mfi];
  	        tfab.mult(velocity_plotfile_scale, bx, 0, 1);
                S_new[mfi].plus(tfab, bx, 0, Xvel+i, 1);
	    }
	    
	    amrData.FlushGrids(idX+i);
        }

	amrex::Print() << "initData: finished init from velocity_plotfile" << '\n';
    }
#endif /*BL_USE_VELOCITY*/

    make_rho_prev_time();
    make_rho_curr_time();
    //
    // Initialize divU and dSdt.
    //
    if (have_divu)
    {
        const Real dt       = 1.0;
        const Real dtin     = -1.0; // Dummy value denotes initialization.
        const Real curTime = state[Divu_Type].curTime();
        MultiFab&  Divu_new = get_new_data(Divu_Type);

        state[State_Type].setTimeLevel(curTime,dt,dt);

	if (variable_scal_diff)
	  //Make sure something reasonable is in diffn_cc
	  calcDiffusivity(cur_time);

        calc_divu(cur_time,dtin,Divu_new);

        if (have_dsdt)
            get_new_data(Dsdt_Type).setVal(0);
    }

    if (state[Press_Type].descriptor()->timeType() == StateDescriptor::Point) 
    {
        get_new_data(Dpdt_Type).setVal(0);
    }

    is_first_step_after_regrid = false;
    old_intersect_new          = grids;

#ifdef AMREX_PARTICLES
    initParticleData ();
#endif
}

//
// ADVANCE FUNCTIONS
//

//
// This function ensures that the multifab registers and boundary
// flux registers needed for syncing the composite grid
//
//     u_mac, Vsync, Ssync, rhoavg, fr_adv, fr_visc
//
// are initialized to zero.  In general these quantities
// along with the pressure sync registers (sync_reg) and
// advective velocity registers (mac_reg) are compiled by first
// setting them to the coarse value acquired during a coarse timestep
// and then incrementing in the fine values acquired during the
// subcycled fine timesteps.  This compilation procedure occurs in
// different parts for different quantities
//
// * u_mac is set in predict_velocity and mac_project.
// * fr_adv, fr_visc are set in velocity_advect and scalar_advect
// * Vsync, Ssync are set in subcycled calls to post_timestep
// * mac_reg is set in mac_project
// * sync_reg is set in level_project
// * rhoavg, pavg are set in advance_setup and advance
//
// After these quantities have been compiled during a coarse
// timestep and subcycled fine timesteps.  The post_timestep function
// uses them to sync the fine and coarse levels.  If the coarse level
// is not the base level, post_timestep modifies the next coarsest levels
// registers appropriately.
//
// Note :: There is a little ambiguity as to which level owns the
// boundary flux registers.  The Multifab registers are quantities
// sized by the coarse level BoxArray and belong to the coarse level.
// The fine levels own the boundary registers, since they are sized by
// the boundaries of the fine level BoxArray.
//

//
// Compute a timestep at a level. Return largest safe timestep.
//

Real
NavierStokes::advance (Real time,
                       Real dt,
                       int  iteration,
                       int  ncycle)
{
    BL_PROFILE("NavierStokes::advance()");

    if (verbose) {
      amrex::Print() << "Advancing grids at level " << level
		     << " : starting time = "       << time
		     << " with dt = "               << dt << '\n';
    }
    advance_setup(time,dt,iteration,ncycle);
    //
    // Compute traced states for normal comp of velocity at half time level.
    //
    Real dummy   = 0.0;
    // Predict the edge velocities and put in u_mac 
    Real dt_test = predict_velocity(dt,dummy);
    //
    // Do MAC projection and update edge velocities.
    //
    if (do_mac_proj) 
    {
        MultiFab mac_rhs(grids,dmap,1,0,MFInfo(),Factory());
	MultiFab& S_old = get_old_data(State_Type);
// not sure why this ifdef is here...
#ifdef AMREX_USE_EB
	// rhs composed of divu and dSdt terms
        create_mac_rhs(mac_rhs,0,time,dt);
        mac_project(time,dt,S_old,&mac_rhs,have_divu,umac_n_grow,true);
#else
        create_mac_rhs(mac_rhs,0,time,dt);
        mac_project(time,dt,S_old,&mac_rhs,have_divu,umac_n_grow,true);
#endif
    }
    //
    // Advect velocities.
    //
    if (do_mom_diff == 0) 
        velocity_advection(dt);

    //
    // Advect scalars.
    //
    const int first_scalar = Density;
    const int last_scalar  = first_scalar + NUM_SCALARS - 1;
    scalar_advection(dt,first_scalar,last_scalar);
    //
    // Update Rho.
    //
    scalar_update(dt,first_scalar,first_scalar);

    make_rho_curr_time();
    //
    // Advect momenta after rho^(n+1) has been created.
    //
    if (do_mom_diff == 1) 
        velocity_advection(dt);
    //
    // Add the advective and other terms to get scalars at t^{n+1}.
    //
#ifdef MOREGENGETFORCE
    if (do_scalar_update_in_order)
    {
	for (int iComp=0; iComp<NUM_SCALARS-1; iComp++)
        {
	    int iScal = first_scalar+scalarUpdateOrder[iComp];
	    amrex::Print() << "... ... updating " << desc_lst[0].name(iScal) << '\n';
	    scalar_update(dt,iScal,iScal);
	}
    }
    else
    {
	scalar_update(dt,first_scalar+1,last_scalar);
    }
#else
    scalar_update(dt,first_scalar+1,last_scalar);
#endif
    //
    // S appears in rhs of the velocity update, so we better do it now.
    //
    if (have_divu)
    {
        calc_divu(time+dt,dt,get_new_data(Divu_Type));
        if (have_dsdt)
        {
            calc_dsdt(time,dt,get_new_data(Dsdt_Type));
            if (initial_step)
                MultiFab::Copy(get_old_data(Dsdt_Type),
                               get_new_data(Dsdt_Type),0,0,1,0);
        }
    }
    //
    // Add the advective and other terms to get velocity at t^{n+1}.
    //
    velocity_update(dt);
    //
    // Increment rho average.
    //
    if (!initial_step)
    {
        if (level > 0)
            incrRhoAvg((iteration==ncycle ? 0.5 : 1.0) / Real(ncycle));

        //
        // Do a level project to update the pressure and velocity fields.
        //
        if (projector)
            level_projector(dt,time,iteration);
        if (level > 0 && iteration == 1)
           p_avg.setVal(0);
    }

#ifdef AMREX_PARTICLES
    if (theNSPC() != 0 and NavierStokes::initial_iter != true)
    {
        theNSPC()->AdvectWithUmac(u_mac, level, dt);
    }
#endif
    //
    // Clean up after the predicted value at t^n+1.
    // Estimate new timestep from umac cfl.
    //
    advance_cleanup(iteration,ncycle);

    return dt_test;  // Return estimate of best new timestep.
}

//
// Predict the edge velocities which go into forming u_mac.  This
// function also returns an estimate of dt for use in variable timesteping.
//

Real
NavierStokes::predict_velocity (Real  dt,
                                Real& comp_cfl)
{
    BL_PROFILE("NavierStokes::predict_velocity()");

    if (verbose) amrex::Print() << "... predict edge velocities\n";
    //
    // Get simulation parameters.
    //
    const int   nComp          = BL_SPACEDIM;
    const Real* dx             = geom.CellSize();
    const Real  prev_time      = state[State_Type].prevTime();
    const Real  prev_pres_time = state[Press_Type].prevTime();

    //FIXME? does this really need EB? YES
    MultiFab visc_terms(grids,dmap,nComp,1,MFInfo(), Factory());
    if (be_cn_theta != 1.0)
        getViscTerms(visc_terms,Xvel,nComp,prev_time);
    else
	visc_terms.setVal(0.);

    //
    // Compute viscous terms at level n.
    // Ensure reasonable values in 1 grow cell.  Here, do extrap for
    // c-f/phys boundary, since we have no interpolator fn, also,
    // preserve extrap for corners at periodic/non-periodic intersections.
    //
    FillPatchIterator
      U_fpi(*this,visc_terms,Godunov::hypgrow(),prev_time,State_Type,Xvel,BL_SPACEDIM);
    MultiFab& Umf=U_fpi.get_mf();

#ifdef AMREX_USE_EB
    // Create reference here for now, even though not using any forcing terms
    // in velocity extrapolation yet, because will want to use forcing terms later.
    // fixme ghost cell situation???
    MultiFab& Gp = *gradp;

<<<<<<< HEAD
//    //VisMF::Write(Umf, "U");
//    const Box& domain = geom.Domain();
//    // Compute slopes and store for use in computing UgradU
//#ifdef _OPENMP
//#pragma omp parallel
//#endif
//{
//    Vector<int> bndry[BL_SPACEDIM];
//    for (MFIter mfi(Umf, true); mfi.isValid(); ++mfi)
//    {
//       Box bx=mfi.tilebox();
//       D_TERM(bndry[0] = fetchBCArray(State_Type,bx,0,1);,
//	      bndry[1] = fetchBCArray(State_Type,bx,1,1);,
//	      bndry[2] = fetchBCArray(State_Type,bx,2,1););
//
//      godunov->ComputeVelocitySlopes(mfi, Umf,
//				     D_DECL(bndry[0], bndry[1], bndry[2]),
//				     domain);
//    }
//    //
//    // need to fill ghost cells for slopes here. 
//    // vel advection term ugradu uses these slopes (does not recompute in incflo
//    //  scheme) needs 4 ghost cells (comments say 5, but I only see use of 4 max)
//    // non-periodic BCs are in theory taken care of inside compute ugradu, but IAMR
//    //  only allows for periodic for now
//    //
//    godunov->slopes_FillBoundary(geom.periodicity());
// } 
=======
    //VisMF::Write(Umf, "U");
    const Box& domain = geom.Domain();
    // Compute slopes and store for use in computing UgradU
#ifdef _OPENMP
#pragma omp parallel
#endif
{
    Vector<int> bndry[BL_SPACEDIM];
    for (MFIter mfi(Umf, true); mfi.isValid(); ++mfi)
    {
       Box bx=mfi.tilebox();
       D_TERM(bndry[0] = fetchBCArray(State_Type,bx,0,1);,
	      bndry[1] = fetchBCArray(State_Type,bx,1,1);,
	      bndry[2] = fetchBCArray(State_Type,bx,2,1););

      godunov->ComputeVelocitySlopes(mfi, Umf,
				     D_DECL(bndry[0], bndry[1], bndry[2]),
				     domain);
    }
 }
    //
    // need to fill ghost cells for slopes here. 
    // vel advection term ugradu uses these slopes (does not recompute in incflo
    //  scheme) needs 4 ghost cells (comments say 5, but I only see use of 4 max)
    // non-periodic BCs are in theory taken care of inside compute ugradu, but IAMR
    //  only allows for periodic for now
    //
    godunov->slopes_FillBoundary(geom.periodicity());
  
>>>>>>> db903966
#else
    MultiFab Gp(grids,dmap,BL_SPACEDIM,1);
    getGradP(Gp, prev_pres_time);
#endif

    //fixme
    //VisMF::Write(Gp,"gradpPV");
    
#ifdef BOUSSINESQ
    FillPatchIterator
      S_fpi(*this,visc_terms,1,prev_time,State_Type,Tracer,1);
    MultiFab& Smf=S_fpi.get_mf();
#else
#ifdef MOREGENGETFORCE
     FillPatchIterator
       S_fpi(*this,visc_terms,1,prev_time,State_Type,Density,NUM_SCALARS);
      MultiFab& Smf=S_fpi.get_mf();
#endif
#endif

    //
    // Set up the timestep estimation.
    //
    Real cflmax = 1.0e-10;
    comp_cfl    = (level == 0) ? cflmax : comp_cfl;
    // seems both IAMR and Pele only use a dummy comp_cfl, so should
    // we not bother to do the reduction??? Does amrex use it?
#ifdef _OPENMP
#pragma omp parallel if (!system::regtest_reduction) reduction(max:cflmax,comp_cfl)
#endif
{
     Real cflgrid,u_max[3];
     FArrayBox tforces;
     Vector<int> bndry[BL_SPACEDIM];

     for (MFIter U_mfi(Umf,true); U_mfi.isValid(); ++U_mfi)
     {
       Box bx=U_mfi.tilebox();
       FArrayBox& Ufab = Umf[U_mfi];

#ifdef BOUSSINESQ
        getForce(tforces,bx,1,Xvel,BL_SPACEDIM,prev_time,Smf[U_mfi]);
#else
#ifdef GENGETFORCE
        getForce(tforces,bx,1,Xvel,BL_SPACEDIM,prev_time,rho_ptime[U_mfi]);
#elif MOREGENGETFORCE
	if (getForceVerbose) {
	  amrex::Print() << "---" << '\n' 
			 << "A - Predict velocity:" << '\n'
			 << " Calling getForce..." << '\n';
	}
        getForce(tforces,bx,1,Xvel,BL_SPACEDIM,prev_time,Ufab,Smf[U_mfi],0);
#else
	getForce(tforces,bx,1,Xvel,BL_SPACEDIM,rho_ptime[U_mfi]);
#endif		 
#endif
        //
        // Test velocities, rho and cfl.
        //
	// FIXME?
	// This works assuming EB covered cells are set to ZERO.
	// during some computations, EB covered cells are set to a huge val.
	// Can I assume that by the end, EB covered is ZERO?
        cflgrid  = godunov->test_u_rho(Ufab,rho_ptime[U_mfi],bx,dx,dt,u_max);
        cflmax   = std::max(cflgrid,cflmax);
        comp_cfl = std::max(cflgrid,comp_cfl);
        //
        // Compute the total forcing.
        //
        godunov->Sum_tf_gp_visc(tforces,0,visc_terms[U_mfi],0,Gp[U_mfi],0,rho_ptime[U_mfi],0);

        D_TERM(bndry[0] = fetchBCArray(State_Type,bx,0,1);,
               bndry[1] = fetchBCArray(State_Type,bx,1,1);,
               bndry[2] = fetchBCArray(State_Type,bx,2,1););

//#ifdef AMREX_USE_EB
//	//
//	//  trace state to cell edges
//	//
//	// For now, import simple adv scheme from incflo
//	//
//	// FIXME 
//	//  GODUNOV uses mathematical bcs like reflect_odd
//	//  incflo convection uses phys bcs like slip wall
//	// for now, just doing periodic, so just make sure I don't trip the bcs
//	//
//	godunov->ExtrapVelToFaces(U_mfi,
//				  //dx, dt,  // these are not used yet
//				  D_DECL(u_mac[0][U_mfi], u_mac[1][U_mfi], u_mac[2][U_mfi]),
//				  D_DECL(bndry[0],        bndry[1],        bndry[2]),
//				  Ufab, tforces, domain);
//#else
	// non-EB
	//  1. compute slopes
	//  2. trace state to cell edges
        godunov->ExtrapVelToFaces(bx, dx, dt,
                                  D_DECL(u_mac[0][U_mfi], u_mac[1][U_mfi], u_mac[2][U_mfi]),
                                  D_DECL(bndry[0],        bndry[1],        bndry[2]),
                                  Ufab, tforces);
//#endif
     }
}

//FIXME
// VisMF::Write(u_mac[0], "umacx");
// VisMF::Write(u_mac[1], "umacy");
// VisMF::Write(u_mac[2], "umacz"));

   Real tempdt = std::min(change_max,cfl/cflmax);
   // Don't we need to reduce comp_cfl here too?
   // Skipping it because it's a dummy?
   ParallelDescriptor::ReduceRealMin(tempdt);

   return dt*tempdt;
}

//
// This routine advects the scalars
//

void
NavierStokes::scalar_advection (Real dt,
                                int  fscalar,
                                int  lscalar)
{
    BL_PROFILE("NavierStokes::scalar_advection()");

    if (verbose) amrex::Print() << "... advect scalars\n";
    //
    // Get simulation parameters.
    //
    const int   num_scalars    = lscalar - fscalar + 1;
    const Real* dx             = geom.CellSize();
    const Real  prev_time      = state[State_Type].prevTime();
    //
    // Get the viscous terms.
    //
    MultiFab visc_terms(grids,dmap,num_scalars,1,MFInfo(),Factory());

    if (be_cn_theta != 1.0) {
        getViscTerms(visc_terms,fscalar,num_scalars,prev_time);
    } else {
        visc_terms.setVal(0.0,1);
    }

    int nGrowF = 1;
    MultiFab* divu_fp = getDivCond(nGrowF,prev_time);
    MultiFab* dsdt    = getDsdt(nGrowF,prev_time);
    MultiFab::Saxpy(*divu_fp, 0.5*dt, *dsdt, 0, 0, 1, nGrowF);
    delete dsdt;

    MultiFab fluxes[BL_SPACEDIM];
    //MultiFab edgstate[BL_SPACEDIM];
    for (int i = 0; i < BL_SPACEDIM; i++) {
      const BoxArray& ba = getEdgeBoxArray(i);
      fluxes[i].define(ba, dmap, num_scalars, 0);
      //edgstate[i].define(ba, dmap, num_scalars, 0);
    }

    //
    // Compute the advective forcing.
    //

  {
      FillPatchIterator S_fpi(*this,visc_terms,Godunov::hypgrow(),prev_time,State_Type,fscalar,num_scalars);
      const MultiFab& Smf=S_fpi.get_mf();
      
#ifdef BOUSSINESQ
      FillPatchIterator Scal_fpi(*this,visc_terms,Godunov::hypgrow(),prev_time,State_Type,Tracer,1);
      const MultiFab& Scalmf=Scal_fpi.get_mf();
#elif MOREGENGETFORCE
      FillPatchIterator U_fpi(*this,visc_terms,Godunov::hypgrow(),prev_time,State_Type,Xvel,BL_SPACEDIM);
      const MultiFab& Umf=U_fpi.get_mf();
#endif


//#ifdef AMREX_USE_EB
//      //
//      // compute slopes for construction of edge states
//      //
//      std::unique_ptr<amrex::MultiFab> xslps;
//      std::unique_ptr<amrex::MultiFab> yslps;
//      std::unique_ptr<amrex::MultiFab> zslps;
//      //Slopes in x-direction
//      xslps.reset(new MultiFab(grids, dmap, num_scalars, Godunov::hypgrow(),
//			       MFInfo(), Factory()));
//      xslps->setVal(0.);
//      // Slopes in y-direction
//      yslps.reset(new MultiFab(grids, dmap, num_scalars, Godunov::hypgrow(),
//			       MFInfo(), Factory()));
//      yslps->setVal(0.);
//      // Slopes in z-direction
//      zslps.reset(new MultiFab(grids, dmap, num_scalars, Godunov::hypgrow(),
//			       MFInfo(), Factory()));
//      zslps->setVal(0.);
//
//    const Box& domain = geom.Domain();
//    // Compute slopes for use in computing aofs
//#ifdef _OPENMP
//#pragma omp parallel
//#endif
//{
//    Vector<int> bndry[BL_SPACEDIM];
//    for (MFIter mfi(Smf, true); mfi.isValid(); ++mfi)
//    {
//       Box bx=mfi.tilebox();
//       D_TERM(bndry[0] = fetchBCArray(State_Type,bx,0,1);,
//	     bndry[1] = fetchBCArray(State_Type,bx,1,1);,
//	     bndry[2] = fetchBCArray(State_Type,bx,2,1););
//
//       godunov->ComputeScalarSlopes(mfi, Smf, num_scalars,
//				    D_DECL(xslps, yslps, zslps),
//				    D_DECL(bndry[0], bndry[1], bndry[2]),
//				    domain);
//    }
// }
////
//// need to fill ghost cells for slopes here. 
//// non-periodic BCs are in theory taken care of inside compute ugradu, but IAMR
////  only allows for periodic for now
////
// D_TERM(xslps->FillBoundary(geom.periodicity());,
//	yslps->FillBoundary(geom.periodicity());,
//	zslps->FillBoundary(geom.periodicity()););
//  
//#else
//
//#endif

#ifdef _OPENMP
#pragma omp parallel
#endif
    { 

      Vector<int> state_bc;
      FArrayBox tforces;
      FArrayBox cfluxes[BL_SPACEDIM];
      FArrayBox edgstate[BL_SPACEDIM];
     
      for (MFIter S_mfi(Smf,true); S_mfi.isValid(); ++S_mfi)
      {
	    const Box bx = S_mfi.tilebox();

#ifdef BOUSSINESQ
        getForce(tforces,bx,nGrowF,fscalar,num_scalars,prev_time,Scalmf[S_mfi]);
#else
#ifdef GENGETFORCE
        getForce(tforces,bx,nGrowF,fscalar,num_scalars,prev_time,rho_ptime[S_mfi]);
#elif MOREGENGETFORCE
	      if (getForceVerbose) {
	        amrex::Print() << "---" << '\n' << "C - scalar advection:" << '\n' 
			    << " Calling getForce..." << '\n';
	      }
        getForce(tforces,bx,nGrowF,fscalar,num_scalars,prev_time,Umf[S_mfi],Smf[S_mfi],0);
#else
        getForce(tforces,bx,nGrowF,fscalar,num_scalars,rho_ptime[S_mfi]);
#endif		 
#endif		 

        for (int d=0; d<BL_SPACEDIM; ++d)
        {
          const Box& ebx = amrex::surroundingNodes(bx,d);
          cfluxes[d].resize(ebx,num_scalars);
          edgstate[d].resize(ebx,num_scalars);
        }

        for (int i=0; i<num_scalars; ++i) { // FIXME: Loop rqd b/c function does not take array conserv_diff
          int use_conserv_diff = (advectionType[fscalar+i] == Conservative) ? 1 : 0;
          godunov->Sum_tf_divu_visc(Smf[S_mfi],i,tforces,i,1,visc_terms[S_mfi],i,
                                    (*divu_fp)[S_mfi],0,rho_ptime[S_mfi],0,use_conserv_diff);
        }

//#ifdef AMREX_USE_EB
//	//
//	// TODO eventually want this to take multiple scalars
//	//
//	Vector<int> bndry[BL_SPACEDIM];
//	D_TERM(bndry[0] = fetchBCArray(State_Type,bx,0,1);,
//	       bndry[1] = fetchBCArray(State_Type,bx,1,1);,
//	       bndry[2] = fetchBCArray(State_Type,bx,2,1););
//	
//	int acomp = fscalar;
//	for ( int i=0; i<num_scalars; i++){
//	  godunov->AdvectScalar(S_mfi, Smf, i,
//				*aofs, acomp,
//				D_DECL(xslps, yslps, zslps),
//				D_DECL(u_mac[0],u_mac[1],u_mac[2]),
//				D_DECL(bndry[0], bndry[1], bndry[2]),
//				geom.Domain(),
//				geom.CellSize(),Godunov::hypgrow());	
//	  acomp++;
//	}
//
//#else
	
	state_bc = fetchBCArray(State_Type,bx,fscalar,num_scalars);
		
        godunov->AdvectScalars(bx, dx, dt, 
                               D_DECL(  area[0][S_mfi],  area[1][S_mfi],  area[2][S_mfi]),
                               D_DECL( u_mac[0][S_mfi], u_mac[1][S_mfi], u_mac[2][S_mfi]),
                               D_DECL(cfluxes[0],cfluxes[1],cfluxes[2]),
                               D_DECL(edgstate[0],edgstate[1],edgstate[2]),
                               Smf[S_mfi], 0, num_scalars, tforces, 0, (*divu_fp)[S_mfi], 0,
                               (*aofs)[S_mfi], fscalar, advectionType, state_bc, FPU, volume[S_mfi]);
//#endif
                               
	//fixme: only need this copy if do_reflux
        for (int d=0; d<BL_SPACEDIM; ++d)
        {
          const Box& ebx = S_mfi.nodaltilebox(d);
          (fluxes[d])[S_mfi].copy(cfluxes[d],ebx,0,ebx,0,num_scalars);
        }
      }
    }
}

    delete divu_fp;

    if (do_reflux)
    {
      if (level > 0 )
	{
	  //Print()<<"doing FineAdd..\n";
	  for (int d = 0; d < BL_SPACEDIM; d++)
	    advflux_reg->FineAdd(fluxes[d],d,0,fscalar,num_scalars,dt);
	}
      if (level < parent->finestLevel())
	{
	  //Print()<<"doing CrseInit..\n";
	  for (int i = 0; i < BL_SPACEDIM; i++)
	    getAdvFluxReg(level+1).CrseInit(fluxes[i],i,0,fscalar,num_scalars,-dt);
	}
    }
}

//
// This subroutine updates the scalars, before the velocity update
// and the level projection
//
// AT this point in time, all we know is psi^n, rho^n+1/2, and the
// general forcing terms at t^n, and after solving in this routine
// viscous forcing at t^n+1/2.  Note, unless more complicated logic
// is invoked earlier, we do not have any estimate of general forcing
// terms at t^n+1/2.
//

void
NavierStokes::scalar_update (Real dt,
                             int  first_scalar,
                             int  last_scalar)
{
    BL_PROFILE("NavierStokes::scalar_update()");

    if (verbose) amrex::Print() << "... update scalars\n";

    scalar_advection_update(dt, first_scalar, last_scalar);

    bool do_any_diffuse = false;
    for (int sigma = first_scalar; sigma <= last_scalar; sigma++)
        if (is_diffusive[sigma]) do_any_diffuse = true;

    if (do_any_diffuse)
      scalar_diffusion_update(dt, first_scalar, last_scalar);

    MultiFab&  S_new     = get_new_data(State_Type);
    for (int sigma = first_scalar; sigma <= last_scalar; sigma++)
    {
       if (S_new.contains_nan(sigma,1,0))
       {
	 amrex::Print() << "New scalar " << sigma << " contains Nans" << '\n';
	 exit(0);
       }
    }
}

void
NavierStokes::scalar_diffusion_update (Real dt,
                                       int  first_scalar,
                                       int  last_scalar)
{
    BL_PROFILE("NavierStokes::scalar_diffusion_update()");

    FluxBoxes fb_SCn  (this);
    FluxBoxes fb_SCnp1(this);

    MultiFab** fluxSCn   = fb_SCn.get();
    MultiFab** fluxSCnp1 = fb_SCnp1.get();

    const MultiFab& Rh = get_rho_half_time();

    for (int sigma = first_scalar; sigma <= last_scalar; sigma++)
    {
        if (is_diffusive[sigma])
        {
            int        rho_flag    = 0;
            MultiFab*  delta_rhs   = 0;
            MultiFab*  alpha       = 0;
            MultiFab** cmp_diffn   = 0;
            MultiFab** cmp_diffnp1 = 0;

	    FluxBoxes fb_diffn, fb_diffnp1;

            if (variable_scal_diff)
            {
                Real diffTime = state[State_Type].prevTime();
		cmp_diffn = fb_diffn.define(this);
                getDiffusivity(cmp_diffn, diffTime, sigma, 0, 1);

                diffTime = state[State_Type].curTime();
		cmp_diffnp1 = fb_diffnp1.define(this);
                getDiffusivity(cmp_diffnp1, diffTime, sigma, 0, 1);
            }

            diffuse_scalar_setup(sigma, rho_flag);

            const int betaComp = 0, rhsComp = 0, alphaComp = 0, fluxComp  = 0;

            diffusion->diffuse_scalar(dt,sigma,be_cn_theta,Rh,
                                      rho_flag,fluxSCn,fluxSCnp1,fluxComp,delta_rhs,
                                      rhsComp,alpha,alphaComp,cmp_diffn,cmp_diffnp1,betaComp);

            delete delta_rhs;
            delete alpha;
            //
            // Increment the viscous flux registers
            //
            if (do_reflux)
            {
                for (int d = 0; d < BL_SPACEDIM; d++)
                {
                    MultiFab fluxes;

		    fluxes.define(fluxSCn[d]->boxArray(), fluxSCn[d]->DistributionMap(), 1, 0);

		    {
#ifdef _OPENMP
#pragma omp parallel
#endif	      
                    for (MFIter fmfi(*fluxSCn[d],true); fmfi.isValid(); ++fmfi)
		    {
                        const Box& ebox = fmfi.tilebox();

                        fluxes[fmfi].copy((*fluxSCn[d])[fmfi],ebox,0,ebox,0,1);
                        fluxes[fmfi].plus((*fluxSCnp1[d])[fmfi],ebox,ebox,0,0,1);
                    }
		    }
		    
		    if (level > 0)
		      getViscFluxReg().FineAdd(fluxes,d,0,sigma,1,dt);

                    if (level < parent->finestLevel())
                        getLevel(level+1).getViscFluxReg().CrseInit(fluxes,d,0,sigma,1,-dt);
                }
            }
        }
    }
}

void
NavierStokes::velocity_diffusion_update (Real dt)
{
    BL_PROFILE("NavierStokes::velocity_diffusion_update()");

    const Real strt_time = ParallelDescriptor::second();
    //
    // Compute the viscous forcing.
    // Do following except at initial iteration.
    //
    if (is_diffusive[Xvel])
    {
        int rho_flag = (do_mom_diff == 0) ? 1 : 3;

        MultiFab* delta_rhs = 0;
        if (S_in_vel_diffusion && have_divu)
        {
            delta_rhs = new MultiFab(grids,dmap,BL_SPACEDIM,0);
            delta_rhs->setVal(0);
        }

        MultiFab** loc_viscn   = 0;
        MultiFab** loc_viscnp1 = 0;
	FluxBoxes fb_viscn, fb_viscnp1;

        if (variable_vel_visc)
        {
            Real viscTime = state[State_Type].prevTime();
	    loc_viscn = fb_viscn.define(this);
            getViscosity(loc_viscn, viscTime);

            viscTime = state[State_Type].curTime();
	    loc_viscnp1 = fb_viscnp1.define(this);
            getViscosity(loc_viscnp1, viscTime);
        }

        diffuse_velocity_setup(dt, delta_rhs, loc_viscn, loc_viscnp1);

        diffusion->diffuse_velocity(dt,be_cn_theta,get_rho_half_time(),rho_flag,
                                    delta_rhs,loc_viscn,loc_viscnp1);

        delete delta_rhs;
    }

    if (verbose)
    {
        Real run_time    = ParallelDescriptor::second() - strt_time;
        const int IOProc = ParallelDescriptor::IOProcessorNumber();

        ParallelDescriptor::ReduceRealMax(run_time,IOProc);

	amrex::Print() << "NavierStokes:velocity_diffusion_update(): lev: " << level
		       << ", time: " << run_time << '\n';
    }
}

void
NavierStokes::diffuse_velocity_setup (Real       dt,
                                      MultiFab*& delta_rhs,
                                      MultiFab**& viscn,
                                      MultiFab**& viscnp1)
{
    if (S_in_vel_diffusion && have_divu)
    {
        //
        // Include div mu S*I terms in rhs
        //  (i.e. make nonzero delta_rhs to add into RHS):
        //
        // The scalar and tensor solvers incorporate the relevant pieces of
        //  of Div(tau), provided the flow is divergence-free.  However, if
        //  Div(U) =/= 0, there is an additional piece not accounted for,
        //  which is of the form A.Div(U).  For constant viscosity, Div(tau)_i
        //  = Lapacian(U_i) + mu/3 d[Div(U)]/dx_i.  For mu not constant,
        //  Div(tau)_i = d[ mu(du_i/dx_j + du_j/dx_i) ]/dx_i - 2mu/3 d[Div(U)]/dx_i
        //
        // As a convenience, we treat this additional term as a "source" in
        // the diffusive solve, computing Div(U) in the "normal" way we
        // always do--via a call to calc_divu.  This routine computes delta_rhs
        // if necessary, and stores it as an auxilliary rhs to the viscous solves.
        // This is a little strange, but probably not bad.
        //
        const Real time = state[State_Type].prevTime();

        MultiFab divmusi(grids,dmap,BL_SPACEDIM,0);

        if (!variable_vel_visc)
        {
            diffusion->compute_divmusi(time,visc_coef[Xvel],divmusi);
	    MultiFab::Saxpy(*delta_rhs,(1./3.)*(1.0-be_cn_theta),divmusi,0,0,BL_SPACEDIM,0);
	    
            diffusion->compute_divmusi(time+dt,visc_coef[Xvel],divmusi);
	    MultiFab::Saxpy(*delta_rhs,(1./3.)*be_cn_theta,divmusi,0,0,BL_SPACEDIM,0);
        }
        else
        {
            diffusion->compute_divmusi(time,viscn,divmusi);
            divmusi.mult((-2./3.)*(1.0-be_cn_theta),0,BL_SPACEDIM,0);
            (*delta_rhs).plus(divmusi,0,BL_SPACEDIM,0);

            diffusion->compute_divmusi(time+dt,viscnp1,divmusi);
            divmusi.mult((-2./3.)*be_cn_theta,0,BL_SPACEDIM,0);
            (*delta_rhs).plus(divmusi,0,BL_SPACEDIM,0);
        }
    }
}

Real 
NavierStokes::MaxVal (const std::string& name,
                      Real           time)
{
    Real        mxval = 0.0;
    auto        mf = derive(name,time,0);
    BoxArray    baf;

    if (level < parent->finestLevel())
    {
        baf = parent->boxArray(level+1);
        baf.coarsen(fine_ratio);
    }

    //Add and test this OMP
    //#ifdef _OPENMP
    //#pragma omp parallel if (!system::regtest_reduction) reduction(max:mxval,s)
    //#endif
    //{

    std::vector< std::pair<int,Box> > isects;

    for (MFIter mfi(*mf); mfi.isValid(); ++mfi)
    {
        const int  i   = mfi.index();
        FArrayBox& fab = (*mf)[mfi];

        if (level < parent->finestLevel())
        {
            baf.intersections(grids[i],isects);

            for (int ii = 0, N = isects.size(); ii < N; ii++)
                fab.setVal(0,isects[ii].second,0,fab.nComp());
        }
        Real        s;
        const Real* dat = fab.dataPtr();
        const int*  dlo = fab.loVect();
        const int*  dhi = fab.hiVect();
	const Box&  bx  = grids[i];
        const int*  lo  = bx.loVect();
        const int*  hi  = bx.hiVect();

        fort_maxval(dat,ARLIM(dlo),ARLIM(dhi),ARLIM(lo),ARLIM(hi),&s);

        mxval = std::max(mxval, s);
    }
    //} end OMP parallel

    ParallelDescriptor::ReduceRealMax(mxval);

    return mxval;
}

void
NavierStokes::sum_integrated_quantities ()
{
    const int finest_level = parent->finestLevel();

    Real time = state[State_Type].curTime();
    // Real mass = 0.0;
    // Real trac = 0.0;
    Real energy = 0.0;
    Real mgvort = 0.0;
#if (BL_SPACEDIM==3)
    Real udotlapu = 0.0;
#if defined(GENGETFORCE) || defined(MOREGENGETFORCE)
    Real forcing = 0.0;
#endif
#endif

    for (int lev = 0; lev <= finest_level; lev++)
    {
        NavierStokes& ns_level = getLevel(lev);
        // mass += ns_level.volWgtSum("density",time);
        // trac += ns_level.volWgtSum("tracer",time);
        energy += ns_level.volWgtSum("energy",time);
        mgvort = std::max(mgvort,ns_level.MaxVal("mag_vort",time));
#if (BL_SPACEDIM==3)
        udotlapu += ns_level.volWgtSum("udotlapu",time);
#if defined(GENGETFORCE) || defined(MOREGENGETFORCE)
	forcing += ns_level.volWgtSum("forcing",time);
#endif
#endif
    }

    amrex::Print() << '\n';
    // amrex::Print().SetPrecision(12) << "TIME= " << time << " MASS= " << mass << '\n';
    // amrex::Print().SetPrecision(12) << "TIME= " << time << " TRAC= " << trac << '\n';
    amrex::Print().SetPrecision(12) << "TIME= " << time << " KENG= " << energy << '\n';
    amrex::Print().SetPrecision(12) << "TIME= " << time << " MAGVORT= " << mgvort << '\n';
    amrex::Print().SetPrecision(12) << "TIME= " << time << " ENERGY= " << energy << '\n';
#if (BL_SPACEDIM==3)
    amrex::Print().SetPrecision(12) << "TIME= " << time << " UDOTLAPU= " << udotlapu << '\n';
#if defined(GENGETFORCE) || defined(MOREGENGETFORCE)
    //NOTE: FORCING_T gives only the energy being injected by the forcing
    //      term used for generating turbulence in probtype 14, 15.
    //      Defaults to 0 for other probtypes.
    amrex::Print().SetPrecision(12) << "TIME= " << time << " FORCING_T= " << forcing << '\n';
#endif
#endif
}

void
NavierStokes::setPlotVariables()
{
    AmrLevel::setPlotVariables();
}

void
NavierStokes::writePlotFile (const std::string& dir,
                             std::ostream&  os,
                             VisMF::How     how)
{
    if ( ! Amr::Plot_Files_Output() ) return;

    BL_PROFILE("NavierStokes::writePlotFile()");

    int i, n;
    //
    // The list of indices of State to write to plotfile.
    // first component of pair is state_type,
    // second component of pair is component # within the state_type
    //
    std::vector<std::pair<int,int> > plot_var_map;
    for (int typ = 0; typ < desc_lst.size(); typ++)
        for (int comp = 0; comp < desc_lst[typ].nComp();comp++)
            if (parent->isStatePlotVar(desc_lst[typ].name(comp)) &&
                desc_lst[typ].getType() == IndexType::TheCellType())
                plot_var_map.push_back(std::pair<int,int>(typ,comp));

    int num_derive = 0;
    std::list<std::string> derive_names;
    const std::list<DeriveRec>& dlist = derive_lst.dlist();

    for (std::list<DeriveRec>::const_iterator it = dlist.begin(), end = dlist.end();
         it != end;
         ++it)
    {
        if (parent->isDerivePlotVar(it->name()))
	{
            derive_names.push_back(it->name());
            num_derive += it->numDerive();
	}
    }

    int n_data_items = plot_var_map.size() + num_derive;
#ifdef AMREX_USE_EB
    // add in vol frac
    n_data_items++;
#endif
    Real cur_time = state[State_Type].curTime();

    if (level == 0 && ParallelDescriptor::IOProcessor())
    {
        //
        // The first thing we write out is the plotfile type.
        //
        os << thePlotFileType() << '\n';

        if (n_data_items == 0)
            amrex::Error("Must specify at least one valid data item to plot");

        os << n_data_items << '\n';

	//
	// Names of variables -- first state, then derived
	//
	for (i =0; i < plot_var_map.size(); i++)
        {
	    int typ  = plot_var_map[i].first;
	    int comp = plot_var_map[i].second;
	    os << desc_lst[typ].name(comp) << '\n';
        }

	for (std::list<std::string>::const_iterator it = derive_names.begin(), end = derive_names.end();
             it != end;
             ++it)
        {
	    const DeriveRec* rec = derive_lst.get(*it);
	    for (i = 0; i < rec->numDerive(); i++)
                os << rec->variableName(i) << '\n';
        }
#ifdef AMREX_USE_EB
	//add in vol frac
	os << "volFrac\n";
#endif
	
        os << BL_SPACEDIM << '\n';
        os << parent->cumTime() << '\n';
        int f_lev = parent->finestLevel();
        os << f_lev << '\n';
        for (i = 0; i < BL_SPACEDIM; i++)
            os << Geometry::ProbLo(i) << ' ';
        os << '\n';
        for (i = 0; i < BL_SPACEDIM; i++)
            os << Geometry::ProbHi(i) << ' ';
        os << '\n';
        for (i = 0; i < f_lev; i++)
            os << parent->refRatio(i)[0] << ' ';
        os << '\n';
        for (i = 0; i <= f_lev; i++)
            os << parent->Geom(i).Domain() << ' ';
        os << '\n';
        for (i = 0; i <= f_lev; i++)
            os << parent->levelSteps(i) << ' ';
        os << '\n';
        for (i = 0; i <= f_lev; i++)
        {
            for (int k = 0; k < BL_SPACEDIM; k++)
                os << parent->Geom(i).CellSize()[k] << ' ';
            os << '\n';
        }
        os << (int) Geometry::Coord() << '\n';
        os << "0\n"; // Write bndry data.


        // job_info file with details about the run
	std::ofstream jobInfoFile;
	std::string FullPathJobInfoFile = dir;
	FullPathJobInfoFile += "/job_info";
	jobInfoFile.open(FullPathJobInfoFile.c_str(), std::ios::out);	

	std::string PrettyLine = "===============================================================================\n";
	std::string OtherLine = "--------------------------------------------------------------------------------\n";
	std::string SkipSpace = "        ";


	// job information
	jobInfoFile << PrettyLine;
	jobInfoFile << " Job Information\n";
	jobInfoFile << PrettyLine;
	
	jobInfoFile << "number of MPI processes: " << ParallelDescriptor::NProcs() << '\n';
#ifdef _OPENMP
	jobInfoFile << "number of threads:       " << omp_get_max_threads() << '\n';
#endif
	jobInfoFile << "\n\n";

        // plotfile information
	jobInfoFile << PrettyLine;
	jobInfoFile << " Plotfile Information\n";
	jobInfoFile << PrettyLine;

	time_t now = time(0);

	// Convert now to tm struct for local timezone
	tm* localtm = localtime(&now);
	jobInfoFile   << "output data / time: " << asctime(localtm);

	char currentDir[FILENAME_MAX];
	if (getcwd(currentDir, FILENAME_MAX)) {
	  jobInfoFile << "output dir:         " << currentDir << '\n';
	}

	jobInfoFile << "\n\n";


        // build information
	jobInfoFile << PrettyLine;
	jobInfoFile << " Build Information\n";
	jobInfoFile << PrettyLine;

	jobInfoFile << "build date:    " << buildInfoGetBuildDate() << '\n';
	jobInfoFile << "build machine: " << buildInfoGetBuildMachine() << '\n';
	jobInfoFile << "build dir:     " << buildInfoGetBuildDir() << '\n';
	jobInfoFile << "BoxLib dir:    " << buildInfoGetAMReXDir() << '\n';

        jobInfoFile << '\n';
       
        jobInfoFile << "COMP:          " << buildInfoGetComp() << '\n';
	jobInfoFile << "COMP version:  " << buildInfoGetCompVersion() << "\n";
        jobInfoFile << "FCOMP:         " << buildInfoGetFcomp() << '\n';
	jobInfoFile << "FCOMP version: " << buildInfoGetFcompVersion() << "\n";

	jobInfoFile << "\n";

	const char* githash1 = buildInfoGetGitHash(1);
	const char* githash2 = buildInfoGetGitHash(2);
	if (strlen(githash1) > 0) {
	  jobInfoFile << "IAMR   git hash: " << githash1 << "\n";
	}
	if (strlen(githash2) > 0) {
	  jobInfoFile << "BoxLib git hash: " << githash2 << "\n";
	}

	jobInfoFile << "\n\n";


	// runtime parameters
	jobInfoFile << PrettyLine;
	jobInfoFile << " Inputs File Parameters\n";
	jobInfoFile << PrettyLine;
	
	ParmParse::dumpTable(jobInfoFile, true);

	jobInfoFile.close();
	
    }
    // Build the directory to hold the MultiFab at this level.
    // The name is relative to the directory containing the Header file.
    //
    static const std::string BaseName = "/Cell";

    std::string LevelStr = amrex::Concatenate("Level_", level, 1);
    //
    // Now for the full pathname of that directory.
    //
    std::string FullPath = dir;
    if (!FullPath.empty() && FullPath[FullPath.length()-1] != '/')
        FullPath += '/';
    FullPath += LevelStr;
    //
    // Only the I/O processor makes the directory if it doesn't already exist.
    //
    if (ParallelDescriptor::IOProcessor())
        if (!amrex::UtilCreateDirectory(FullPath, 0755))
            amrex::CreateDirectoryFailed(FullPath);
    //
    // Force other processors to wait till directory is built.
    //
    ParallelDescriptor::Barrier();

    if (ParallelDescriptor::IOProcessor())
    {
        os << level << ' ' << grids.size() << ' ' << cur_time << '\n';
        os << parent->levelSteps(level) << '\n';

        for (i = 0; i < grids.size(); ++i)
        {
            RealBox gridloc = RealBox(grids[i],geom.CellSize(),geom.ProbLo());
            for (n = 0; n < BL_SPACEDIM; n++)
                os << gridloc.lo(n) << ' ' << gridloc.hi(n) << '\n';
        }
        //
        // The full relative pathname of the MultiFabs at this level.
        // The name is relative to the Header file containing this name.
        // It's the name that gets written into the Header.
        //
        if (n_data_items > 0)
        {
            std::string PathNameInHeader = LevelStr;
            PathNameInHeader += BaseName;
            os << PathNameInHeader << '\n';
        }

#ifdef AMREX_USE_EB
	// volfrac threshhold for amrvis
	// fixme? pulled directly from CNS, might need adjustment
        if (level == parent->finestLevel()) {
            for (int lev = 0; lev <= parent->finestLevel(); ++lev) {
                os << "1.0e-6\n";
            }
        }
#endif
    }
    //
    // We combine all of the multifabs -- state, derived, etc -- into one
    // multifab -- plotMF.
    // NOTE: we are assuming that each state variable has one component,
    // but a derived variable is allowed to have multiple components.
    int       cnt   = 0;
    int       ncomp = 1;
    const int nGrow = 0;
    MultiFab  plotMF(grids,dmap,n_data_items,nGrow,MFInfo(),Factory());
    MultiFab* this_dat = 0;
    //
    // Cull data from state variables -- use no ghost cells.
    //
    for (i = 0; i < plot_var_map.size(); i++)
    {
	int typ  = plot_var_map[i].first;
	int comp = plot_var_map[i].second;
	this_dat = &state[typ].newData();
	MultiFab::Copy(plotMF,*this_dat,comp,cnt,ncomp,nGrow);
	cnt+= ncomp;
    }
    //
    // Cull data from derived variables.
    // 
    Real plot_time;

    if (derive_names.size() > 0)
    {
	for (std::list<std::string>::const_iterator it = derive_names.begin(), end = derive_names.end();
             it != end;
             ++it) 
	{
            if (*it == "avg_pressure" ||
                *it == "gradpx"       ||
                *it == "gradpy"       ||
                *it == "gradpz") 
            {
                if (state[Press_Type].descriptor()->timeType() == 
                    StateDescriptor::Interval) 
                {
                    plot_time = cur_time;
                }
                else
                {
                    int f_lev = parent->finestLevel();
                    plot_time = getLevel(f_lev).state[Press_Type].curTime();
                }
            }
            else
            {
                plot_time = cur_time;
            } 
	    const DeriveRec* rec = derive_lst.get(*it);
	    ncomp = rec->numDerive();
	    auto derive_dat = derive(*it,plot_time,nGrow);
	    MultiFab::Copy(plotMF,*derive_dat,0,cnt,ncomp,nGrow);
	    cnt += ncomp;
	}
    }

#ifdef AMREX_USE_EB
    // add volume fraction to plotfile
    const auto& ebfactory = dynamic_cast<EBFArrayBoxFactory const&>(Factory());
    const amrex::MultiFab& volfrac = ebfactory.getVolFrac();

    plotMF.setVal(0.0, cnt, 1, nGrow);
    MultiFab::Copy(plotMF,volfrac,0,cnt,1,nGrow);

    // set covered values for ease of viewing
    EB_set_covered(plotMF, 0.0);
#endif
    
    //
    // Use the Full pathname when naming the MultiFab.
    //
    std::string TheFullPath = FullPath;
    TheFullPath += BaseName;
    VisMF::Write(plotMF,TheFullPath,how,true);
}

std::unique_ptr<MultiFab>
NavierStokes::derive (const std::string& name,
                      Real               time,
                      int                ngrow)
{
#ifdef AMREX_PARTICLES
    return ParticleDerive(name, time, ngrow);
#else
    return AmrLevel::derive(name, time, ngrow);
#endif 
}

void
NavierStokes::derive (const std::string& name,
                      Real               time,
                      MultiFab&          mf,
                      int                dcomp)
{
#ifdef AMREX_PARTICLES
        ParticleDerive(name,time,mf,dcomp);
#else
        AmrLevel::derive(name,time,mf,dcomp);
#endif
}

//
// Ensure state, and pressure are consistent.
//
void
NavierStokes::post_init (Real stop_time)
{
    if (level > 0)
        //
        // Nothing to sync up at level > 0.
        //
        return;

    const int   finest_level = parent->finestLevel();
    Real        dt_init      = 0.0;
    Vector<Real> dt_save(finest_level+1);
    Vector<int>  nc_save(finest_level+1);
    //
    // Ensure state is consistent, i.e. velocity field is non-divergent,
    // Coarse levels are fine level averages, pressure is zero.
    //
    post_init_state();
    //
    // Estimate the initial timestepping.
    //
    post_init_estDT(dt_init, nc_save, dt_save, stop_time);
    //
    // Initialize the pressure by iterating the initial timestep.
    //
    post_init_press(dt_init, nc_save, dt_save);
    //
    // Compute the initial estimate of conservation.
    //
    if (sum_interval > 0)
        sum_integrated_quantities();
#if (BL_SPACEDIM==3)
    //
    // Derive turbulent statistics
    //
    if (turb_interval > 0)
        sum_turbulent_quantities();
#ifdef SUMJET
    //
    // Derive turbulent statistics for the round jet
    //
    if (jet_interval > 0)
        sum_jet_quantities();
#endif
#endif
}

//
// Initialize the pressure by iterating the initial timestep
//

void
NavierStokes::post_init_press (Real&        dt_init,
                               Vector<int>&  nc_save,
                               Vector<Real>& dt_save)
{
    const Real strt_time       = state[State_Type].curTime();
    const int  finest_level    = parent->finestLevel();
    NavierStokes::initial_iter = true;
    //
    // Iterate over the advance function.
    //
    for (int iter = 0; iter < init_iter; iter++)
    {
        for (int k = 0; k <= finest_level; k++ )
        {
            getLevel(k).advance(strt_time,dt_init,1,1);
        }
        //
        // This constructs a guess at P, also sets p_old == p_new.
        //
        Vector<MultiFab*> sig(finest_level+1, nullptr);

        for (int k = 0; k <= finest_level; k++)
        {
            sig[k] = &(getLevel(k).get_rho_half_time());
        }
        if (projector) {
            projector->initialSyncProject(0,sig,parent->dtLevel(0),
                                          strt_time,have_divu);
        }

        for (int k = finest_level-1; k >= 0; k--)
        {
            getLevel(k).avgDown();
        }
        for (int k = 0; k <= finest_level; k++)
        {
            //
            // Reset state variables to initial time, but 
            // do not reset pressure variable, only pressure time.
            //
            getLevel(k).resetState(strt_time, dt_init, dt_init);
        }

        make_rho_curr_time();

        NavierStokes::initial_iter = false;
    }

    if (init_iter <= 0)
        NavierStokes::initial_iter = false; // Just being compulsive -- rbp.

    NavierStokes::initial_step = false;
    //
    // Re-instate timestep.
    //
    for (int k = 0; k <= finest_level; k++)
    {
        getLevel(k).setTimeLevel(strt_time,dt_save[k],dt_save[k]);
        if (state[Press_Type].descriptor()->timeType() == StateDescriptor::Point)
        {
            getLevel(k).state[Press_Type].setNewTimeLevel(.5*dt_init);
            getLevel(k).get_old_data(Dpdt_Type).setVal(0);
        }
    }

    parent->setDtLevel(dt_save);
    parent->setNCycle(nc_save);
}

//
// The Mac Sync correction function
//

void
NavierStokes::mac_sync ()
{
    BL_PROFILE_REGION_START("R::NavierStokes::mac_sync()");
    BL_PROFILE("NavierStokes::mac_sync()");

    const int  numscal        = NUM_STATE - BL_SPACEDIM;
    const Real prev_time      = state[State_Type].prevTime();
    const Real prev_pres_time = state[Press_Type].prevTime();
    const Real dt             = parent->dtLevel(level);
    MultiFab*  DeltaSsync     = 0;// hold (Delta rho)*q for conserved quantities
    MultiFab&  Rh             = get_rho_half_time();

    sync_setup(DeltaSsync);
    //
    // Compute the u_mac for the correction.
    //
    mac_projector->mac_sync_solve(level,dt,Rh,fine_ratio);
    //
    // Update coarse grid state by adding correction from mac_sync solve
    // the correction is the advective tendency of the new velocities.
    //
    if (do_reflux)
    {
        MultiFab& S_new = get_new_data(State_Type);
        mac_projector->mac_sync_compute(level,u_mac,Vsync,Ssync,Rh,
                                        level > 0 ? &getAdvFluxReg(level) : 0,
                                        advectionType, prev_time,
                                        prev_pres_time,dt,
                                        NUM_STATE,be_cn_theta, 
                                        modify_reflux_normal_vel,
                                        do_mom_diff);
        //
        // The following used to be done in mac_sync_compute.  Ssync is
        // the source for a rate of change to S over the time step, so
        // Ssync*dt is the source to the actual sync amount.
        //
        Ssync.mult(dt,Ssync.nGrow());
        //
        // For all conservative variables Q (other than density)
        // express Q as rho*q and increment sync by -(sync_for_rho)*q
        // (See Pember, et. al., LBNL-41339, Jan. 1989)
        //

        int iconserved = -1;
        for (int istate = BL_SPACEDIM; istate < NUM_STATE; istate++)
        {
            if (istate != Density && advectionType[istate] == Conservative)
            {
                iconserved++;
#ifdef _OPENMP
#pragma omp parallel
#endif
	      {
		FArrayBox delta_ssync;
                for (MFIter Smfi(S_new,true); Smfi.isValid(); ++Smfi)
                {
		    const Box& bx = Smfi.tilebox();
		    
                    delta_ssync.resize(bx,1);
                    delta_ssync.copy(S_new[Smfi], bx, istate, bx, 0, 1);
                    delta_ssync.divide(S_new[Smfi], bx, Density, 0, 1);
                    delta_ssync.mult(Ssync[Smfi],bx,Density-BL_SPACEDIM,0,1);
                    (*DeltaSsync)[Smfi].copy(delta_ssync,bx,0,bx,iconserved,1);
                    Ssync[Smfi].minus(delta_ssync,bx,0,istate-BL_SPACEDIM,1);
                }
		// don't think this is needed as it's going out of scope
		//delta_ssync.clear();
	      }
            }
        }

        if (do_mom_diff == 1)
        {
#ifdef _OPENMP
#pragma omp parallel
#endif
	    for (MFIter Vsyncmfi(Vsync,true); Vsyncmfi.isValid(); ++Vsyncmfi)
            {
	        FArrayBox&       vfab   = Vsync[Vsyncmfi];
                const FArrayBox& rhofab = rho_ctime[Vsyncmfi];
		const Box&       bx     = Vsyncmfi.tilebox();
		
                D_TERM(vfab.divide(rhofab,bx,0,Xvel,1);,
                       vfab.divide(rhofab,bx,0,Yvel,1);,
                       vfab.divide(rhofab,bx,0,Zvel,1););
            }
        }
        //
        // Compute viscous sync.
        //
        if (is_diffusive[Xvel])
        {
            int rho_flag = (do_mom_diff == 0) ? 1 : 3;

            MultiFab** loc_viscn = 0;
	    FluxBoxes fb_viscn;

            if (variable_vel_visc)
            {
                Real viscTime = state[State_Type].prevTime();
		loc_viscn = fb_viscn.define(this);
                getViscosity(loc_viscn, viscTime);
            }

            diffusion->diffuse_Vsync(Vsync,dt,be_cn_theta,Rh,rho_flag,loc_viscn,0);
        }

	FluxBoxes fb_SC;
        MultiFab** fluxSC        = 0;
        bool       any_diffusive = false;
        for (int sigma  = 0; sigma < numscal; sigma++)
            if (is_diffusive[BL_SPACEDIM+sigma])
                any_diffusive = true;

        if (any_diffusive) {
	    fluxSC = fb_SC.define(this);
	}

        for (int sigma = 0; sigma<numscal; sigma++)
        {
            const int state_ind = BL_SPACEDIM + sigma;
            const int rho_flag  = Diffusion::set_rho_flag(diffusionType[state_ind]);

            if (is_diffusive[state_ind])
            {
		FluxBoxes fb_diffn;
                MultiFab** cmp_diffn=0;

                if (variable_scal_diff)
                {
                    Real diffTime = state[State_Type].prevTime();
		    cmp_diffn = fb_diffn.define(this);
                    getDiffusivity(cmp_diffn, diffTime, BL_SPACEDIM+sigma,0,1);
                }

                diffusion->diffuse_Ssync(Ssync,sigma,dt,be_cn_theta,
                                         Rh,rho_flag,fluxSC,0,cmp_diffn,0,0,0);

                //
                // Increment the viscous flux registers
                //
                if (level > 0)
                {
                    for (int d = 0; d < BL_SPACEDIM; d++)
                    {
                        getViscFluxReg().FineAdd(*fluxSC[d],d,0,state_ind,1,dt);
                    }
                }
            }
        }

        //
        // For all conservative variables Q (other than density)
        // increment sync by (sync_for_rho)*q_presync.
        // (See Pember, et. al., LBNL-41339, Jan. 1989)
        //
        iconserved = -1;
        for (int istate = BL_SPACEDIM; istate < NUM_STATE; istate++)
        {
            if (istate != Density && advectionType[istate] == Conservative)
            {
                iconserved++;
#ifdef _OPENMP
#pragma omp parallel
#endif
                for (MFIter SsyncMfi(Ssync,true); SsyncMfi.isValid(); ++SsyncMfi)
                {
		    const Box& bx = SsyncMfi.tilebox();
                    Ssync[SsyncMfi].plus((*DeltaSsync)[SsyncMfi], bx,
                                     iconserved, istate-BL_SPACEDIM, 1);
                }
            }
        }
        //
        // Add the sync correction to the state.
        //
        for (int sigma  = 0; sigma < numscal; sigma++)
        {
#ifdef _OPENMP
#pragma omp parallel
#endif
	    for (MFIter S_newmfi(S_new,true); S_newmfi.isValid(); ++S_newmfi)
            {
                S_new[S_newmfi].plus(Ssync[S_newmfi],S_newmfi.tilebox(),
                                     sigma,BL_SPACEDIM+sigma,1);
            }
        }
        //
        // Update rho_ctime after rho is updated with Ssync.
        //
        make_rho_curr_time();

        if (level > 0) incrRhoAvg(Ssync,Density-BL_SPACEDIM,1.0);
        //
        // Get boundary conditions.
        //
        const int N = grids.size();

        Vector<int*>         sync_bc(N);
        Vector< Vector<int> > sync_bc_array(N);

        for (int i = 0; i < N; i++)
        {
            sync_bc_array[i] = getBCArray(State_Type,i,Density,numscal);
            sync_bc[i]       = sync_bc_array[i].dataPtr();
        }
        //
        // Interpolate the sync correction to the finer levels,
        //  and update rho_ctime, rhoAvg at those levels.
        //
        IntVect    ratio = IntVect::TheUnitVector();
        const Real mult  = 1.0;
        for (int lev = level+1; lev <= parent->finestLevel(); lev++)
        {
            ratio                     *= parent->refRatio(lev-1);
            NavierStokes&     fine_lev = getLevel(lev);
            const BoxArray& fine_grids = fine_lev.boxArray();
            MultiFab sync_incr(fine_grids,fine_lev.DistributionMap(),numscal,0);
            sync_incr.setVal(0.0);

            SyncInterp(Ssync,level,sync_incr,lev,ratio,0,0,
                       numscal,1,mult,sync_bc.dataPtr());

            MultiFab& S_new = fine_lev.get_new_data(State_Type);
#ifdef _OPENMP
#pragma omp parallel
#endif
            for (MFIter mfi(S_new,true); mfi.isValid(); ++mfi){
	      const Box& bx = mfi.tilebox();	      
	      S_new[mfi].plus(sync_incr[mfi],bx,0,Density,numscal);
	    }

            fine_lev.make_rho_curr_time();
            fine_lev.incrRhoAvg(sync_incr,Density-BL_SPACEDIM,1.0);
        }
    }

    sync_cleanup(DeltaSsync);

    BL_PROFILE_REGION_STOP("R::NavierStokes::mac_sync()");
}

//
// The reflux function
//
void
NavierStokes::reflux ()
{
    if (level == parent->finestLevel())
        return;

    BL_PROFILE("NavierStokes::reflux()");

    BL_ASSERT(do_reflux);
    //
    // First do refluxing step.
    //
    FluxRegister& fr_adv  = getAdvFluxReg(level+1);
    FluxRegister& fr_visc = getViscFluxReg(level+1);
    const Real    dt_crse = parent->dtLevel(level);
    const Real    scale   = 1.0/dt_crse;
    //
    // It is important, for do_mom_diff == 0, to do the viscous
    //   refluxing first, since this will be divided by rho_half
    //   before the advective refluxing is added.  In the case of
    //   do_mom_diff == 1, both components of the refluxing will
    //   be divided by rho^(n+1) in level_sync.
    //

    fr_visc.Reflux(Vsync,volume,scale,0,0,BL_SPACEDIM,geom);
    fr_visc.Reflux(Ssync,volume,scale,BL_SPACEDIM,0,NUM_STATE-BL_SPACEDIM,geom);

    const MultiFab& Rh = get_rho_half_time();

    if (do_mom_diff == 0)
    {
#ifdef _OPENMP
#pragma omp parallel
#endif
        for (MFIter Vsyncmfi(Vsync,true); Vsyncmfi.isValid(); ++Vsyncmfi)
        {
            FArrayBox&       vfab  = Vsync[Vsyncmfi];
            const FArrayBox& rhfab = Rh[Vsyncmfi];
	    const Box&       bx    = Vsyncmfi.tilebox();
	    
            D_TERM(vfab.divide(rhfab,bx,0,Xvel,1);,
                   vfab.divide(rhfab,bx,0,Yvel,1);,
                   vfab.divide(rhfab,bx,0,Zvel,1););
        }
    }

    for (int istate = BL_SPACEDIM; istate < NUM_STATE; istate++)
    {
        if (advectionType[istate] == NonConservative)
        {
            const int sigma = istate -  BL_SPACEDIM;
#ifdef _OPENMP
#pragma omp parallel
#endif
            for (MFIter Ssyncmfi(Ssync,true); Ssyncmfi.isValid(); ++Ssyncmfi)
            {
		const Box& bx = Ssyncmfi.tilebox();
                Ssync[Ssyncmfi].divide(Rh[Ssyncmfi],bx,0,sigma,1);
            }
        }
    }

    fr_adv.Reflux(Vsync,volume,scale,0,0,BL_SPACEDIM,geom);
    fr_adv.Reflux(Ssync,volume,scale,BL_SPACEDIM,0,NUM_STATE-BL_SPACEDIM,geom);

    const BoxArray& fine_boxes = getLevel(level+1).boxArray();
    //
    // Zero out coarse grid cells which underlie fine grid cells.
    //
    BoxArray baf = fine_boxes;

    baf.coarsen(fine_ratio);

    // fixme: Tile? Perhaps just OMP? problem dependent?
#ifdef _OPENMP
#pragma omp parallel
#endif
    for (MFIter Vsyncmfi(Vsync,true); Vsyncmfi.isValid(); ++Vsyncmfi)
    {
        const int i     = Vsyncmfi.index();
        FArrayBox& vfab = Vsync[Vsyncmfi];
        FArrayBox& sfab = Ssync[Vsyncmfi];

        BL_ASSERT(grids[i].contains(Vsyncmfi.tilebox()));

	const std::vector< std::pair<int,Box> >& isects =  baf.intersections(Vsyncmfi.tilebox());

        for (int ii = 0, N = isects.size(); ii < N; ii++)
        {
            vfab.setVal(0,isects[ii].second,0,BL_SPACEDIM);
            sfab.setVal(0,isects[ii].second,0,NUM_STATE-BL_SPACEDIM);
        }
    }
}

//
// Average down a single state component.
//

void
NavierStokes::avgDown (int comp)
{
    if (level == parent->finestLevel())
        return;

    NavierStokes&   crse_lev = getLevel(level  );
    NavierStokes&   fine_lev = getLevel(level+1);
    MultiFab&       S_crse   = get_new_data(State_Type);
    MultiFab&       S_fine   = fine_lev.get_new_data(State_Type);

    amrex::average_down(S_fine, S_crse, fine_lev.geom, crse_lev.geom, 
                         comp, 1, fine_ratio);

    if (comp == Density) 
    {
        //
        // Fill rho_ctime at current and finer levels with the correct data.
        //
        for (int lev = level; lev <= parent->finestLevel(); lev++)
            getLevel(lev).make_rho_curr_time();
    }
}

//
// Average fine information from the complete set of state types to coarse.
//

void
NavierStokes::avgDown ()
{
    if (level == parent->finestLevel())
        return;

    NavierStokes&   crse_lev = getLevel(level  );
    NavierStokes&   fine_lev = getLevel(level+1);
    //
    // Average down the states at the new time.
    //
    MultiFab& S_crse = get_new_data(State_Type);
    MultiFab& S_fine = fine_lev.get_new_data(State_Type);

    amrex::average_down(S_fine, S_crse, fine_lev.geom, crse_lev.geom, 
                         0, S_crse.nComp(), fine_ratio);

    //   
    // Now average down pressure over time n-(n+1) interval.
    //
    MultiFab&       P_crse      = get_new_data(Press_Type);
    MultiFab&       P_fine_init = fine_lev.get_new_data(Press_Type);
    MultiFab&       P_fine_avg  = fine_lev.p_avg;
    MultiFab&       P_fine      = initial_step ? P_fine_init : P_fine_avg;
    const BoxArray& P_fgrids    = fine_lev.state[Press_Type].boxArray();

    BoxArray crse_P_fine_BA = P_fgrids; crse_P_fine_BA.coarsen(fine_ratio);

    MultiFab crse_P_fine(crse_P_fine_BA,fine_lev.DistributionMap(),1,0);
#ifdef _OPENMP
#pragma omp parallel
#endif
    for (MFIter mfi(crse_P_fine,true); mfi.isValid(); ++mfi)
    {
	const Box& bx = mfi.tilebox(); 
	
	injectDown(bx,crse_P_fine[mfi],P_fine[mfi],fine_ratio);
    }
    P_crse.copy(crse_P_fine, parent->Geom(level).periodicity());

    crse_P_fine.clear();
    //
    // Next average down divu and dSdT at new time.
    //
    if (have_divu)
    {
        MultiFab& Divu_crse = get_new_data(Divu_Type);
        MultiFab& Divu_fine = fine_lev.get_new_data(Divu_Type);
        
        amrex::average_down(Divu_fine, Divu_crse, fine_lev.geom, crse_lev.geom, 
                             0, 1, fine_ratio);
    }
    if (have_dsdt)
    {
        MultiFab& Dsdt_crse = get_new_data(Dsdt_Type);
        MultiFab& Dsdt_fine = fine_lev.get_new_data(Dsdt_Type);
        
        amrex::average_down(Dsdt_fine, Dsdt_crse, fine_lev.geom, crse_lev.geom, 
                             0, 1, fine_ratio);
    }
    //
    // Fill rho_ctime at the current and finer levels with the correct data.
    //
    for (int lev = level; lev <= parent->finestLevel(); lev++)
    {
        getLevel(lev).make_rho_curr_time();
    }
}

//
// Default divU is set to zero.
//

void
NavierStokes::calc_divu (Real      time,
                         Real      dt,
                         MultiFab& divu)
{
    BL_PROFILE("NavierStokes::calc_divu()");

    if (have_divu)
    {
        divu.setVal(0);

        if (do_temp && visc_coef[Temp] > 0.0)
        {
            //
            // Compute Div(U) = Div(visc_cond_coef * Grad(T))/(c_p*rho*T)
            //
            getViscTerms(divu,Temp,1,time);

            const MultiFab&   rhotime = get_rho(time);
            FillPatchIterator temp_fpi(*this,divu,0,time,State_Type,Temp,1);
	    const MultiFab& tmf = temp_fpi.get_mf();
#ifdef _OPENMP
#pragma omp parallel
#endif
            for ( MFIter rho_mfi(rhotime,true); rho_mfi.isValid(); ++rho_mfi)
            {
                FArrayBox& divufab = divu[rho_mfi];
		const Box& bx = rho_mfi.tilebox();

                divufab.divide(rhotime[rho_mfi],bx,0,0,1);
                divufab.divide(tmf[rho_mfi],bx,0,0,1);
            }
            Real THERMO_cp_inv = 1.0 / 1004.6;
            divu.mult(THERMO_cp_inv);
        }
    }
}

//
// Default dSdt is set to zero.
//

void
NavierStokes::calc_dsdt (Real      time,
                         Real      dt,
                         MultiFab& dsdt)
{
    if (have_divu && have_dsdt)
    {
        dsdt.setVal(0);

        if (do_temp)
        {
            MultiFab& Divu_new = get_new_data(Divu_Type);
            MultiFab& Divu_old = get_old_data(Divu_Type);
#ifdef _OPENMP
#pragma omp parallel
#endif
            for (MFIter mfi(dsdt,true); mfi.isValid(); ++mfi)
            {
                const Box& vbx     = mfi.tilebox();
                FArrayBox& dsdtfab = dsdt[mfi];
                dsdtfab.copy(Divu_new[mfi],vbx,0,vbx,0,1);
                dsdtfab.minus(Divu_old[mfi],vbx,0,0,1);
                dsdtfab.divide(dt,vbx,0,1);
            }
        }
    }
}

void
NavierStokes::getViscTerms (MultiFab& visc_terms,
                            int       src_comp, 
                            int       ncomp,
                            Real      time)
{
    BL_PROFILE("NavierStokes::getViscTerms()");
    //
    // The logic below for selecting between scalar or tensor solves does 
    // not allow for calling NavierStokes::getViscTerms with src_comp=Yvel
    // or Zvel
    //
#ifdef AMREX_DEBUG
    if (src_comp<BL_SPACEDIM && (src_comp!=Xvel || ncomp<BL_SPACEDIM))
    {
      amrex::Print() << "src_comp=" << src_comp << "   ncomp=" << ncomp << '\n';
      amrex::Error("must call NavierStokes::getViscTerms with all three velocity components");
    }
#endif
    // 
    // Initialize all viscous terms to zero
    //
    const int nGrow = visc_terms.nGrow();

    bool diffusive = false;
    // 
    // Get Velocity Viscous Terms
    //
    if (src_comp == Xvel && !is_diffusive[Xvel])
    {
	visc_terms.setVal(0.0,0,ncomp,nGrow);
    }
    else if (src_comp == Xvel && is_diffusive[Xvel])
    {
	diffusive = true;

	FluxBoxes fb;
        MultiFab** viscosity = 0;

        if (variable_vel_visc)
        {
	    viscosity = fb.define(this);
            getViscosity(viscosity, time);

            diffusion->getTensorViscTerms(visc_terms,time,viscosity,0);
        }
        else
        {
            for (int icomp = Xvel; icomp < BL_SPACEDIM; icomp++)
            {
                int rho_flag = Diffusion::set_rho_flag(diffusionType[icomp]);

                diffusion->getViscTerms(visc_terms,src_comp,icomp,time,rho_flag,0,0);
            }
        }
        //
        // Add Div(u) term if desired, if this is velocity, and if Div(u) 
        // is nonzero.  If const-visc, term is mu.Div(u)/3, else 
        // it's -Div(mu.Div(u).I)*2/3
        //
        if (have_divu && S_in_vel_diffusion)
        {
            MultiFab divmusi(grids,dmap,BL_SPACEDIM,1);

            if (variable_vel_visc)
            {
                diffusion->compute_divmusi(time,viscosity,divmusi);
                divmusi.mult((-2./3.),0,BL_SPACEDIM,0);
            }
            else
            {
                diffusion->compute_divmusi(time,visc_coef[Xvel],divmusi);
                divmusi.mult((1./3.),0,BL_SPACEDIM,0);
            }

            visc_terms.plus(divmusi,Xvel,BL_SPACEDIM,0);
        }
    }
    //
    // Get Scalar Diffusive Terms
    //
    const int first_scal = (src_comp==Xvel) ? BL_SPACEDIM : src_comp;
    const int num_scal   = (src_comp==Xvel) ? ncomp-BL_SPACEDIM : ncomp;

    if (num_scal > 0)
    {
        for (int icomp = first_scal; icomp < first_scal+num_scal; icomp++)
        {
            if (is_diffusive[icomp])
            {
		diffusive = true;

                int rho_flag = Diffusion::set_rho_flag(diffusionType[icomp]);

		FluxBoxes fb;
                MultiFab** cmp_diffn = 0;

                if (variable_scal_diff)
                {
		    cmp_diffn = fb.define(this);
                    getDiffusivity(cmp_diffn, time, icomp, 0, 1);
                }

                diffusion->getViscTerms(visc_terms,src_comp,icomp,
                                        time,rho_flag,cmp_diffn,0);
            }
	    else {
		visc_terms.setVal(0.0,icomp-src_comp,1,nGrow);
	    }
		
        }
    }
    //
    // Ensure consistent grow cells
    //    
    if (diffusive && nGrow > 0)
    {
	visc_terms.FillBoundary(0, ncomp, geom.periodicity());
	Extrapolater::FirstOrderExtrap(visc_terms, geom, 0, ncomp);
    }
}

//
// Functions for calculating the variable viscosity and diffusivity.
// These default to setting the variable viscosity and diffusivity arrays
// to the values in visc_coef and diff_coef.  These functions would
// need to be replaced in any class derived from NavierStokes that
// wants variable coefficients.
//
void 
NavierStokes::calcViscosity (const Real time, 
                             const Real dt,
                             const int  iteration,
                             const int  ncycle)
{
    //
    // Select time level to work with (N or N+1)
    //
    MultiFab* visc_cc = 0;

    const TimeLevel whichTime = which_time(State_Type,time);

    BL_ASSERT(whichTime == AmrOldTime || whichTime == AmrNewTime);

    if (whichTime == AmrOldTime)               // time N
    {
        visc_cc = viscn_cc;
    }
    else if (whichTime == AmrNewTime)          // time N+1
    {
        visc_cc = viscnp1_cc;
    }
    //
    // Calculate viscosity
    //
    const int nGrow = visc_cc->nGrow();

    if (is_diffusive[Xvel]) 
    {
        if (visc_coef[Xvel] >= 0.0)
        {
            visc_cc->setVal(visc_coef[Xvel], 0, 1, nGrow);
        }
        else
        {
            amrex::Abort("NavierStokes::calcViscosity() : must have velocity visc_coef >= 0.0");
        }
    }
}

void 
NavierStokes::calcDiffusivity (const Real time)
{
    //
    // NOTE:  In the diffusivity 
    //        arrays, there is an offset since no diffusivity array
    //        is kept for the velocities or the density.  So, the scalar
    //        component Density+1 in the state corresponds to component
    //        0 in the arrays diffn and diffnp1.
    //
    int src_comp = Density+1;
    int ncomp = NUM_STATE - BL_SPACEDIM -1;
    //
    // Select time level to work with (N or N+1)
    //
    MultiFab* diff_cc = 0;

    const TimeLevel whichTime = which_time(State_Type,time);

    BL_ASSERT(whichTime == AmrOldTime || whichTime == AmrNewTime);

    if (whichTime == AmrOldTime)               // time N
    {
        diff_cc = diffn_cc;
    }
    else if (whichTime == AmrNewTime)          // time N+1
    {
        diff_cc = diffnp1_cc;
    }
    //
    // Calculate diffusivity
    //
    const int nGrow = diff_cc->nGrow();

    for (int comp=src_comp; comp<src_comp+ncomp; comp++)
    {
        int diff_comp = comp - Density - 1;

        if (is_diffusive[comp])
        {
            if (visc_coef[comp] >= 0.0)
            {
                diff_cc->setVal(visc_coef[comp], diff_comp, 1, nGrow);
            }
            else
            {
                amrex::Abort("NavierStokes::calcDiffusivity() : must have scalar diff_coefs >= 0.0");
            }
        }
    }
}

void 
NavierStokes::getViscosity (MultiFab* viscosity[BL_SPACEDIM],
                            const Real time)
{
    //
    // Select time level to work with (N or N+1)
    //
    MultiFab* visc_cc = 0;

    const TimeLevel whichTime = which_time(State_Type,time);

    BL_ASSERT(whichTime == AmrOldTime || whichTime == AmrNewTime);

    if (whichTime == AmrOldTime)               // time N
    {
        visc_cc = viscn_cc;
    }
    else if (whichTime == AmrNewTime)          // time N+1
    {
        visc_cc = viscnp1_cc;
    }
    //
    // Fill edge-centered viscosity
    //
    for (int dir = 0; dir < BL_SPACEDIM; dir++)
    {
      for (MFIter ecMfi(*viscosity[dir],true); ecMfi.isValid(); ++ecMfi)
        {
	    const Box& bx=ecMfi.growntilebox();

            center_to_edge_plain((*visc_cc)[ecMfi],(*viscosity[dir])[ecMfi],
				 bx,0,0,1);
        }
    }
}

void 
NavierStokes::getDiffusivity (MultiFab* diffusivity[BL_SPACEDIM],
                              const Real time,
                              const int state_comp,
                              const int dst_comp,
                              const int ncomp)
{
    BL_ASSERT(state_comp > Density);
    //
    // Pick correct diffusivity component
    //
    int diff_comp = state_comp - Density - 1;
    //
    // Select time level to work with (N or N+1)
    //
    MultiFab* diff_cc = 0;

    const TimeLevel whichTime = which_time(State_Type,time);

    BL_ASSERT(whichTime == AmrOldTime || whichTime == AmrNewTime);

    if (whichTime == AmrOldTime)               // time N
    {
        diff_cc = diffn_cc;
    }
    else if (whichTime == AmrNewTime)          // time N+1
    {
        diff_cc = diffnp1_cc;
    }
    //
    // Fill edge-centered diffusivities
    //
    for (int dir = 0; dir < BL_SPACEDIM; dir++)
    {
      for (MFIter ecMfi(*diffusivity[dir],true); ecMfi.isValid(); ++ecMfi)
        {
	    const Box& bx=ecMfi.growntilebox();

            center_to_edge_plain((*diff_cc)[ecMfi],(*diffusivity[dir])[ecMfi],
                                 bx,diff_comp,dst_comp,ncomp);
        }
    }
}

void
NavierStokes::center_to_edge_plain (const FArrayBox& ccfab,
                                    FArrayBox&       ecfab,
				    const Box&       bx,
                                    int              sComp,
                                    int              dComp,
                                    int              nComp)
{
    //
    // This routine fills an edge-centered FAB from a cell-centered FAB.
    // It assumes that the data in all cells of the cell-centered FAB is
    // valid and totally ignores any concept of boundary conditions.  
    // It is assummed that the cell-centered FAB fully contains the 
    // edge-centered FAB.  If anything special needs to be done at boundaries, 
    // a varient of this routine needs to be written.  See 
    // HeatTransfer::center_to_edge_fancy().
    //
    const Box&      ccbox = ccfab.box();
    const IndexType ixt   = ecfab.box().ixType();
    //
    // Get direction for interpolation to edges
    //
    int dir = -1;
    for (int d = 0; d < BL_SPACEDIM; d++)
        if (ixt.test(d))
            dir = d;
    //
    // Miscellanious checks
    //
    BL_ASSERT(!(ixt.cellCentered()) && !(ixt.nodeCentered()));
    BL_ASSERT(amrex::grow(ccbox,-amrex::BASISV(dir)).contains(amrex::enclosedCells(bx)));
    BL_ASSERT(sComp+nComp <= ccfab.nComp() && dComp+nComp <= ecfab.nComp());

    //
    // Shift cell-centered data to edges
    //
    const int isharm = def_harm_avg_cen2edge;
    
    cen2edg(bx.loVect(), bx.hiVect(),
	    ARLIM(ccfab.loVect()), ARLIM(ccfab.hiVect()),
	    ccfab.dataPtr(sComp),
	    ARLIM(ecfab.loVect()), ARLIM(ecfab.hiVect()),
	    ecfab.dataPtr(dComp),
	    &nComp, &dir, &isharm);
}

<|MERGE_RESOLUTION|>--- conflicted
+++ resolved
@@ -443,36 +443,6 @@
     // fixme ghost cell situation???
     MultiFab& Gp = *gradp;
 
-<<<<<<< HEAD
-//    //VisMF::Write(Umf, "U");
-//    const Box& domain = geom.Domain();
-//    // Compute slopes and store for use in computing UgradU
-//#ifdef _OPENMP
-//#pragma omp parallel
-//#endif
-//{
-//    Vector<int> bndry[BL_SPACEDIM];
-//    for (MFIter mfi(Umf, true); mfi.isValid(); ++mfi)
-//    {
-//       Box bx=mfi.tilebox();
-//       D_TERM(bndry[0] = fetchBCArray(State_Type,bx,0,1);,
-//	      bndry[1] = fetchBCArray(State_Type,bx,1,1);,
-//	      bndry[2] = fetchBCArray(State_Type,bx,2,1););
-//
-//      godunov->ComputeVelocitySlopes(mfi, Umf,
-//				     D_DECL(bndry[0], bndry[1], bndry[2]),
-//				     domain);
-//    }
-//    //
-//    // need to fill ghost cells for slopes here. 
-//    // vel advection term ugradu uses these slopes (does not recompute in incflo
-//    //  scheme) needs 4 ghost cells (comments say 5, but I only see use of 4 max)
-//    // non-periodic BCs are in theory taken care of inside compute ugradu, but IAMR
-//    //  only allows for periodic for now
-//    //
-//    godunov->slopes_FillBoundary(geom.periodicity());
-// } 
-=======
     //VisMF::Write(Umf, "U");
     const Box& domain = geom.Domain();
     // Compute slopes and store for use in computing UgradU
@@ -502,7 +472,6 @@
     //
     godunov->slopes_FillBoundary(geom.periodicity());
   
->>>>>>> db903966
 #else
     MultiFab Gp(grids,dmap,BL_SPACEDIM,1);
     getGradP(Gp, prev_pres_time);
@@ -578,23 +547,23 @@
                bndry[1] = fetchBCArray(State_Type,bx,1,1);,
                bndry[2] = fetchBCArray(State_Type,bx,2,1););
 
-//#ifdef AMREX_USE_EB
-//	//
-//	//  trace state to cell edges
-//	//
-//	// For now, import simple adv scheme from incflo
-//	//
-//	// FIXME 
-//	//  GODUNOV uses mathematical bcs like reflect_odd
-//	//  incflo convection uses phys bcs like slip wall
-//	// for now, just doing periodic, so just make sure I don't trip the bcs
-//	//
-//	godunov->ExtrapVelToFaces(U_mfi,
-//				  //dx, dt,  // these are not used yet
-//				  D_DECL(u_mac[0][U_mfi], u_mac[1][U_mfi], u_mac[2][U_mfi]),
-//				  D_DECL(bndry[0],        bndry[1],        bndry[2]),
-//				  Ufab, tforces, domain);
-//#else
+#ifdef AMREX_USE_EB
+	//
+	//  trace state to cell edges
+	//
+	// For now, import simple adv scheme from incflo
+	//
+	// FIXME 
+	//  GODUNOV uses mathematical bcs like reflect_odd
+	//  incflo convection uses phys bcs like slip wall
+	// for now, just doing periodic, so just make sure I don't trip the bcs
+	//
+	godunov->ExtrapVelToFaces(U_mfi,
+				  //dx, dt,  // these are not used yet
+				  D_DECL(u_mac[0][U_mfi], u_mac[1][U_mfi], u_mac[2][U_mfi]),
+				  D_DECL(bndry[0],        bndry[1],        bndry[2]),
+				  Ufab, tforces, domain);
+#else
 	// non-EB
 	//  1. compute slopes
 	//  2. trace state to cell edges
@@ -602,7 +571,7 @@
                                   D_DECL(u_mac[0][U_mfi], u_mac[1][U_mfi], u_mac[2][U_mfi]),
                                   D_DECL(bndry[0],        bndry[1],        bndry[2]),
                                   Ufab, tforces);
-//#endif
+#endif
      }
 }
 
@@ -679,58 +648,58 @@
 #endif
 
 
-//#ifdef AMREX_USE_EB
-//      //
-//      // compute slopes for construction of edge states
-//      //
-//      std::unique_ptr<amrex::MultiFab> xslps;
-//      std::unique_ptr<amrex::MultiFab> yslps;
-//      std::unique_ptr<amrex::MultiFab> zslps;
-//      //Slopes in x-direction
-//      xslps.reset(new MultiFab(grids, dmap, num_scalars, Godunov::hypgrow(),
-//			       MFInfo(), Factory()));
-//      xslps->setVal(0.);
-//      // Slopes in y-direction
-//      yslps.reset(new MultiFab(grids, dmap, num_scalars, Godunov::hypgrow(),
-//			       MFInfo(), Factory()));
-//      yslps->setVal(0.);
-//      // Slopes in z-direction
-//      zslps.reset(new MultiFab(grids, dmap, num_scalars, Godunov::hypgrow(),
-//			       MFInfo(), Factory()));
-//      zslps->setVal(0.);
-//
-//    const Box& domain = geom.Domain();
-//    // Compute slopes for use in computing aofs
-//#ifdef _OPENMP
-//#pragma omp parallel
-//#endif
-//{
-//    Vector<int> bndry[BL_SPACEDIM];
-//    for (MFIter mfi(Smf, true); mfi.isValid(); ++mfi)
-//    {
-//       Box bx=mfi.tilebox();
-//       D_TERM(bndry[0] = fetchBCArray(State_Type,bx,0,1);,
-//	     bndry[1] = fetchBCArray(State_Type,bx,1,1);,
-//	     bndry[2] = fetchBCArray(State_Type,bx,2,1););
-//
-//       godunov->ComputeScalarSlopes(mfi, Smf, num_scalars,
-//				    D_DECL(xslps, yslps, zslps),
-//				    D_DECL(bndry[0], bndry[1], bndry[2]),
-//				    domain);
-//    }
-// }
-////
-//// need to fill ghost cells for slopes here. 
-//// non-periodic BCs are in theory taken care of inside compute ugradu, but IAMR
-////  only allows for periodic for now
-////
-// D_TERM(xslps->FillBoundary(geom.periodicity());,
-//	yslps->FillBoundary(geom.periodicity());,
-//	zslps->FillBoundary(geom.periodicity()););
-//  
-//#else
-//
-//#endif
+#ifdef AMREX_USE_EB
+      //
+      // compute slopes for construction of edge states
+      //
+      std::unique_ptr<amrex::MultiFab> xslps;
+      std::unique_ptr<amrex::MultiFab> yslps;
+      std::unique_ptr<amrex::MultiFab> zslps;
+      //Slopes in x-direction
+      xslps.reset(new MultiFab(grids, dmap, num_scalars, Godunov::hypgrow(),
+			       MFInfo(), Factory()));
+      xslps->setVal(0.);
+      // Slopes in y-direction
+      yslps.reset(new MultiFab(grids, dmap, num_scalars, Godunov::hypgrow(),
+			       MFInfo(), Factory()));
+      yslps->setVal(0.);
+      // Slopes in z-direction
+      zslps.reset(new MultiFab(grids, dmap, num_scalars, Godunov::hypgrow(),
+			       MFInfo(), Factory()));
+      zslps->setVal(0.);
+
+    const Box& domain = geom.Domain();
+    // Compute slopes for use in computing aofs
+#ifdef _OPENMP
+#pragma omp parallel
+#endif
+{
+    Vector<int> bndry[BL_SPACEDIM];
+    for (MFIter mfi(Smf, true); mfi.isValid(); ++mfi)
+    {
+       Box bx=mfi.tilebox();
+       D_TERM(bndry[0] = fetchBCArray(State_Type,bx,0,1);,
+	     bndry[1] = fetchBCArray(State_Type,bx,1,1);,
+	     bndry[2] = fetchBCArray(State_Type,bx,2,1););
+
+       godunov->ComputeScalarSlopes(mfi, Smf, num_scalars,
+				    D_DECL(xslps, yslps, zslps),
+				    D_DECL(bndry[0], bndry[1], bndry[2]),
+				    domain);
+    }
+ }
+//
+// need to fill ghost cells for slopes here. 
+// non-periodic BCs are in theory taken care of inside compute ugradu, but IAMR
+//  only allows for periodic for now
+//
+ D_TERM(xslps->FillBoundary(geom.periodicity());,
+	yslps->FillBoundary(geom.periodicity());,
+	zslps->FillBoundary(geom.periodicity()););
+  
+#else
+
+#endif
 
 #ifdef _OPENMP
 #pragma omp parallel
@@ -775,28 +744,28 @@
                                     (*divu_fp)[S_mfi],0,rho_ptime[S_mfi],0,use_conserv_diff);
         }
 
-//#ifdef AMREX_USE_EB
-//	//
-//	// TODO eventually want this to take multiple scalars
-//	//
-//	Vector<int> bndry[BL_SPACEDIM];
-//	D_TERM(bndry[0] = fetchBCArray(State_Type,bx,0,1);,
-//	       bndry[1] = fetchBCArray(State_Type,bx,1,1);,
-//	       bndry[2] = fetchBCArray(State_Type,bx,2,1););
-//	
-//	int acomp = fscalar;
-//	for ( int i=0; i<num_scalars; i++){
-//	  godunov->AdvectScalar(S_mfi, Smf, i,
-//				*aofs, acomp,
-//				D_DECL(xslps, yslps, zslps),
-//				D_DECL(u_mac[0],u_mac[1],u_mac[2]),
-//				D_DECL(bndry[0], bndry[1], bndry[2]),
-//				geom.Domain(),
-//				geom.CellSize(),Godunov::hypgrow());	
-//	  acomp++;
-//	}
-//
-//#else
+#ifdef AMREX_USE_EB
+	//
+	// TODO eventually want this to take multiple scalars
+	//
+	Vector<int> bndry[BL_SPACEDIM];
+	D_TERM(bndry[0] = fetchBCArray(State_Type,bx,0,1);,
+	       bndry[1] = fetchBCArray(State_Type,bx,1,1);,
+	       bndry[2] = fetchBCArray(State_Type,bx,2,1););
+	
+	int acomp = fscalar;
+	for ( int i=0; i<num_scalars; i++){
+	  godunov->AdvectScalar(S_mfi, Smf, i,
+				*aofs, acomp,
+				D_DECL(xslps, yslps, zslps),
+				D_DECL(u_mac[0],u_mac[1],u_mac[2]),
+				D_DECL(bndry[0], bndry[1], bndry[2]),
+				geom.Domain(),
+				geom.CellSize(),Godunov::hypgrow());	
+	  acomp++;
+	}
+
+#else
 	
 	state_bc = fetchBCArray(State_Type,bx,fscalar,num_scalars);
 		
@@ -807,7 +776,7 @@
                                D_DECL(edgstate[0],edgstate[1],edgstate[2]),
                                Smf[S_mfi], 0, num_scalars, tforces, 0, (*divu_fp)[S_mfi], 0,
                                (*aofs)[S_mfi], fscalar, advectionType, state_bc, FPU, volume[S_mfi]);
-//#endif
+#endif
                                
 	//fixme: only need this copy if do_reflux
         for (int d=0; d<BL_SPACEDIM; ++d)

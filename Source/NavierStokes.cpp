--- conflicted
+++ resolved
@@ -1777,18 +1777,12 @@
             SyncInterp(Ssync,level,sync_incr,lev,ratio,0,0,
                        numscal,1,mult,sync_bc.dataPtr());
 
-<<<<<<< HEAD
-            MultiFab& S_new_flev = fine_lev.get_new_data(State_Type);
-            for (MFIter mfi(S_new_flev); mfi.isValid(); ++mfi)
-                S_new_flev[mfi].plus(sync_incr[mfi],fine_grids[mfi.index()],0,Density,numscal);
-=======
             MultiFab& S_new = fine_lev.get_new_data(State_Type);
             for (MFIter mfi(S_new,true); mfi.isValid(); ++mfi){
 	      const Box& bx = mfi.tilebox();
 	      
 	      S_new[mfi].plus(sync_incr[mfi],bx,0,Density,numscal);
 	    }
->>>>>>> 1601e087
 
             fine_lev.make_rho_curr_time();
             fine_lev.incrRhoAvg(sync_incr,Density-BL_SPACEDIM,1.0);

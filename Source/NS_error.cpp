--- conflicted
+++ resolved
@@ -39,12 +39,7 @@
 	amrex::Print() << "Refining on MAG_VORT" << std::endl;
     }
     if (do_temp_ref) {
-<<<<<<< HEAD
-        err_list.add("temp", 1, ErrorRec::Special,FORT_TEMPERROR);
-	amrex::Print() << "Refining on TEMP or GRAD T" << std::endl;
-=======
         err_list.add("temp", 1, ErrorRec::Special, FORT_TEMPERROR);
-	amrex::Print() << "Refining on TEMP for level 0 and GRAD T for levels > 0" << std::endl;
->>>>>>> bbec76a5
+	amrex::Print() << "Refining on TEMP and/or GRAD T" << std::endl;
     }
 }
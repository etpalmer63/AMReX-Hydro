--- conflicted
+++ resolved
@@ -19,12 +19,8 @@
   F90EXE_sources += MACOPERATOR_$(DIM)D.F90
 endif
 
-<<<<<<< HEAD
-F90EXE_sources += IAMR_MLMG_$(DIM)d.F90 ARRAYLIM_$(DIM)D.F90 DERIVE_$(DIM)D.F90
-=======
 F90EXE_sources += IAMR_MLMG_$(DIM)d.F90 ARRAYLIM_$(DIM)D.F90 \
                   NavierStokesBase_$(DIM)D.F90
->>>>>>> d2583bbf
 
 # for EB
 ifeq ($(USE_EB),TRUE)

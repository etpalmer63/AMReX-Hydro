
#ifndef _NavierStokesBase_H_
#define _NavierStokesBase_H_

#ifdef _OPENMP
#include <omp.h>
#endif

#include <AMReX_AmrLevel.H>
#include <AMReX_BC_TYPES.H>
#include <AMReX_BLFort.H>
#include <Diffusion.H>
#include <AMReX_ErrorList.H>
#include <AMReX_FluxRegister.H>
#include <MacProj.H>
#include <Projection.H>
#include <SyncRegister.H>
#include <AMReX_Utility.H>

#ifdef AMREX_PARTICLES
#include <AMReX_AmrParticles.H>
#endif

#ifdef AMREX_USE_EB
#include <AMReX_EBCellFlag.H>
#include <AMReX_EBFluxRegister.H>
#endif

//
// "Divu_Type" means S, where divergence U = S
// "Dsdt_Type" means pd S/pd t, where S is as above
//
// Determine what you want in the state -- Divu, Dsdt -- in
// NavierStokes::variableSetUp in NS_setup.cpp.
//
enum StateType {State_Type=0, Press_Type};

//
// Note: enumerated value NUM_STATE_TYPE no longer defined
// use num_state_type (static int member of NavierStokes)
//
#if (BL_SPACEDIM == 2)
enum StateNames  { Xvel=0, Yvel, Density};
#else
enum StateNames  { Xvel=0, Yvel, Zvel, Density};
#endif

enum PressureNames { Pressure=0 };
enum DivuNames { Divu=0};
enum DsDtNames { Dsdt=0};
enum DpDtNames { Dpdt=0};

class NavierStokesBase
    :
    public amrex::AmrLevel
{
public:

    friend class Projection;
    friend class MacProj;
    friend class Diffusion;

    virtual ~NavierStokesBase ();

    ////////////////////////////////////////////////////////////////////////////
    //    amrex::AmrLevel virtual functions                                          //
    ////////////////////////////////////////////////////////////////////////////

    virtual void allocOldData () override;

    virtual void checkPoint (const std::string& dir,
                             std::ostream&      os,
                             amrex::VisMF::How         how = amrex::VisMF::OneFilePerCPU,
                             bool               dump_old = true) override;

    virtual void computeInitialDt (int                   finest_level,
                                   int                   sub_cycle,
                                   amrex::Vector<int>&           n_cycle,
                                   const amrex::Vector<amrex::IntVect>& ref_ratio,
                                   amrex::Vector<amrex::Real>&          dt_level,
                                   amrex::Real                  stop_time) override;

    virtual void computeNewDt (int                   finest_level,
                               int                   sub_cycle,
                               amrex::Vector<int>&           n_cycle,
                               const amrex::Vector<amrex::IntVect>& ref_ratio,
                               amrex::Vector<amrex::Real>&          dt_min,
                               amrex::Vector<amrex::Real>&          dt_level,
                               amrex::Real                  stop_time,
                               int                   post_regrid_flag) override;
    //
    // Error estimation for regridding.
    //
    virtual void errorEst (amrex::TagBoxArray& tb,
                           int          clearval,
                           int          tagval,
                           amrex::Real         time,
                           int          n_error_buf = 0,
                           int          ngrow = 0) override;
    //
    // This function fills a new level n with the best
    // level n and coarser data available (usually during regrid).
    //
    virtual void init (amrex::AmrLevel& old) override;
    //
    // Init data on this level after regridding if old level
    // did not exist previously.
    //
    virtual void init () override;
    //
    // Called in grid_places after other tagging routines to modify
    //   the list of tagged points
    //
    virtual void manual_tags_placement (amrex::TagBoxArray&    tags,
					const amrex::Vector<amrex::IntVect>& bf_lev) override;
    //
    // Estimate the end of the simulation for amrLevel.
    //
    virtual int okToContinue () override;
    //
	// Check whether simulation has reached steady state, i.e. whether the
	// change from last iteration is below a prescribed threshold steady_tol.
    //
    virtual int steadyState ();
    //
    // Build any additional data structures after regrid.
    //
    virtual void post_regrid (int lbase, int new_finest) override;
    //
    // Build any additional data structures after restart.
    //
    virtual void post_restart () override;
    //
    // Sync state and pressure at the end of a composite timestep.
    //
    virtual void post_timestep (int iteration) override;
    //
    virtual void restart (amrex::Amr&          papa,
                          std::istream& is,
                          bool          bReadSpecial = false) override;
    //
    // Set time levels of state data.
    //
    virtual void setTimeLevel (amrex::Real time,
                               amrex::Real dt_old,
                               amrex::Real dt_new) override;
    //
    // A string written as the first item in writePlotFile() at level zero.
    // It is so we can distinguish between different types of plot files.
    //
    // For NavierStokes it has the form: NavierStokes-Vnnn
    //
    virtual std::string thePlotFileType () const override;

    ////////////////////////////////////////////////////////////////////////////
    //    NavierStokesBase public functions                                   //
    ////////////////////////////////////////////////////////////////////////////

    const amrex::MultiFab* Area () const { return area; }
    const amrex::MultiFab& Area (int dir) const { return area[dir]; }
    const amrex::MultiFab& Volume () const { return volume; }
    //
    // Get rho at time.
    // Must be one of AmrOldTime, AmrHalfTime or AmrNewTime.
    // Aborts if not one of the three above times.
    //
    const amrex::MultiFab& get_rho (amrex::Real time);
    //
    // Get divU from the state data.
    //
    amrex::MultiFab* getDivCond (int ngrow, amrex::Real time);
    //
    // Get pressure gradient data via fill-patching.
    //
    void getGradP (amrex::MultiFab& gp, amrex::Real time);

#ifdef AMREX_USE_EB
    const amrex::MultiFab* VolFrac () const { return volfrac; }
    amrex::MultiFab& getGradP() { return *gradp; }
#endif
    //
    // Boundary condition access functions.
    //
    amrex::Vector<int> fetchBCArray (int State_Type, const amrex::Box& bx,
				     int scomp, int ncomp);

    amrex::Vector<amrex::BCRec> fetchBCArray (int State_Type, int scomp, int ncomp);

    //
    // Select appropriate AMReX average_down() based on EB/non-EB and dimensionality
    // for use in derived classes and Projection sync fns and initial vel proj
    //
    void average_down(const amrex::MultiFab& S_fine, amrex::MultiFab& S_crse,
		      int scomp, int ncomp);

    void calc_mut_LES(amrex::MultiFab*  diffusivity[BL_SPACEDIM], amrex::Real time);

    ////////////////////////////////////////////////////////////////////////////
    //    NavierStokesBase public static functions                            //
    ////////////////////////////////////////////////////////////////////////////

    //
    // Returns the value of "gravity" for use in the projection outflow bcs.
    //
    static amrex::Real getGravity () { return gravity; }

    static int DoTrac2();

<<<<<<< HEAD
    static bool GodunovUsePPM () {return godunov_use_ppm;};
    static bool GodunovUseForcesInTrans () {return godunov_use_forces_in_trans;};
    static int  GodunovHypgrow () {return godunov_hyp_grow;};

protected:

=======
>>>>>>> be1f9f1a
    NavierStokesBase ();

    NavierStokesBase (amrex::Amr&            papa,
		      int             lev,
		      const amrex::Geometry& level_geom,
		      const amrex::BoxArray& bl,
                      const amrex::DistributionMapping& dm,
		      amrex::Real            time);

    ////////////////////////////////////////////////////////////////////////////
    //    NavierStokesBase protected functions                                //
    ////////////////////////////////////////////////////////////////////////////

    void advance_cleanup (int iteration,int ncycle);

    void diffuse_scalar_setup (int sigma, int& rho_flag);
    //
    // Get the forcing term.
    //
    virtual void getForce (amrex::FArrayBox&       force,
                           const amrex::Box&      bx,
                           int              ngrow,
                           int              strt_comp,
                           int              num_comp,
                           const amrex::Real       time,
                           const amrex::FArrayBox& Vel,
                           const amrex::FArrayBox& Scal,
                           int              scalScomp);
    //
    amrex::FluxRegister& getAdvFluxReg () {
        BL_ASSERT(advflux_reg);
        return *advflux_reg;
    }
    //
    amrex::FluxRegister& getAdvFluxReg (int lev) {
        return getLevel(lev).getAdvFluxReg();
    }
    //
    amrex::FluxRegister& getViscFluxReg () {
        BL_ASSERT(viscflux_reg);
        return *viscflux_reg;
    }
    //
    amrex::FluxRegister& getViscFluxReg (int lev) {
        return getLevel(lev).getViscFluxReg();
    }
    //
    // Get rho at time n+1/2
    //
    amrex::MultiFab& get_rho_half_time ();
    //
    // Get dSdt from the state data.
    //
    amrex::MultiFab* getDsdt (int ngrow, amrex::Real time);
    //
    void incrRhoAvg (amrex::Real alpha);
    void incrRhoAvg (const amrex::MultiFab& rho_incr,
                     int             sComp,
                     amrex::Real            alpha);

    void initial_velocity_diffusion_update (amrex::Real dt);
    //
    // Compute level projection.
    //
    void level_projector (amrex::Real dt,
                          amrex::Real time,
                          int  iteration);
    //
    // Compute the level sync correction.
    //
    void level_sync (int crse_iteration);
    //
    // Impose divergence constraint on MAC velocities.
    //
    void mac_project (amrex::Real      time,
                      amrex::Real      dt,
                      amrex::MultiFab& S_old,
                      amrex::MultiFab* divu,
                      int       ngrow,
                      bool      increment_vel_register);
    //
    // Make rho at time n.
    //
    void make_rho_prev_time ();
    //
    // Make rho at time n+1.
    //
    void make_rho_curr_time ();
    //
    // This function estimates the initial timesteping used by the model.
    //
    void post_init_estDT (amrex::Real&        dt_init,
			  amrex::Vector<int>&  nc_save,
			  amrex::Vector<amrex::Real>& dt_save,
			  amrex::Real         stop_time);
    //
    // Ensure state is consistent, i.e. velocity field is nondivergent,
    // coarse level data are averages of fine level data, pressure is zero.
    //
    void post_init_state ();
    //
    // Interpolate cell-centered cync correction from coarse to fine.
    //
    enum SyncInterpType
    {
        PC_T,
        CellCons_T,
        CellConsLin_T,
        CellConsProt_T
    };
    //
    void SyncInterp (amrex::MultiFab&      CrseSync,
                     int            c_lev,
                     amrex::MultiFab&      FineSync,
                     int            f_lev,
                     amrex::IntVect&       ratio,
                     int            src_comp,
                     int            dest_comp,
                     int            num_comp,
                     int            increment,
                     amrex::Real           dt_clev,
                     int**          bc_orig_qty,
                     SyncInterpType which_interp = CellCons_T,
                     int            state_comp   = -1);
    //
    // Bilinear interpolate nodal pressures from coarse to fine.
    //
    void SyncProjInterp (amrex::MultiFab& phi,
                         int       c_lev,
                         amrex::MultiFab& P_new,
                         amrex::MultiFab& P_old,
                         int       f_lev,
                         amrex::IntVect&  ratio,
                         bool      first_crse_step_after_initial_iters,
                         amrex::Real      cur_crse_pres_time,
                         amrex::Real      prev_crse_pres_time);

    void sync_setup (amrex::MultiFab*& DeltaSsync);
    void sync_cleanup (amrex::MultiFab*& DeltaSsync);
    //
    // Grow by nGrow and fillpatch the MAC-projected velocities.
    // 
    void create_umac_grown (int nGrow);
    //
    // Advect velocities.
    //
    void velocity_advection (amrex::Real dt);
    //
    // Update velocities (or momentum) after advection.
    //
    void velocity_update (amrex::Real dt);

    void velocity_advection_update (amrex::Real dt);

    void LES_setDomainBC (std::array<amrex::LinOpBCType,AMREX_SPACEDIM>& mlmg_lobc,
                      std::array<amrex::LinOpBCType,AMREX_SPACEDIM>& mlmg_hibc,
                      int src_comp);


    amrex::Real volWgtSum (const std::string& name,
                    amrex::Real               time);

#if (BL_SPACEDIM == 3)
    void sum_turbulent_quantities ();
    void TurbSum (amrex::Real time, amrex::Real *tmp, int  ksize, int turbVars);
#ifdef SUMJET
    void sum_jet_quantities ();
    void JetSum   (amrex::Real time,
		   amrex::Real *jetData,
		   int  levRsize,
		   int  levKsize,
		   int  rsize,
		   int  ksize,
		   int  jetVars);
#endif
#endif

    ////////////////////////////////////////////////////////////////////////////
    //    NavierStokesBase protected virtual functions                        //
    ////////////////////////////////////////////////////////////////////////////

    virtual void advance_setup (amrex::Real time,
				amrex::Real dt,
				int  iteration,
				int  ncycle);

    virtual void avgDown () = 0; // Average down for all the state types.

    virtual void calc_divu (amrex::Real      time,
			    amrex::Real      dt,
			    amrex::MultiFab& fab) = 0;
    virtual void calc_dsdt (amrex::Real      time,
			    amrex::Real      dt,
			    amrex::MultiFab& dsdt) = 0;
    //
    // Calculate nonuniform viscosity and diffusivity
    //
    virtual void calcViscosity (const amrex::Real time,
				const amrex::Real dt,
				const int  iteration,
				const int  ncycle) = 0;
    virtual void calcDiffusivity (const amrex::Real time) = 0;
    //
    // Create the RHS for the MAC projection.
    //
    virtual void create_mac_rhs (amrex::MultiFab& rhs, int nGrow, amrex::Real time, amrex::Real dt);

    //
    // Timestep estimation functions follow.
    //
    virtual amrex::Real estTimeStep ();

    virtual void getViscosity (amrex::MultiFab*  viscosity[BL_SPACEDIM],
			       const amrex::Real time) = 0;
    //
    // Compute viscous terms.
    //
    virtual void getViscTerms (amrex::MultiFab& visc_terms,
			       int              src_comp,
			       int              num_comp,
			       amrex::Real      time) = 0;
    //
    virtual void mac_sync () = 0;
    //
    virtual void reflux () = 0;
    //
    // Reset time levels for the initial iterations.
    //
    virtual void resetState (amrex::Real time,
	                     amrex::Real dt_old,
		             amrex::Real dt_new);

    virtual void scalar_advection_update (amrex::Real dt,
					  int  first_scalar,
					  int  last_scalar);
    //
    virtual void sum_integrated_quantities () = 0;

    virtual void velocity_diffusion_update (amrex::Real dt) = 0;

    ////////////////////////////////////////////////////////////////////////////
    //    NavierStokesBase protected static functions                         //
    ////////////////////////////////////////////////////////////////////////////

    static void variableCleanUp (); // Cleanup data descriptors at end of run.
    static void Initialize ();   // Read input file common to IAMR and PeleLM
    static void Initialize_specific ();   // Read input file specific to IAMR
    static void Finalize ();
    static void read_geometry (); // Set metrics

    ////////////////////////////////////////////////////////////////////////////
    //    NavierStokesBase particle functions                                 //
    ////////////////////////////////////////////////////////////////////////////

#ifdef AMREX_PARTICLES
    static amrex::AmrTracerParticleContainer* theNSPC ();
    static void read_particle_params ();

    void initParticleData ();
    void post_restart_particle ();

    void post_timestep_particle (int iteration);

    virtual int timestamp_num_extras () { return 0; }
    virtual void timestamp_add_extras (int lev, amrex::Real time, amrex::MultiFab& mf) { }

    std::unique_ptr<amrex::MultiFab> ParticleDerive (const std::string& name, amrex::Real time, int ngrow);
    void ParticleDerive (const std::string& name, amrex::Real time, amrex::MultiFab& mf, int dcomp);
#endif

    ////////////////////////////////////////////////////////////////////////////
    //    NavierStokesBase diagnostics functions                              //
    ////////////////////////////////////////////////////////////////////////////
    void printMaxVel (bool new_data = true);

    void printMaxGp (bool new_data = true);

    void printMaxValues (bool new_data = true);

    ////////////////////////////////////////////////////////////////////////////
    //    NavierStokesBase protected embedded boundary functions              //
    ////////////////////////////////////////////////////////////////////////////

    void buildMetrics (); // 1-D metric arrays for RZ
    //
    // Compute dpdt
    //
    void calcDpdt();
    //
    NavierStokesBase& getLevel (int lev) {
	return dynamic_cast<NavierStokesBase&> ( parent->getLevel(lev) );
    }
    //
    SyncRegister& getSyncReg () {
        BL_ASSERT(sync_reg);
        return *sync_reg;
    }
    //
    void getOutFlowFaces (amrex::Vector<amrex::Orientation>& outFaces);
    //
    // Get state data.
    //
    amrex::MultiFab* getState (int  ngrow,
                        int  state_indx,
                        int  strt_comp,
                        int  num_comp,
                        amrex::Real time);
    //
    // Compile p_avg in advance.
    //
    void incrPAvg ();
    void initOldPress (); // Initialize old pressure with new
    void zeroNewPress (); // Set new pressure to zero
    void zeroOldPress (); // Set old pressure to zero
    //
    // Compile rho_avg in advance.
    //
    void initRhoAvg (amrex::Real alpha);
    //
    void init_additional_state_types ();
    //
    amrex::Real initialTimeStep ();

    //
    // Correct a conservatively-advected scalar for under-over shoots.
    //
    void ConservativeScalMinMax ( amrex::MultiFab& Snew, const int snew_comp, const int new_density_comp,
                                  amrex::MultiFab const& Sold, const int sold_comp, const int old_density_comp );

    //
    // Correct a convectively-advected scalar for under-over shoots.
    //
    void ConvectiveScalMinMax ( amrex::MultiFab& Snew, const int snew_comp,
                                amrex::MultiFab const& Sold, const int sold_comp );
#ifdef AMREX_USE_EB

    void init_eb (const amrex::Geometry& level_geom, const amrex::BoxArray& ba, const amrex::DistributionMapping& dm);

    void initialize_eb2_structs();
    void define_body_state();


    static bool ebInitialized();
    static bool eb_initialized;
    static bool body_state_set;
    static bool      no_eb_in_domain;
    static std::vector<amrex::Real> body_state;

#endif

//
// Data
//

    // fixme? for now, volume and area are intentionally without EB knowledge
    amrex::MultiFab volume;
    amrex::MultiFab area[BL_SPACEDIM];

#ifdef AMREX_USE_EB

    void set_body_state(amrex::MultiFab& S);

    const amrex::MultiFab* volfrac;
    const amrex::MultiCutFab* bndrycent;
    amrex::FabArray<amrex::BaseFab<int>> ebmask;

    std::array<const amrex::MultiCutFab*, AMREX_SPACEDIM> areafrac;
    std::array<const amrex::MultiCutFab*, AMREX_SPACEDIM> facecent;

    // Pressure gradients
    std::unique_ptr<amrex::MultiFab> gradp ;

#endif

    //
    // MAC edge velocities.
    //
    amrex::MultiFab* u_mac;
    //
    // Advective update terms.
    //
    amrex::MultiFab* aofs;

    Diffusion* diffusion;
    //
    // arrays for variable viscosity and diffusivity
    //
    amrex::MultiFab *diffn_cc, *diffnp1_cc;
    amrex::MultiFab *viscn_cc, *viscnp1_cc;
    //
    // Sync update quantities.
    //
    // Average rho over a composite timestep.
    // Used only in the multlilevel sync projection
    //
    amrex::MultiFab rho_avg;
    //
    // Average p over a composite timestep.
    // Used only to average fine pressure data to coarse.
    //
    amrex::MultiFab p_avg;

    amrex::MultiFab Vsync;    // Velocity sync update storage
    amrex::MultiFab Ssync;    // Scalar sync update storage
    //
    // Density at time n+1/2 (used in advance).
    //
    amrex::MultiFab rho_half;
    amrex::MultiFab* rho_qtime;
    amrex::MultiFab* rho_tqtime;
    //
    // Density at prev_time used in advance().
    //
    amrex::MultiFab rho_ptime;
    //
    // Density at cur_time used in advance().
    //
    amrex::MultiFab rho_ctime;
    //
    // Data structure used to compute RHS for sync project.
    //
    SyncRegister* sync_reg;
    //
    // Data structures to store advective and viscous refluxing quantities
    // on coarse-fine grid interfaces.
    //
    amrex::FluxRegister* advflux_reg;
    amrex::FluxRegister* viscflux_reg;
    //
    // Radii for r-z calculations.
    //
    amrex::Vector< amrex::Vector<amrex::Real> > radius;
    //
    // Flag for doing first step after regrid
    //
    bool is_first_step_after_regrid;
    //
    // Intersection of current amrex::BoxArray with that from before regrid.
    //
    amrex::BoxArray old_intersect_new;
    //
    // Controls for particle subcycling
    //
    int  umac_n_grow;
    //
    // Static objects.
    //
    static amrex::ErrorList   err_list;
    static amrex::BCRec       phys_bc;
    static Projection* projector;
    static MacProj*    mac_projector;
    //
    // Internal parameters for timestepping.
    //
    static amrex::Real init_shrink;   // reduction factor of first esimated timestep
    static int  init_iter;            // # of timestep iterations for initial pressure
    static int  init_vel_iter;        // # of iterations for initial velocity projection
    static amrex::Real cfl;           // desired maximum cfl
    static amrex::Real change_max;    // maximum change in dt over a timestep
    static amrex::Real fixed_dt;      // set > 0 to specify dt
    static amrex::Real init_dt;       // set > 0 to specify initial dt at coarsest level
    static bool stop_when_steady;     // set to true if simulation should stop at steady-state
    static amrex::Real steady_tol;    // tolerance for assuming steady-state has been reached
    static int  initial_iter;         // flag for initial pressure iterations
    static int  initial_step;         // flag for initial iterations
    static amrex::Real dt_cutoff;     // minimum dt allowed
    static int  sum_interval;         // number of timesteps for conservation stats
    static int  turb_interval;        // number of timesteps for turbulence stats
    static int  jet_interval;         // number of timesteps for turbulence stats for the round jet
    static int  jet_interval_split;   // cell divisor for each dimension in numerical integration
    //
    // Internal parameters for options.
    //
    static int        radius_grow;
    static int        verbose;
    static amrex::Real       gravity;
    static int        NUM_SCALARS;      // number of non-velocity components
    static int        NUM_STATE;        // total number of state variables
#ifdef AMREX_USE_EB
    static const int  NUM_GROW=4;         // number of ghost cells
    static int refine_cutcells;
#else
    static const int  NUM_GROW=1;         // number of ghost cells
#endif
    //
    // Controls over how the convective and diffusive terms are calculated
    // for each state variable.
    //
    static amrex::Vector<AdvectionForm> advectionType;
    static amrex::Vector<DiffusionForm> diffusionType;
    //
    // Viscosity parameters.
    //
    static amrex::Vector<int>  is_diffusive;    // does variable diffuse?
    static amrex::Vector<amrex::Real> visc_coef;       // const coef viscosity terms
    static amrex::Real        visc_tol;
    static amrex::Real        visc_abs_tol;
    static amrex::Real        be_cn_theta;
    //
    // Internal switches.
    //
    static int  Tracer;
    static int  Tracer2;
    static int  Temp;
    static int  do_trac2;
    static int  do_temp;
    static int  do_cons_trac;
    static int  do_cons_trac2;
    static int  do_sync_proj;
    static int  do_reflux;
    static int  modify_reflux_normal_vel;
    static int  do_mac_proj;
    static int  do_refine_outflow;          // The following three items control
    static int  do_derefine_outflow;        //   how grids are treated at
    static int  Nbuf_outflow;               //   outflow boundaries.
    static int  do_denminmax;               // The code for these was in NavierStokes.cpp,
    static int  do_scalminmax;              //   but the flags were not declared or read in.
    static int  do_density_ref;             // Flags added for refinement control
    static int  do_tracer_ref;
    static int  do_tracer2_ref;
    static int  do_vorticity_ref;
    static int  do_temp_ref;
    static int  do_scalar_update_in_order;  // Flags to allow evaluation of source terms
    static amrex::Vector<int> scalarUpdateOrder;
    static int  getForceVerbose;            // Does exactly what it says on the tin
    //
    // LES parameters
    //
    static int  do_LES;             // To activate LES modelling
    static int  getLESVerbose;      // Does exactly what it says on the tin
    static std::string LES_model;   // To choose a LES model
    static amrex::Real smago_Cs_cst;       // A parameter for the Smagorinsky model, usually set to 0.18
    static amrex::Real sigma_Cs_cst;       // A parameter for the Sigma model, usually set to 1.5
    //
    // Member when pressure defined at points in time rather than interval
    //
    static int  Dpdt_Type;
    //
    // Members for non-zero divu.
    //
    static int  additional_state_types_initialized;
    static int  Divu_Type;
    static int  Dsdt_Type;
    static int  num_state_type;
    static int  have_divu;
    static int  have_dsdt;
    static amrex::Real divu_relax_factor;
    static int  S_in_vel_diffusion;
    static int  do_init_vort_proj;
    static int  do_init_proj;
    //
    // Running statistics controls
    //
    static int  do_running_statistics;
    static amrex::Real volWgtSum_sub_origin_x;
    static amrex::Real volWgtSum_sub_origin_y;
    static amrex::Real volWgtSum_sub_origin_z;
    static amrex::Real volWgtSum_sub_Rcyl;
    static amrex::Real volWgtSum_sub_dx;
    static amrex::Real volWgtSum_sub_dy;
    static amrex::Real volWgtSum_sub_dz;
    //
    // Control velocity vs momentum update
    //
    static int  do_mom_diff;
    static int  predict_mom_together;
    static bool def_harm_avg_cen2edge;
    //
    // static integer constants
    //
  // FIXME?  do these need to be adjusted for EB??? see NUM_GROW above
    static const int GEOM_GROW  = 1;
    static const int PRESS_GROW = 1;
    static const int DIVU_GROW  = 1;
    static const int DSDT_GROW  = 1;

    //
    // Controls Godunov solver
    //
    static bool godunov_use_ppm;
    static bool godunov_use_forces_in_trans;
    static const int  godunov_hyp_grow = 3;

};

#endif<|MERGE_RESOLUTION|>--- conflicted
+++ resolved
@@ -206,15 +206,12 @@
 
     static int DoTrac2();
 
-<<<<<<< HEAD
     static bool GodunovUsePPM () {return godunov_use_ppm;};
     static bool GodunovUseForcesInTrans () {return godunov_use_forces_in_trans;};
     static int  GodunovHypgrow () {return godunov_hyp_grow;};
 
 protected:
 
-=======
->>>>>>> be1f9f1a
     NavierStokesBase ();
 
     NavierStokesBase (amrex::Amr&            papa,
@@ -356,7 +353,7 @@
     void sync_cleanup (amrex::MultiFab*& DeltaSsync);
     //
     // Grow by nGrow and fillpatch the MAC-projected velocities.
-    // 
+    //
     void create_umac_grown (int nGrow);
     //
     // Advect velocities.

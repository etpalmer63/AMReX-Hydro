--- conflicted
+++ resolved
@@ -201,7 +201,6 @@
         bc.setHi(i,average_bc[hi_bc[i]]);
     }
 }
-
 
 
 typedef StateDescriptor::BndryFunc BndryFunc;
@@ -261,7 +260,12 @@
     desc_lst.addDescriptor(State_Type,IndexType::TheCellType(),
     			   StateDescriptor::Point,NUM_GROW,NUM_STATE,
     			   &cc_interp,state_data_extrap,store_in_checkpoint);
-    
+    // TODO: state does not really need to carry ghost cells, since it is the
+    // philosophy of IAMR to FillPatch before using.
+    // However, changing NUM_GROW here creates a problem for restarting from
+    // older checkpoint files with more ghost cells, so a workaround is
+    // needed.
+
     set_x_vel_bc(bc,phys_bc);
     desc_lst.setComponent(State_Type,Xvel,"x_velocity",bc,BndryFunc(FORT_XVELFILL));
 
@@ -344,8 +348,7 @@
 
     set_pressure_bc(bc,phys_bc);
     desc_lst.setComponent(Press_Type,Pressure,"pressure",bc,BndryFunc(FORT_PRESFILL));
-
-<<<<<<< HEAD
+ 
     //
     // ---- grad P
     //
@@ -381,8 +384,6 @@
     //
     // ---- Additions for using Temperature
     //
-=======
->>>>>>> 9d7f4c04
     if (do_temp)
     {
 	// stick Divu_Type on the end of the descriptor list

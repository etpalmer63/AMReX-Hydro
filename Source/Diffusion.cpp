--- conflicted
+++ resolved
@@ -882,7 +882,6 @@
      //
      // Copy into state variable at new time, without bc's
      //
-<<<<<<< HEAD
 
 //#if AMREX_USE_EB
 //        amrex::single_level_redistribute(0, {Soln}, {*S_new[0]}, sigma, 1,
@@ -892,9 +891,7 @@
      MultiFab::Copy(*S_new[0],Soln,0,sigma,1,0);
 //#endif
 
-=======
-     MultiFab::Copy(*S_new[0],Soln,0,sigma,1,0);
->>>>>>> 24bfc771
+
 
      if (rho_flag == 2) {
 #ifdef _OPENMP

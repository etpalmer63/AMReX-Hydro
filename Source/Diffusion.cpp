--- conflicted
+++ resolved
@@ -412,10 +412,10 @@
 		const int*  vlo     = vbox.loVect();
 		const int*  vhi     = vbox.hiVect();
 
-		hooprhs(ARLIM(lo),ARLIM(hi),
-			rhs, ARLIM(rlo), ARLIM(rhi), 
-			sdat, ARLIM(slo), ARLIM(shi),
-			rcendat, &coeff, voli, ARLIM(vlo),ARLIM(vhi));
+		FORT_HOOPRHS(ARLIM(lo),ARLIM(hi),
+			     rhs, ARLIM(rlo), ARLIM(rhi), 
+			     sdat, ARLIM(slo), ARLIM(shi),
+			     rcendat, &coeff, voli, ARLIM(vlo),ARLIM(vhi));
 	    }
 	}
     }
@@ -617,11 +617,7 @@
                              const MultiFab* const* betanp1,
                              int                    betaComp)
 {
-<<<<<<< HEAD
-  if (verbose) amrex::Print() << "... Diffusion::diffuse_velocity() lev: " << level << std::endl;
-=======
     if (verbose) amrex::Print() << "... Diffusion::diffuse_velocity() lev: " << level << std::endl;
->>>>>>> 348ae697
 
     const Real strt_time = ParallelDescriptor::second();
 
@@ -855,14 +851,14 @@
                 const int*       betay_hi  = betay.hiVect();
                 const Real*      betay_dat = betay.dataPtr(betaComp);
 
-                tensor_hooprhs(&fort_xvel_comp,
-			       ARLIM(lo), ARLIM(hi),
-			       rhs, ARLIM(rlo), ARLIM(rhi), 
-			       sdat, ARLIM(slo), ARLIM(shi),
-			       rcendat, &coeff, 
-			       voli, ARLIM(vlo), ARLIM(vhi),
-			       betax_dat,ARLIM(betax_lo),ARLIM(betax_hi),
-			       betay_dat,ARLIM(betay_lo),ARLIM(betay_hi));
+                FORT_TENSOR_HOOPRHS(&fort_xvel_comp,
+				    ARLIM(lo), ARLIM(hi),
+				    rhs, ARLIM(rlo), ARLIM(rhi), 
+                                    sdat, ARLIM(slo), ARLIM(shi),
+                                    rcendat, &coeff, 
+                                    voli, ARLIM(vlo), ARLIM(vhi),
+                                    betax_dat,ARLIM(betax_lo),ARLIM(betax_hi),
+                                    betay_dat,ARLIM(betay_lo),ARLIM(betay_hi));
             }
         }
 #endif
@@ -1199,14 +1195,14 @@
                 DEF_CLIMITS(yarea,yarea_dat,yarea_lo,yarea_hi);
 
 #if (BL_SPACEDIM == 2)
-                viscsyncflux (u_sync.dataPtr(comp), ARLIM(ulo), ARLIM(uhi),
-			      xbx.loVect(), xbx.hiVect(),
-			      ybx.loVect(), ybx.hiVect(),
-			      xflux_dat,ARLIM(xflux_lo),ARLIM(xflux_hi),
-			      yflux_dat,ARLIM(yflux_lo),ARLIM(yflux_hi),
-			      xarea_dat,ARLIM(xarea_lo),ARLIM(xarea_hi),
-			      yarea_dat,ARLIM(yarea_lo),ARLIM(yarea_hi),
-			      dx,&mult);
+                FORT_VISCSYNCFLUX (u_sync.dataPtr(comp), ARLIM(ulo), ARLIM(uhi),
+                                   xbx.loVect(), xbx.hiVect(),
+                                   ybx.loVect(), ybx.hiVect(),
+                                   xflux_dat,ARLIM(xflux_lo),ARLIM(xflux_hi),
+                                   yflux_dat,ARLIM(yflux_lo),ARLIM(yflux_hi),
+                                   xarea_dat,ARLIM(xarea_lo),ARLIM(xarea_hi),
+                                   yarea_dat,ARLIM(yarea_lo),ARLIM(yarea_hi),
+                                   dx,&mult);
 #endif
 #if (BL_SPACEDIM == 3)
 		const Box& zbx = Vsyncmfi.nodaltilebox(2);
@@ -1217,17 +1213,17 @@
                 const FArrayBox& zarea = area[2][Vsyncmfi];
                 DEF_CLIMITS(zarea,zarea_dat,zarea_lo,zarea_hi);
 
-                viscsyncflux (u_sync.dataPtr(comp), ARLIM(ulo), ARLIM(uhi),
-			      xbx.loVect(), xbx.hiVect(),
-			      ybx.loVect(), ybx.hiVect(),
-			      zbx.loVect(), zbx.hiVect(),
-			      xflux_dat,ARLIM(xflux_lo),ARLIM(xflux_hi),
-			      yflux_dat,ARLIM(yflux_lo),ARLIM(yflux_hi),
-			      zflux_dat,ARLIM(zflux_lo),ARLIM(zflux_hi),
-			      xarea_dat,ARLIM(xarea_lo),ARLIM(xarea_hi),
-			      yarea_dat,ARLIM(yarea_lo),ARLIM(yarea_hi),
-			      zarea_dat,ARLIM(zarea_lo),ARLIM(zarea_hi),
-			      dx,&mult);
+                FORT_VISCSYNCFLUX (u_sync.dataPtr(comp), ARLIM(ulo), ARLIM(uhi),
+                                   xbx.loVect(), xbx.hiVect(),
+                                   ybx.loVect(), ybx.hiVect(),
+                                   zbx.loVect(), zbx.hiVect(),
+                                   xflux_dat,ARLIM(xflux_lo),ARLIM(xflux_hi),
+                                   yflux_dat,ARLIM(yflux_lo),ARLIM(yflux_hi),
+                                   zflux_dat,ARLIM(zflux_lo),ARLIM(zflux_hi),
+                                   xarea_dat,ARLIM(xarea_lo),ARLIM(xarea_hi),
+                                   yarea_dat,ARLIM(yarea_lo),ARLIM(yarea_hi),
+                                   zarea_dat,ARLIM(zarea_lo),ARLIM(zarea_hi),
+                                   dx,&mult);
 #endif
 	    }
 
@@ -1652,16 +1648,16 @@
             const int*  betaz_hi    = betaz.hiVect();
 #endif
 
-            set_tensor_alpha(alpha_dat, ARLIM(alo), ARLIM(ahi),
-			     lo, hi, rcendat, ARLIM(lo), ARLIM(hi), &b,
-			     voli, ARLIM(vlo), ARLIM(vhi),
-			     rho_dat,ARLIM(rlo),ARLIM(rhi),
-			     betax_dat,ARLIM(betax_lo),ARLIM(betax_hi),
-			     betay_dat,ARLIM(betay_lo),ARLIM(betay_hi),
+            FORT_SET_TENSOR_ALPHA(alpha_dat, ARLIM(alo), ARLIM(ahi),
+                                  lo, hi, rcendat, ARLIM(lo), ARLIM(hi), &b,
+                                  voli, ARLIM(vlo), ARLIM(vhi),
+                                  rho_dat,ARLIM(rlo),ARLIM(rhi),
+                                  betax_dat,ARLIM(betax_lo),ARLIM(betax_hi),
+                                  betay_dat,ARLIM(betay_lo),ARLIM(betay_hi),
 #if (BL_SPACEDIM == 3)
-			     betaz_dat,ARLIM(betaz_lo),ARLIM(betaz_hi),
-#endif
-			     &isrz);
+                                  betaz_dat,ARLIM(betaz_lo),ARLIM(betaz_hi),
+#endif
+                                  &isrz);
         }
     }
     tensor_op->setScalars(a,b);
@@ -1887,7 +1883,7 @@
 
             DEF_CLIMITS(Rh,rho_dat,rlo,rhi);
 
-            fort_setalpha(dat, ARLIM(alo), ARLIM(ahi),
+            FORT_SETALPHA(dat, ARLIM(alo), ARLIM(ahi),
                           lo, hi, rcendat, ARLIM(lo), ARLIM(hi), &b,
                           voli, ARLIM(vlo), ARLIM(vhi),
                           rho_dat,ARLIM(rlo),ARLIM(rhi),&usehoop,&useden);
@@ -2088,10 +2084,10 @@
                 Real*       sdat    = s_tmp[visc_tmpmfi].dataPtr();
                 const Real* rcendat = rcen.dataPtr();
                 const Real  mu      = visc_coef[comp];
-                hoopsrc(ARLIM(lo), ARLIM(hi),
-			vdat, ARLIM(vlo), ARLIM(vhi),
-			sdat, ARLIM(slo), ARLIM(shi),
-			rcendat, &mu);
+                FORT_HOOPSRC(ARLIM(lo), ARLIM(hi),
+                             vdat, ARLIM(vlo), ARLIM(vhi),
+                             sdat, ARLIM(slo), ARLIM(shi),
+                             rcendat, &mu);
             }
         }
 #endif
@@ -2217,12 +2213,12 @@
                 const int*       betay_lo  = betay.loVect();
                 const int*       betay_hi  = betay.hiVect();
 
-                tensor_hoopsrc(&fort_xvel_comp,ARLIM(lo), ARLIM(hi),
-			       vdat, ARLIM(vlo), ARLIM(vhi),
-			       sdat, ARLIM(slo), ARLIM(shi),
-			       rcendat, 
-			       betax_dat,ARLIM(betax_lo),ARLIM(betax_hi),
-			       betay_dat,ARLIM(betay_lo),ARLIM(betay_hi));
+                FORT_TENSOR_HOOPSRC(&fort_xvel_comp,ARLIM(lo), ARLIM(hi),
+                                    vdat, ARLIM(vlo), ARLIM(vhi),
+                                    sdat, ARLIM(slo), ARLIM(shi),
+                                    rcendat, 
+                                    betax_dat,ARLIM(betax_lo),ARLIM(betax_hi),
+                                    betay_dat,ARLIM(betay_lo),ARLIM(betay_hi));
             }
         }
 #endif
@@ -2484,11 +2480,11 @@
             FArrayBox& divu = (*divu_fp)[divmusimfi];
             const Box& box  = divmusimfi.tilebox();
 
-            div_mu_si(box.loVect(), box.hiVect(), dx, &mu,
-		      ARLIM(divu.loVect()), ARLIM(divu.hiVect()),
-		      divu.dataPtr(),
-		      ARLIM(fab.loVect()),  ARLIM(fab.hiVect()),
-		      fab.dataPtr());
+            FORT_DIV_MU_SI(box.loVect(), box.hiVect(), dx, &mu,
+                           ARLIM(divu.loVect()), ARLIM(divu.hiVect()),
+                           divu.dataPtr(),
+                           ARLIM(fab.loVect()),  ARLIM(fab.hiVect()),
+                           fab.dataPtr());
         }
     }
     else
@@ -2527,16 +2523,16 @@
         DEF_CLIMITS((*beta[2])[divmusimfi],betaz,betazlo,betazhi);
 #endif
 
-        div_varmu_si(box.loVect(),box.hiVect(), dx,
-		     ARLIM(divu.loVect()), ARLIM(divu.hiVect()),
-		     divu.dataPtr(),
-		     ARLIM(betaxlo), ARLIM(betaxhi), betax,
-		     ARLIM(betaylo), ARLIM(betayhi), betay,
+        FORT_DIV_VARMU_SI(box.loVect(),box.hiVect(), dx,
+                          ARLIM(divu.loVect()), ARLIM(divu.hiVect()),
+                          divu.dataPtr(),
+                          ARLIM(betaxlo), ARLIM(betaxhi), betax,
+                          ARLIM(betaylo), ARLIM(betayhi), betay,
 #if (BL_SPACEDIM==3)
-		     ARLIM(betazlo), ARLIM(betazhi), betaz,
-#endif
-		     ARLIM(divmusi[divmusimfi].loVect()), ARLIM(divmusi[divmusimfi].hiVect()),
-		     divmusi[divmusimfi].dataPtr());
+                          ARLIM(betazlo), ARLIM(betazhi), betaz,
+#endif
+                          ARLIM(divmusi[divmusimfi].loVect()), ARLIM(divmusi[divmusimfi].hiVect()),
+                          divmusi[divmusimfi].dataPtr());
     }
 }
 

//fixme, for writesingle level plotfile
#include<AMReX_PlotFileUtil.H>
//

#include <AMReX_ParmParse.H>

#include <Diffusion.H>
#include <NavierStokesBase.H>

#include <AMReX_MultiGrid.H>
#include <AMReX_CGSolver.H>

#include <DIFFUSION_F.H>

#include <algorithm>
#include <cfloat>
#include <iomanip>
#include <array>

<<<<<<< HEAD
=======
#include <fstream>
#include <iostream>

>>>>>>> ee943d50
#include <AMReX_MLMG.H>
#ifdef AMREX_USE_EB
#include <AMReX_EBFArrayBox.H>
#include <AMReX_MLEBABecLap.H>
#include <AMReX_EBMultiFabUtil.H>
<<<<<<< HEAD
#endif
#include <AMReX_MLABecLaplacian.H>


=======
#include <AMReX_EBFabFactory.H>
#endif
#include <AMReX_MLABecLaplacian.H>
>>>>>>> ee943d50

using namespace amrex;

#if defined(BL_OSF1)
#if defined(BL_USE_DOUBLE)
const Real BL_BOGUS      = DBL_QNAN;
#else
const Real BL_BOGUS      = FLT_QNAN;
#endif
#else
const Real BL_BOGUS      = 1.e200;
#endif

const Real BL_SAFE_BOGUS = -666.e200;

#define DEF_LIMITS(fab,fabdat,fablo,fabhi)   \
const int* fablo = (fab).loVect();           \
const int* fabhi = (fab).hiVect();           \
Real* fabdat = (fab).dataPtr();

#define DEF_CLIMITS(fab,fabdat,fablo,fabhi)  \
const int* fablo = (fab).loVect();           \
const int* fabhi = (fab).hiVect();           \
const Real* fabdat = (fab).dataPtr();

namespace
{
    bool initialized = false;
    static int agglomeration = 1;
    static int consolidation = 1;
    static int max_fmg_iter = 0;
    static int use_hypre = 0;
    static int hypre_verbose = 0;
}
//
// Set default values in !initialized section of code in constructor!!!
//
int         Diffusion::verbose;
Real        Diffusion::visc_tol;
int         Diffusion::do_reflux;
int         Diffusion::max_order;
int         Diffusion::scale_abec;
int         Diffusion::use_cg_solve;
int         Diffusion::tensor_max_order;
int         Diffusion::use_tensor_cg_solve;
bool        Diffusion::use_mg_precond_flag;
<<<<<<< HEAD
int         Diffusion::use_mlmg_solver = 1;
=======
>>>>>>> ee943d50

Vector<Real> Diffusion::visc_coef;
Vector<int>  Diffusion::is_diffusive;

void
Diffusion::Finalize ()
{
    visc_coef.clear();
    is_diffusive.clear();

    initialized = false;
}

Diffusion::Diffusion (Amr*               Parent,
                      NavierStokesBase*  Caller,
                      Diffusion*         Coarser,
                      int                num_state,
                      FluxRegister*      Viscflux_reg,
                      const Vector<int>&  _is_diffusive,
                      const Vector<Real>& _visc_coef)
    :
    parent(Parent),
    navier_stokes(Caller),
    grids(navier_stokes->boxArray()),
    dmap(navier_stokes->DistributionMap()),
    level(navier_stokes->Level()),
    coarser(Coarser),
    finer(0),
    NUM_STATE(num_state),
    viscflux_reg(Viscflux_reg)

{
    if (!initialized)
    {
        //
        // Set defaults here!!!
        //
        Diffusion::verbose             = 0;
        Diffusion::visc_tol            = 1.0e-10;
        Diffusion::do_reflux           = 1;
        Diffusion::max_order           = 2;
        Diffusion::scale_abec          = 0;
        Diffusion::use_cg_solve        = 0;
        Diffusion::tensor_max_order    = 2;
        Diffusion::use_tensor_cg_solve = 0;
        Diffusion::use_mg_precond_flag = false;
#ifdef AMREX_USE_EB
	// value lifted from mfix (which used to say 5 was needed)
	// FIXME - need to do something else to make sure this ng is
	//  consistent across classes? Perhaps this should copied from
	//  a var owned by NS?
	Diffusion::eb_ngrow = 4;
#endif
        int use_mg_precond = 0;

        ParmParse ppdiff("diffuse");

        ppdiff.query("v",                   verbose);
        ppdiff.query("max_order",           max_order);
        ppdiff.query("scale_abec",          scale_abec);
        ppdiff.query("use_cg_solve",        use_cg_solve);
        ppdiff.query("use_mg_precond",      use_mg_precond);
        ppdiff.query("tensor_max_order",    tensor_max_order);
        ppdiff.query("use_tensor_cg_solve", use_tensor_cg_solve);

        ppdiff.query("agglomeration", agglomeration);
        ppdiff.query("consolidation", consolidation);
        ppdiff.query("max_fmg_iter", max_fmg_iter);
#ifdef AMREX_USE_HYPRE
        ppdiff.query("use_hypre", use_hypre);
        ppdiff.query("hypre_verbose", hypre_verbose);
#endif

        use_mg_precond_flag = (use_mg_precond ? true : false);

        ParmParse pp("ns");

        pp.query("visc_tol",  visc_tol);
        pp.query("do_reflux", do_reflux);

        do_reflux = (do_reflux ? 1 : 0);

        const int n_visc = _visc_coef.size();
        const int n_diff = _is_diffusive.size();

        if (n_diff < NUM_STATE)
            amrex::Abort("Diffusion::Diffusion(): is_diffusive array is not long enough");

        if (n_visc < NUM_STATE)
            amrex::Abort("Diffusion::Diffusion(): visc_coef array is not long enough");

        if (n_visc > NUM_STATE)
            amrex::Abort("Diffusion::Diffusion(): TOO MANY diffusion coeffs were given!");

#ifdef AMREX_USE_EB
	if (use_mlmg_solver != 1)
	    amrex::Abort("Diffusion::Diffusion(): EB requires use_mlmg_solver==1.\n");
#endif
	
        visc_coef.resize(NUM_STATE);
        is_diffusive.resize(NUM_STATE);

        for (int i = 0; i < NUM_STATE; i++)
        {
            is_diffusive[i] = _is_diffusive[i];
            visc_coef[i] = _visc_coef[i];
        }

        echo_settings();

        amrex::ExecOnFinalize(Diffusion::Finalize);

        initialized = true;
    }

    if (level > 0)
    {
        crse_ratio = parent->refRatio(level-1);
        coarser->finer = this;
    }
}

Diffusion::~Diffusion () {}

FluxRegister*
Diffusion::viscFluxReg ()
{
    return viscflux_reg;
}

int
Diffusion::maxOrder() const
{
    return max_order;
}

int
Diffusion::tensorMaxOrder() const
{
    return tensor_max_order;
}

void
Diffusion::echo_settings () const
{
    //
    // Print out my settings.
    //
  if (verbose)
    {
        amrex::Print() << "Diffusion settings...\n";
        amrex::Print() << "  From diffuse:\n";
        amrex::Print() << "   use_cg_solve        = " << use_cg_solve        << '\n';
        amrex::Print() << "   use_tensor_cg_solve = " << use_tensor_cg_solve << '\n';
        amrex::Print() << "   use_mg_precond_flag = " << use_mg_precond_flag << '\n';
        amrex::Print() << "   max_order           = " << max_order           << '\n';
        amrex::Print() << "   tensor_max_order    = " << tensor_max_order    << '\n';
        amrex::Print() << "   scale_abec          = " << scale_abec          << '\n';
    
        amrex::Print() << "\n\n  From ns:\n";
        amrex::Print() << "   do_reflux           = " << do_reflux << '\n';
        amrex::Print() << "   visc_tol            = " << visc_tol  << '\n';
    
        amrex::Print() << "   is_diffusive =";
        for (int i =0; i < NUM_STATE; i++)
            amrex::Print() << "  " << is_diffusive[i];
    
        amrex::Print() << "\n   visc_coef =";
        for (int i = 0; i < NUM_STATE; i++)
            amrex::Print() << "  " << visc_coef[i];

        amrex::Print() << '\n';
    }
}

Real
Diffusion::get_scaled_abs_tol (const MultiFab& rhs,
                               Real            reduction)
{
    return reduction * rhs.norm0();
}

#if 1
//#ifdef AMREX_USE_EB
void
Diffusion::diffuse_scalar (Real                   dt,
                           int                    sigma,
                           Real                   be_cn_theta,
                           const MultiFab&        rho_half,
                           int                    rho_flag,
                           MultiFab* const*       fluxn,
                           MultiFab* const*       fluxnp1,
                           int                    fluxComp,
                           MultiFab*              delta_rhs, 
                           int                    rhsComp,
                           const MultiFab*        alpha, 
                           int                    alphaComp,
                           const MultiFab* const* betan, 
                           const MultiFab* const* betanp1,
                           int                    betaComp,
                           const SolveMode&       solve_mode,
                           bool                   add_old_time_divFlux)
{
    //
    // This routine expects that physical BC's have been loaded into
    // the grow cells of the old and new state at this level.  If rho_flag==2,
    // the values there are rho.phi, where phi is the quantity being diffused.
    // Values in these cells will be preserved.  Also, if there are any
    // explicit update terms, these have already incremented the new state
    // on the valid region (i.e., on the valid region the new state is the old
    // state + dt*Div(explicit_fluxes), e.g.)
    //
    
    if (verbose)
      amrex::Print() << "... Diffusion::diffuse_scalar(): " 
                     << navier_stokes->get_desc_lst()[State_Type].name(sigma) 
                     << " lev: " << level << '\n';

    const Real strt_time = ParallelDescriptor::second();

    int allnull, allthere;
    checkBeta(betan, allthere, allnull);
    checkBeta(betanp1, allthere, allnull);

    // FIXME -- need to check on ghost cells of all MFs passed in
    //
    //FIXME - check that parameters betan betanp1, alpha are EB aware
    // only acoeff and bcoeff need to be EB aware; they're what goes to MLMG
    // what about fluxes?
    //
    
    BL_ASSERT(solve_mode==ONEPASS || (delta_rhs && delta_rhs->boxArray()==grids));
    //
    // At this point, S_old has bndry at time N, S_new has bndry at time N+1
    //
    // CEG - looking back through code suggests this is not true for IAMR
    //  right now. Need to fix in calling functions...
    MultiFab& S_old = navier_stokes->get_old_data(State_Type);
    MultiFab& S_new = navier_stokes->get_new_data(State_Type);

    // Talking with weiqun, thinks no ghost cells are actually needed for MLMG, only
    // Note for cell-centered solver, you need to call setLevelBC.  That needs to have
    // one ghost cell if there is Dirichlet BC.
    // Trying out ng = 0 ... get failed assertion from setLevelBC bc Soln is used a
    //   temporary for that
    // const int ng = eb_ngrow;
    // const int ng_rhs = eb_ngrow;
    const int ng = 1;
    const int ng_rhs = 0;

    //
    // Set up Rhs.
    //
    MultiFab Rhs(grids,dmap,1,ng_rhs,MFInfo(),navier_stokes->Factory()),
      Soln(grids,dmap,1,ng,MFInfo(),navier_stokes->Factory());
    
    if (add_old_time_divFlux && be_cn_theta!=1)
    {
        Real a = 0.0;
        Real b = -(1.0-be_cn_theta)*dt;
        if (allnull)
    	  b *= visc_coef[sigma];

	if(verbose)
	  Print()<<"Adding old time diff ....\n";

	LPInfo info;
	info.setAgglomeration(agglomeration);
	info.setConsolidation(consolidation);
	info.setMaxCoarseningLevel(0);
	// let MLMG take care of r-z 
	//info.setMetricTerm(false);

#ifdef AMREX_USE_EB
	// create the right data holder for passing to MLEBABecLap
	amrex::Vector<const amrex::EBFArrayBoxFactory*> ebf(1);
	//ebf.resize(1);
	ebf[0] = &(dynamic_cast<EBFArrayBoxFactory const&>(navier_stokes->Factory()));
	
	MLEBABecLap mlabec({navier_stokes->Geom()}, {grids}, {dmap}, info, ebf);
#else	  
	MLABecLaplacian mlabec({navier_stokes->Geom()},{grids},{dmap},info);
#endif
	// default max_order=2
	// mfix says:
	// It is essential that we set MaxOrder of the solver to 2
	// if we want to use the standard sol(i)-sol(i-1) approximation
	// for the gradient at Dirichlet boundaries.
	// The solver's default order is 3 and this uses three points for the
	// gradient at a Dirichlet boundary.
	mlabec.setMaxOrder(max_order);
	
	std::array<LinOpBCType,AMREX_SPACEDIM> mlmg_lobc;
	std::array<LinOpBCType,AMREX_SPACEDIM> mlmg_hibc;
	setDomainBC(mlmg_lobc, mlmg_hibc, sigma);
	
	mlabec.setDomainBC(mlmg_lobc, mlmg_hibc);

	const Real prev_time   = navier_stokes->get_state_data(State_Type).prevTime();
	{	    
	  MultiFab crsedata;
	    
	  if (level > 0) {
	    auto& crse_ns = *(coarser->navier_stokes);
	    crsedata.define(crse_ns.boxArray(), crse_ns.DistributionMap(), 1, ng);
	    AmrLevel::FillPatch(crse_ns,crsedata,ng,prev_time,State_Type,sigma,1);
	    if (rho_flag == 2) {
	      const MultiFab& rhotime = crse_ns.get_rho(prev_time);
	      MultiFab::Divide(crsedata,rhotime,0,0,1,ng);
	    }
	    mlabec.setCoarseFineBC(&crsedata, crse_ratio[0]);
	  }
	  
	  AmrLevel::FillPatch(*navier_stokes,Soln,ng,prev_time,State_Type,sigma,1);
	  if (rho_flag == 2) {
	    const MultiFab& rhotime = navier_stokes->get_rho(prev_time);
	    MultiFab::Divide(Soln,rhotime,0,0,1,ng);
	  }
	  // fixme? Do we need/want next 2 lines? mfix does this
	  EB_set_covered(Soln, 0, 1, ng, 1.2345e30);
	  Soln.FillBoundary ((navier_stokes->Geom()).periodicity());
	  ///
	  mlabec.setLevelBC(0, &Soln);
	}

	{
	  mlabec.setScalars(a, b);
	  // not needed since a = 0.0
	  //mlabec.setACoeffs(0, acoef);
	}

	{
	  std::array<MultiFab,BL_SPACEDIM> bcoeffs;
	  computeBeta(bcoeffs, betan, betaComp);
	  mlabec.setBCoeffs(0, amrex::GetArrOfConstPtrs(bcoeffs));
	}

	// We probably need something like this cribbed from mfix???
	// This sets the coefficient on the wall and defines it as a homogeneous
	// Dirichlet bc for the solve. mu_g is the viscosity at cc in mfix
	// matches what's in bcoeff
	//mlabec.setEBHomogDirichlet ( 0, (*mu_g[lev]) );

	MLMG mgn(mlabec);
	mgn.setVerbose(verbose);
	
	mgn.apply({&Rhs},{&Soln});

	AMREX_D_TERM(MultiFab flxx(*fluxn[0], amrex::make_alias, fluxComp, 1);,
		     MultiFab flxy(*fluxn[1], amrex::make_alias, fluxComp, 1);,
		     MultiFab flxz(*fluxn[2], amrex::make_alias, fluxComp, 1););
	std::array<MultiFab*,AMREX_SPACEDIM> fp{AMREX_D_DECL(&flxx,&flxy,&flxz)};
	mgn.getFluxes({fp},{&Soln});

	const MultiFab* area   = navier_stokes->Area();
	int nghost = 0;
#ifdef AMREX_USE_EB
	// now dx, areas, and vol are not constant.
	std::array<const amrex::MultiCutFab*,AMREX_SPACEDIM>areafrac = ebf[0]->getAreaFrac();
#ifdef _OPENMP
#pragma omp parallel
#endif
	for (MFIter mfi(Soln,true); mfi.isValid(); ++mfi)
	{  
	    Box bx = mfi.tilebox();

	    // need face-centered tilebox for each direction
	    D_TERM(const Box& xbx = mfi.tilebox(IntVect::TheDimensionVector(0));,
		   const Box& ybx = mfi.tilebox(IntVect::TheDimensionVector(1));,
		   const Box& zbx = mfi.tilebox(IntVect::TheDimensionVector(2)););
	    
	    // this is to check efficiently if this tile contains any eb stuff
	    const EBFArrayBox& in_fab = static_cast<EBFArrayBox const&>(Soln[mfi]);
	    const EBCellFlagFab& flags = in_fab.getEBCellFlagFab();

	    if(flags.getType(amrex::grow(bx, nghost)) == FabType::covered)
	    {
	      // If tile is completely covered by EB geometry, set 
	      // value to some very large number so we know if
	      // we accidentaly use these covered vals later in calculations
	      D_TERM(fluxn[0]->setVal(1.2345e30, xbx, fluxComp, 1);,
		     fluxn[1]->setVal(1.2345e30, ybx, fluxComp, 1);,
		     fluxn[2]->setVal(1.2345e30, zbx, fluxComp, 1););
	    }
	    else
	    {
	      // No cut cells in tile + nghost-cell witdh halo -> use non-eb routine
	      if(flags.getType(amrex::grow(bx, nghost)) == FabType::regular)
	      {		
		for (int i = 0; i < BL_SPACEDIM; ++i)
		{
		  (*fluxn[i])[mfi].mult(-b/dt,fluxComp,1);
		  (*fluxn[i])[mfi].mult(area[i][mfi],0,fluxComp,1);
		}
	      }
	      else
	      {
		// Use EB routines
		for (int i = 0; i < BL_SPACEDIM; ++i)
		{
		  (*fluxn[i])[mfi].mult(-b/dt,fluxComp,1);
		  (*fluxn[i])[mfi].mult(area[i][mfi],0,fluxComp,1);
		  (*fluxn[i])[mfi].mult((*areafrac[i])[mfi],0,fluxComp,1);
		}
	      }
	    }        
	}
#else // non-EB
	for (int i = 0; i < BL_SPACEDIM; ++i)
	{
	  // FIXME?  keep non-EB doing things old way, or change?
	  Print()<<"new area weighting...\n";
	  MultiFab::Multiply(*fluxn[i],area[i],0,fluxComp,1,nghost);
	  (*fluxn[i]).mult(-b/dt,fluxComp,1,nghost);
	  //(*fluxn[i]).mult(-b/(dt*navier_stokes->Geom().CellSize()[i]),fluxComp,1,nghost);
	}
#endif
    }	
    else
    {
      for (int n = 0; n < BL_SPACEDIM; n++)
	fluxn[n]->setVal(0.,fluxComp,1);

      Rhs.setVal(0.);
    }
    // why is this not part of if(add_old_time_divFlux) above???
    //  ///////////////////////////////////////
    // fixme --- RZ not working yet. Something's wrong related to hoop stress.
    //   With a = 0, Soln out of mlmg.solve() matches dev
    //   BUT, comments below say hoop stess is missing and must be added 
    //   so, it appears that IAMR and MLMG disagree on the computation of
    //      b del dot (beta grad S_old) 
    //
    //     // Add hoop stress for x-velocity in r-z coordinates
//     // Note: we have to add hoop stress explicitly because the hoop
//     // stress which is added through the operator in getViscOp
//     // is eliminated by setting a = 0.
//     //
#if (BL_SPACEDIM == 2) 
    if (sigma == Xvel && parent->Geom(0).IsRZ())
    {
      amrex::Abort("r-z still under development. \n");

      // this should not be needed if using MLMG metric terms, right?
// #ifdef _OPENMP
// #pragma omp parallel
// #endif
// 	{
// 	    Vector<Real> rcen;

// 	    for (MFIter Rhsmfi(Rhs,true); Rhsmfi.isValid(); ++Rhsmfi)
// 	    {
// 		const Box& bx   = Rhsmfi.tilebox();
		
// 		const Box& rbx  = Rhsmfi.validbox();
// 		const Box& sbx  = S_old[Rhsmfi].box();
// 		const Box& vbox = volume[Rhsmfi].box();
		
// 		rcen.resize(bx.length(0));
// 		navier_stokes->Geom().GetCellLoc(rcen, bx, 0);
		
// 		const int*  lo      = bx.loVect();
// 		const int*  hi      = bx.hiVect();
// 		const int*  rlo     = rbx.loVect();
// 		const int*  rhi     = rbx.hiVect();
// 		const int*  slo     = sbx.loVect();
// 		const int*  shi     = sbx.hiVect();
// 		Real*       rhs     = Rhs[Rhsmfi].dataPtr();
// 		const Real* sdat    = S_old[Rhsmfi].dataPtr(sigma);
// 		const Real* rcendat = rcen.dataPtr();
// 		const Real  coeff   = (1.0-be_cn_theta)*visc_coef[sigma]*dt;
// 		const Real* voli    = volume[Rhsmfi].dataPtr();
// 		const int*  vlo     = vbox.loVect();
// 		const int*  vhi     = vbox.hiVect();

// 		hooprhs(ARLIM(lo),ARLIM(hi),
// 			rhs, ARLIM(rlo), ARLIM(rhi), 
// 			sdat, ARLIM(slo), ARLIM(shi),
// 			rcendat, &coeff, voli, ARLIM(vlo),ARLIM(vhi));
// 	    }
// 	}
     }
 #endif
    /////////////////////

    //
    // If this is a predictor step, put "explicit" updates passed via S_new
    // into delta_rhs after scaling by rho_half if reqd, so they dont get lost,
    // pull it off S_new to avoid double counting
    //   (for rho_flag == 1:
    //       S_new = S_old - dt.(U.Grad(phi)); want Rhs -= rho_half.(U.Grad(phi)),
    //    else
    //       S_new = S_old - dt.Div(U.Phi),   want Rhs -= Div(U.Phi) )
    //
    if (solve_mode == PREDICTOR)
    {
#ifdef _OPENMP
#pragma omp parallel
#endif
    {
        FArrayBox tmpfab;
        for (MFIter Smfi(S_new, true); Smfi.isValid(); ++Smfi)
        {
            const Box& box = Smfi.tilebox();
            tmpfab.resize(box,1);
            tmpfab.copy(S_new[Smfi],box,sigma,box,0,1);
            tmpfab.minus(S_old[Smfi],box,sigma,0,1);
            S_new[Smfi].minus(tmpfab,box,0,sigma,1); // Remove this term from S_new
	    tmpfab.mult(1.0/dt,box,0,1);
            if (rho_flag == 1)
                tmpfab.mult(rho_half[Smfi],box,0,0,1);
            if (alpha!=0)
                tmpfab.mult((*alpha)[Smfi],box,alphaComp,0,1);            
            (*delta_rhs)[Smfi].plus(tmpfab,box,0,rhsComp,1);
        }
    }
    }

    //
    // Add body sources
    //
    if (delta_rhs != 0)
    {
      if (verbose)
	Print()<<"Adding body forces ... \n";
#ifdef _OPENMP
#pragma omp parallel
#endif
    {
        FArrayBox tmpfab;
        for (MFIter mfi(*delta_rhs,true); mfi.isValid(); ++mfi)
        {
            const Box& box = mfi.tilebox();
            tmpfab.resize(box,1);
            tmpfab.copy((*delta_rhs)[mfi],box,rhsComp,box,0,1);
            tmpfab.mult(dt,box,0,1);
            //tmpfab.mult(volume[mfi],box,0,0,1);
            Rhs[mfi].plus(tmpfab,box,0,0,1);
        }
    }
    }


    
    //
    // Increment Rhs with S_old*V (or S_old*V*rho_half if rho_flag==1
    //                             or S_old*V*rho_old  if rho_flag==3)
    //  (Note: here S_new holds S_old, but also maybe an explicit increment
    //         from advection if solve_mode != PREDICTOR)
    //
    // fixme??? does Soln need ghost cells here? -- No
    MultiFab::Copy(Soln,S_new,sigma,0,1,0);

#ifdef _OPENMP
#pragma omp parallel
#endif
    for (MFIter mfi(Soln,true); mfi.isValid(); ++mfi)
    {
        const Box& box = mfi.tilebox();
        //Soln[mfi].mult(volume[mfi],box,0,0,1);
        if (rho_flag == 1)
            Soln[mfi].mult(rho_half[mfi],box,0,0,1);
        if (rho_flag == 3)
            Soln[mfi].mult((navier_stokes->rho_ptime)[mfi],box,0,0,1);
        if (alpha!=0)
            Soln[mfi].mult((*alpha)[mfi],box,alphaComp,0,1);
        Rhs[mfi].plus(Soln[mfi],box,0,0,1);
    }

    //
    // Make a good guess for Soln
    //
    MultiFab::Copy(Soln,S_new,sigma,0,1,0);
    if (rho_flag == 2) {
#ifdef _OPENMP
#pragma omp parallel
#endif
    for (MFIter Smfi(Soln,true); Smfi.isValid(); ++Smfi) {
            Soln[Smfi].divide(S_new[Smfi],Smfi.tilebox(),Density,0,1);
        }
    }
    //
    // Construct viscous operator with bndry data at time N+1.
    //
    Real a = 1.0;
    Real b = be_cn_theta*dt;
    if (allnull) {
        b *= visc_coef[sigma];
    }

    const Real cur_time = navier_stokes->get_state_data(State_Type).curTime();
    Real       rhsscale = 1.0;

    // fixme?
    // make sure state/vel ghost cells are properly filled
    // I think a FillPatch is required
      
    LPInfo info;
    info.setAgglomeration(agglomeration);
    info.setConsolidation(consolidation);
    // default is true, see AMReX_MLLinOp.H
    //info.setMetricTerm(false);
#ifdef AMREX_USE_EB
    // create the right data holder for passing to ABecLap
    amrex::Vector<const amrex::EBFArrayBoxFactory*> ebf(1);
    //ebf.resize(1);
    ebf[0] = &(dynamic_cast<EBFArrayBoxFactory const&>(navier_stokes->Factory()));
    
    MLEBABecLap mlabec({navier_stokes->Geom()}, {grids}, {dmap}, info, ebf);
#else
    MLABecLaplacian mlabec({navier_stokes->Geom()}, {grids}, {dmap}, info);
#endif
    // default max_order = 2
    mlabec.setMaxOrder(max_order);

    std::array<LinOpBCType,AMREX_SPACEDIM> mlmg_lobc;
    std::array<LinOpBCType,AMREX_SPACEDIM> mlmg_hibc;
    setDomainBC(mlmg_lobc, mlmg_hibc, sigma);
        
    mlabec.setDomainBC(mlmg_lobc, mlmg_hibc);
    {
      MultiFab crsedata;
      if (level > 0) {
	auto& crse_ns = *(coarser->navier_stokes);
	crsedata.define(crse_ns.boxArray(), crse_ns.DistributionMap(), 1, ng,
			MFInfo(),navier_stokes->Factory());
	AmrLevel::FillPatch(crse_ns,crsedata,ng,cur_time,State_Type,sigma,1);
	if (rho_flag == 2) {
	  const MultiFab& rhotime = crse_ns.get_rho(cur_time);
	  MultiFab::Divide(crsedata,rhotime,0,0,1,ng);
	}
	mlabec.setCoarseFineBC(&crsedata, crse_ratio[0]);
      }
      MultiFab S(grids,dmap,1,ng,MFInfo(),navier_stokes->Factory());
      AmrLevel::FillPatch(*navier_stokes,S,ng,cur_time,State_Type,sigma,1);
      if (rho_flag == 2) {
	const MultiFab& rhotime = navier_stokes->get_rho(cur_time);
	MultiFab::Divide(S,rhotime,0,0,1,ng);
      }
      // fixme? Do we need/want next 2 lines? mfix does this
      EB_set_covered(S, 0, 1, ng, 1.2345e30);
      S.FillBoundary ((navier_stokes->Geom()).periodicity());
      ///
      mlabec.setLevelBC(0, &S);
    }

    {
      MultiFab acoef;
      std::pair<Real,Real> scalars;
      computeAlpha(acoef, scalars, sigma, a, b, cur_time, rho_half, rho_flag,
		   &rhsscale, alphaComp, alpha);
      mlabec.setScalars(scalars.first, scalars.second);
      mlabec.setACoeffs(0, acoef);
    }
        
    {
      std::array<MultiFab,BL_SPACEDIM> bcoeffs;
      computeBeta(bcoeffs, betanp1, betaComp);
      mlabec.setBCoeffs(0, amrex::GetArrOfConstPtrs(bcoeffs));
    }

    // Do we need something like this cribbed from mfix???
    // This sets the coefficient on the wall and defines it as a homogeneous
    // Dirichlet bc for the solve. mu_g is the viscosity at cc in mfix
    // matches what's in bcoeff
    //mlabec.setEBHomogDirichlet ( 0, (*mu_g[lev]) );

    MLMG mlmg(mlabec);
    if (use_hypre) {
      mlmg.setBottomSolver(MLMG::BottomSolver::hypre);
      mlmg.setBottomVerbose(hypre_verbose);
    }
    mlmg.setMaxFmgIter(max_fmg_iter);
    mlmg.setVerbose(verbose);

    Rhs.mult(rhsscale,0,1,ng_rhs);
    const Real S_tol     = visc_tol;
    const Real S_tol_abs = get_scaled_abs_tol(Rhs, visc_tol);

    // do we need this? --- Seems no, since ng=0 in copy to S_new below
    // This ensures that ghost cells of sol are correctly filled when returned from the solver
    //mlmg.setFinalFillBC(true);

    mlmg.solve({&Soln}, {&Rhs}, S_tol, S_tol_abs);
    
    AMREX_D_TERM(MultiFab flxx(*fluxnp1[0], amrex::make_alias, fluxComp, 1);,
		 MultiFab flxy(*fluxnp1[1], amrex::make_alias, fluxComp, 1);,
		 MultiFab flxz(*fluxnp1[2], amrex::make_alias, fluxComp, 1););
    std::array<MultiFab*,AMREX_SPACEDIM> fp{AMREX_D_DECL(&flxx,&flxy,&flxz)};
    mlmg.getFluxes({fp});

    const MultiFab* area   = navier_stokes->Area();
    int nghost = fluxnp1[0]->nGrow(); // this = 0
#ifdef AMREX_USE_EB
    // now dx, areas, and vol are not constant.
    std::array<const amrex::MultiCutFab*,AMREX_SPACEDIM>areafrac = ebf[0]->getAreaFrac();
#ifdef _OPENMP
#pragma omp parallel
#endif
    for (MFIter mfi(Soln,true); mfi.isValid(); ++mfi)
    {  
      Box bx = mfi.tilebox();

      // need face-centered tilebox for each direction
      D_TERM(const Box& xbx = mfi.tilebox(IntVect::TheDimensionVector(0));,
	     const Box& ybx = mfi.tilebox(IntVect::TheDimensionVector(1));,
	     const Box& zbx = mfi.tilebox(IntVect::TheDimensionVector(2)););
      
      // this is to check efficiently if this tile contains any eb stuff
      const EBFArrayBox& in_fab = static_cast<EBFArrayBox const&>(Soln[mfi]);
      const EBCellFlagFab& flags = in_fab.getEBCellFlagFab();
      
      if(flags.getType(amrex::grow(bx, nghost)) == FabType::covered)
      {
	// If tile is completely covered by EB geometry, set 
	// value to some very large number so we know if
	// we accidentaly use these covered vals later in calculations
	D_TERM(fluxnp1[0]->setVal(1.2345e30, xbx, fluxComp, 1);,
	       fluxnp1[1]->setVal(1.2345e30, ybx, fluxComp, 1);,
	       fluxnp1[2]->setVal(1.2345e30, zbx, fluxComp, 1););
      }
      else
      {
	// No cut cells in tile + nghost-cell witdh halo -> use non-eb routine
	if(flags.getType(amrex::grow(bx, nghost)) == FabType::regular)
        {		
	  for (int i = 0; i < BL_SPACEDIM; ++i)
	  {
	    (*fluxnp1[i])[mfi].mult(b/dt,fluxComp,1);
	    (*fluxnp1[i])[mfi].mult(area[i][mfi],0,fluxComp,1);
	  }
	}
	else
	{
	  // Use EB routines
	  for (int i = 0; i < BL_SPACEDIM; ++i)
	  {
	    (*fluxnp1[i])[mfi].mult(b/dt,fluxComp,1);
	    (*fluxnp1[i])[mfi].mult(area[i][mfi],0,fluxComp,1);
	    (*fluxnp1[i])[mfi].mult((*areafrac[i])[mfi],0,fluxComp,1);
	  }
	}
      }        
    }
#else
    for (int i = 0; i < BL_SPACEDIM; ++i)
    {
      // fixme? new way to test EB
      (*fluxnp1[i]).mult(b/dt,fluxComp,1,nghost);
      MultiFab::Multiply(*fluxnp1[i],area[i],0,fluxComp,1,nghost);
    }
#endif

    //
    // Copy into state variable at new time, without bc's
    //
    MultiFab::Copy(S_new,Soln,0,sigma,1,0);
    
    if (rho_flag == 2) {
#ifdef _OPENMP
#pragma omp parallel
#endif
    for (MFIter Smfi(S_new,true); Smfi.isValid(); ++Smfi) {
            S_new[Smfi].mult(S_new[Smfi],Smfi.tilebox(),Density,sigma,1);
	}
    }

    if (verbose)
    {
        const int IOProc   = ParallelDescriptor::IOProcessorNumber();
        Real      run_time = ParallelDescriptor::second() - strt_time;

        ParallelDescriptor::ReduceRealMax(run_time,IOProc);

	amrex::Print() << "Diffusion::diffuse_scalar(): lev: " << level
		       << ", time: " << run_time << '\n';
    }
}
#else

void
Diffusion::diffuse_scalar (const Vector<MultiFab*>&  S_old,
                           const Vector<MultiFab*>&  Rho_old,
                           Vector<MultiFab*>&        S_new,
                           const Vector<MultiFab*>&  Rho_new,
                           int                       S_comp,
                           int                       num_comp,
                           int                       Rho_comp,
                           Real                      prev_time,
                           Real                      curr_time,
                           Real                      be_cn_theta,
                           const MultiFab&           rho_half,
                           int                       rho_flag,
                           MultiFab* const*          fluxn,
                           MultiFab* const*          fluxnp1,
                           int                       fluxComp,
                           MultiFab*                 delta_rhs, 
                           int                       rhsComp,
                           const MultiFab*           alpha_in, 
                           int                       alpha_in_comp,
                           const MultiFab* const*    betan, 
                           const MultiFab* const*    betanp1,
                           int                       betaComp,
                           const Vector<Real>&       visc_coef,
                           int                       visc_coef_comp,
                           const MultiFab&           volume,
                           const MultiFab* const*    area,
                           const IntVect&            cratio,
                           const BCRec&              bc,
                           const Geometry&           geom,
                           bool                      add_hoop_stress,
                           const SolveMode&          solve_mode,
                           bool                      add_old_time_divFlux,
                           const amrex::Vector<int>& is_diffusive)
{
  //
  // This routine expects that physical BC's have been loaded into
  // the grow cells of the old and new state at this level.  If rho_flag==2,
  // the values there are rho.phi, where phi is the quantity being diffused.
  // Values in these cells will be preserved.  Also, if there are any
  // explicit update terms, these have already incremented the new state
  // on the valid region (i.e., on the valid region the new state is the old
  // state + dt*Div(explicit_fluxes), e.g.)
  //

  if (verbose) amrex::Print() << "Starting diffuse_scalar" << "\n";
  
#if (BL_SPACEDIM == 3)
  // Here we ensure that R-Z related routines cannot be called in 3D
  if (add_hoop_stress){
    amrex::Abort("in diffuse_scalar: add_hoop_stress for R-Z geometry called in 3D !");
  }
#endif

#ifdef AMREX_USE_EB
  // Here we ensure that R-Z cannot work with EB (for now)
  if (add_hoop_stress){
    amrex::Abort("in diffuse_scalar: add_hoop_stress for R-Z geometry not yet working with EB support !");
  }
#endif

  
  bool has_coarse_data = S_old.size() > 1;
    
  const Real strt_time = ParallelDescriptor::second();

  int allnull, allthere;
  checkBeta(betan, allthere, allnull);
  checkBeta(betanp1, allthere, allnull);

  Real dt = curr_time - prev_time;
  const int ng = 1;
// FIXME - if be_cn_theta==1, should it be okay to pass nullptr for S_old???
  BL_ASSERT(S_new[0]->nGrow()>0); // && S_old[0]->nGrow()>0);
  const BoxArray& ba = S_new[0]->boxArray();
  const DistributionMapping& dm = S_new[0]->DistributionMap();
  const DistributionMapping* dmc = (has_coarse_data ? &(S_new[1]->DistributionMap()) : 0);
  const BoxArray* bac = (has_coarse_data ? &(S_new[1]->boxArray()) : 0);
    
  BL_ASSERT(solve_mode==ONEPASS || (delta_rhs && delta_rhs->boxArray()==ba));
  BL_ASSERT(volume.DistributionMap() == dm);
 
 // Below is another way to bring the factory information 
 const auto& ebfactory = S_old[0]->Factory();
 
  MultiFab Rhs(ba,dm,1,0,MFInfo(),ebfactory);
  MultiFab Soln(ba,dm,1,ng,MFInfo(),ebfactory);
  MultiFab alpha(ba,dm,1,0,MFInfo(),ebfactory);

  std::array<MultiFab,AMREX_SPACEDIM> bcoeffs;
  for (int n = 0; n < BL_SPACEDIM; n++)
  {
    BL_ASSERT(area[n]->DistributionMap() == dm); 
    bcoeffs[n].define(area[n]->boxArray(),dm,1,0,MFInfo(),ebfactory);
  }
  auto Solnc = std::unique_ptr<MultiFab>(new MultiFab());
  if (has_coarse_data)
  {
    Solnc->define(*bac, *dmc, 1, ng, MFInfo(), ebfactory);
  }

  std::array<LinOpBCType,AMREX_SPACEDIM> mlmg_lobc;
  std::array<LinOpBCType,AMREX_SPACEDIM> mlmg_hibc;

  // why bother making this time n operator for purely implicit cases?
  LPInfo infon;
  infon.setAgglomeration(agglomeration);
  infon.setConsolidation(consolidation);
  infon.setMetricTerm(false);
  //fixme? not in dev
  //the coarsenings are unnecessary, and potentially expensive.
  infon.setMaxCoarseningLevel(0);
  
#ifdef AMREX_USE_EB
	// create the right data holder for passing to MLEBABecLap
	amrex::Vector<const amrex::EBFArrayBoxFactory*> ebf(1);
	//ebf.resize(1);
	ebf[0] = &(dynamic_cast<EBFArrayBoxFactory const&>(ebfactory));
	
	MLEBABecLap opn({geom}, {ba}, {dm}, infon, ebf);
#else	  
  MLABecLaplacian opn({geom}, {ba}, {dm}, infon);
#endif  
   
  opn.setMaxOrder(max_order);
  MLMG mgn(opn);
  //why not set these switches for time n too???
  // ans from MArc: Solver options and coarsened versions of operator not required for time-n version ABec op.  The solver options are irrelevant, and the coarsenings are unnecessary, and potentially expensive.
  // if (use_hypre) {
  //   mgn.setBottomSolver(MLMG::BottomSolver::hypre);
  //   mgn.setBottomVerbose(hypre_verbose);
  // }
  // mgn.setMaxFmgIter(max_fmg_iter);
  mgn.setVerbose(verbose);

  LPInfo infonp1;
  // why not set these additional options like for time n
  infonp1.setAgglomeration(agglomeration);
  infonp1.setConsolidation(consolidation);
  infonp1.setMetricTerm(false);
      
#ifdef AMREX_USE_EB
  MLEBABecLap opnp1({geom}, {ba}, {dm}, infonp1, ebf);
#else	  
  MLABecLaplacian opnp1({geom}, {ba}, {dm}, infonp1);
#endif
  
  opnp1.setMaxOrder(max_order);

  MLMG mgnp1(opnp1);
  if (use_hypre)
  {
    mgnp1.setBottomSolver(MLMG::BottomSolver::hypre);
    mgnp1.setBottomVerbose(hypre_verbose);
  }
  mgnp1.setMaxFmgIter(max_fmg_iter);
  mgnp1.setVerbose(verbose);

  setDomainBC(mlmg_lobc, mlmg_hibc, bc); // Same for all comps, by assumption
  // FIXME -- need to check on DefaultGeometry().getPeriodicity() in setDomainBC_msd()
  opn.setDomainBC(mlmg_lobc, mlmg_hibc);
  opnp1.setDomainBC(mlmg_lobc, mlmg_hibc);
 
  for (int icomp=0; icomp<num_comp; ++icomp)
  {
    if (verbose)
    {
      amrex::Print() << "diffusing scalar "<<icomp+1<<" of "<<num_comp << "\n";
	    amrex::Print() << "rho flag "<<rho_flag << "\n";
    }

    int sigma = S_comp + icomp;

    if (is_diffusive[icomp] == 0)
    {
      for (int n = 0; n < BL_SPACEDIM; n++)
      {
        if (fluxn[n]!=0 && fluxnp1[n]!=0)
        { 
          fluxn[n]->setVal(0,fluxComp+icomp,1);
		      fluxnp1[n]->setVal(0,fluxComp+icomp,1);
        }
      }
      break;
    }

    if (add_old_time_divFlux && be_cn_theta!=1)
    {
      Real a = 0.0;
      Real b = -(1.0-be_cn_theta)*dt;
      if (allnull)
        b *= visc_coef[visc_coef_comp + icomp];

	    if(verbose)
		    Print()<<"Adding old time diff ....\n";
        
	    {
        if (has_coarse_data)
        {
          MultiFab::Copy(*Solnc,*S_old[1],sigma,0,1,ng);
			    // fixme? need to address other rho_flags too?
          if (rho_flag == 2)
          {
            MultiFab::Divide(*Solnc,*Rho_old[1],Rho_comp,0,1,ng);
          }
          opn.setCoarseFineBC(Solnc.get(), cratio[0]);
        }
        MultiFab::Copy(Soln,*S_old[0],sigma,0,1,ng);
        if (rho_flag == 2)
        {
          MultiFab::Divide(Soln,*Rho_old[0],Rho_comp,0,1,ng);
        }
        opn.setLevelBC(0, &Soln);
      }

      {
        Real* rhsscale = 0;
        std::pair<Real,Real> scalars;
        computeAlpha(alpha, scalars, a, b, rho_half, rho_flag,
                     rhsscale, alpha_in, alpha_in_comp+icomp, Rho_old[0], Rho_comp,
                     geom, volume, add_hoop_stress);
        opn.setScalars(scalars.first, scalars.second);
        opn.setACoeffs(0, alpha);
      }

      {
        computeBeta(bcoeffs, betan, betaComp+icomp, geom, area, add_hoop_stress);
        opn.setBCoeffs(0, amrex::GetArrOfConstPtrs(bcoeffs));
      }
      
      mgn.apply({&Rhs},{&Soln});

      AMREX_D_TERM(MultiFab flxx(*fluxn[0], amrex::make_alias, fluxComp+icomp, 1);,
                   MultiFab flxy(*fluxn[1], amrex::make_alias, fluxComp+icomp, 1);,
                   MultiFab flxz(*fluxn[2], amrex::make_alias, fluxComp+icomp, 1););
                   std::array<MultiFab*,AMREX_SPACEDIM> fp{AMREX_D_DECL(&flxx,&flxy,&flxz)};
      mgn.getFluxes({fp},{&Soln});
  
	    int nghost = 0;
#ifdef AMREX_USE_EB
      // now dx, areas, and vol are not constant.
      std::array<const amrex::MultiCutFab*,AMREX_SPACEDIM>areafrac = ebf[0]->getAreaFrac();
#ifdef _OPENMP
#pragma omp parallel
#endif
      for (MFIter mfi(Soln,true); mfi.isValid(); ++mfi)
      {  
        Box bx = mfi.tilebox();

        // need face-centered tilebox for each direction
        D_TERM(const Box& xbx = mfi.tilebox(IntVect::TheDimensionVector(0));,
               const Box& ybx = mfi.tilebox(IntVect::TheDimensionVector(1));,
               const Box& zbx = mfi.tilebox(IntVect::TheDimensionVector(2)););
	    
        // this is to check efficiently if this tile contains any eb stuff
        const EBFArrayBox& in_fab = static_cast<EBFArrayBox const&>(Soln[mfi]);
        const EBCellFlagFab& flags = in_fab.getEBCellFlagFab();

        if(flags.getType(amrex::grow(bx, nghost)) == FabType::covered)
        {
          // If tile is completely covered by EB geometry, set 
          // value to some very large number so we know if
          // we accidentaly use these covered vals later in calculations
	        D_TERM(fluxn[0]->setVal(1.2345e30, xbx, fluxComp+icomp, 1);,
		             fluxn[1]->setVal(1.2345e30, ybx, fluxComp+icomp, 1);,
		             fluxn[2]->setVal(1.2345e30, zbx, fluxComp+icomp, 1););
        }
        else
        {
        // No cut cells in tile + nghost-cell witdh halo -> use non-eb routine
          if(flags.getType(amrex::grow(bx, nghost)) == FabType::regular)
          {		
            for (int i = 0; i < BL_SPACEDIM; ++i)
            {
              (*fluxn[i])[mfi].mult(-b/dt,fluxComp+icomp,1);
              (*fluxn[i])[mfi].mult((*area[i])[mfi],0,fluxComp+icomp,1);
            }
          }
          else
          {
          // Use EB routines
            for (int i = 0; i < BL_SPACEDIM; ++i)
            {
              (*fluxn[i])[mfi].mult(-b/dt,fluxComp+icomp,1);
              (*fluxn[i])[mfi].mult((*area[i])[mfi],0,fluxComp+icomp,1);
              (*fluxn[i])[mfi].mult((*areafrac[i])[mfi],0,fluxComp+icomp,1);
            }
          }  
	      }        
	    }
#else // non-EB
      
      for (int i = 0; i < BL_SPACEDIM; ++i)
      {
        // Here we keep the weighting by the volume for non-EB && R-Z case
        // The flag has already been checked for only 2D at the begining of the routine
        if (add_hoop_stress)
        {    
          (*fluxn[i]).mult(-b/(dt * geom.CellSize()[i]),fluxComp+icomp,1,0);
        }
        else // Generic case for non-EB and 2D or 3D Cartesian
        {
          MultiFab::Multiply(*fluxn[i],(*area[i]),0,fluxComp+icomp,1,nghost);
	        (*fluxn[i]).mult(-b/dt,fluxComp+icomp,1,nghost);
        }
      }
#endif

    }
    else
    {
      for (int n = 0; n < BL_SPACEDIM; n++)
      {
        fluxn[n]->setVal(0,fluxComp+icomp,1);
      }
      Rhs.setVal(0);
    }

    //
    // If this is a predictor step, put "explicit" updates passed via S_new
    // into Rhs after scaling by rho_half if reqd, so they dont get lost,
    // pull it off S_new to avoid double counting
    //   (for rho_flag == 1:
    //       S_new = S_old - dt.(U.Grad(phi)); want Rhs -= rho_half.(U.Grad(phi)),
    //    else
    //       S_new = S_old - dt.Div(U.Phi),   want Rhs -= Div(U.Phi) )
    //
    if (solve_mode == PREDICTOR)
    {
#ifdef _OPENMP
#pragma omp parallel
#endif
      {
        FArrayBox tmpfab;
        for (MFIter Smfi(*S_new[0], true); Smfi.isValid(); ++Smfi)
          {
            const Box& box = Smfi.tilebox();
            tmpfab.resize(box,1);
            tmpfab.copy((*S_new[0])[Smfi],box,sigma,box,0,1);
            tmpfab.minus((*S_old[0])[Smfi],box,sigma,0,1);
            (*S_new[0])[Smfi].minus(tmpfab,box,0,sigma,1); // Remove this term from S_new
            tmpfab.mult(1.0/dt,box,0,1);
            if (rho_flag == 1)
              tmpfab.mult(rho_half[Smfi],box,0,0,1);
            if (alpha_in!=0)
              tmpfab.mult((*alpha_in)[Smfi],box,alpha_in_comp+icomp,0,1);            
            Rhs[Smfi].plus(tmpfab,box,0,rhsComp+icomp,1);
          }
      }
    }

    //
    // Add body sources (like chemistry contribution)
    //

    if (delta_rhs != 0)
    {
#ifdef _OPENMP
#pragma omp parallel
#endif
      {
        FArrayBox tmpfab;
        for (MFIter mfi(*delta_rhs,true); mfi.isValid(); ++mfi)
          {
            const Box& box = mfi.tilebox();
            tmpfab.resize(box,1);
            tmpfab.copy((*delta_rhs)[mfi],box,rhsComp+icomp,box,0,1);
            
            tmpfab.mult(dt,box,0,1);
#if (BL_SPACEDIM == 2)
        // Here we keep the weighting by the volume for non-EB && R-Z case 
            if (add_hoop_stress){
              tmpfab.mult(volume[mfi],box,0,0,1);
            }
#endif
            Rhs[mfi].plus(tmpfab,box,0,0,1);

            if (rho_flag == 1)
              Rhs[mfi].mult(rho_half[mfi],box,0,0);
          }
       }
     }

     //
     // Add hoop stress for x-velocity in r-z coordinates
     // Note: we have to add hoop stress explicitly because the hoop
     // stress which is added through the operator in getViscOp
     // is eliminated by setting a = 0.
     //
#if (BL_SPACEDIM == 2) 
     if (add_hoop_stress)
     {
       if (verbose) Print() << "Doing RZ coord..." << std::endl;

#ifdef _OPENMP
#pragma omp parallel
#endif
       {
         Vector<Real> rcen;

         for (MFIter Rhsmfi(Rhs,true); Rhsmfi.isValid(); ++Rhsmfi)
         {
           const Box& bx   = Rhsmfi.tilebox();
           const Box& rbx  = Rhs[Rhsmfi].box();
           const Box& sbx  = (*S_old[0])[Rhsmfi].box();
           const Box& vbox = volume[Rhsmfi].box();
 
           rcen.resize(bx.length(0));
           geom.GetCellLoc(rcen, bx, 0);

           const int*  lo      = bx.loVect();
           const int*  hi      = bx.hiVect();
           const int*  rlo     = rbx.loVect();
           const int*  rhi     = rbx.hiVect();
           const int*  slo     = sbx.loVect();
           const int*  shi     = sbx.hiVect();
           Real*       rhs     = Rhs[Rhsmfi].dataPtr();
           const Real* sdat    = (*S_old[0])[Rhsmfi].dataPtr(sigma);
           const Real* rcendat = rcen.dataPtr();
           const Real  coeff   = (1.0-be_cn_theta)*visc_coef[visc_coef_comp+icomp]*dt;
           const Real* voli    = volume[Rhsmfi].dataPtr();
           const int*  vlo     = vbox.loVect();
           const int*  vhi     = vbox.hiVect();

           hooprhs(ARLIM(lo),ARLIM(hi),
                   rhs, ARLIM(rlo), ARLIM(rhi), 
                   sdat, ARLIM(slo), ARLIM(shi),
                   rcendat, &coeff, voli, ARLIM(vlo),ARLIM(vhi));
         }
       }
     }
#endif
     //
     // Increment Rhs with S_old*V (or S_old*V*rho_half if rho_flag==1
     //                             or S_old*V*rho_old  if rho_flag==3)
     //  (Note: here S_new holds S_old, but also maybe an explicit increment
     //         from advection if solve_mode != PREDICTOR)
     //
     MultiFab::Copy(Soln,*S_new[0],sigma,0,1,0);

#ifdef _OPENMP
#pragma omp parallel
#endif

     for (MFIter mfi(Soln,true); mfi.isValid(); ++mfi)
     {
       const Box& box = mfi.tilebox();
#if (BL_SPACEDIM == 2)
       // Here we keep the weighting by the volume for non-EB && R-Z case 
       if (add_hoop_stress)
       {    
         Soln[mfi].mult(volume[mfi],box,0,0,1);
       }
#endif
       if (rho_flag == 1)
         Soln[mfi].mult(rho_half[mfi],box,0,0,1);
       if (rho_flag == 3)
         Soln[mfi].mult((*Rho_old[0])[mfi],box,Rho_comp,0,1);
       if (alpha_in!=0)
         Soln[mfi].mult((*alpha_in)[mfi],box,alpha_in_comp+icomp,0,1);
       Rhs[mfi].plus(Soln[mfi],box,0,0,1);
     }

	   //Fixme???
	   // dev fillPatch'es S_new (both levels) before passing to MLMG op
	   // It's now assumed that S_new has been FillPatch'ed before passing to diffuse_scalar
	   // CHECK THAT THIS IS ACTUALLY DONE...

     //
     // Construct viscous operator with bndry data at time N+1.
     //
     Real a = 1.0;
     Real b = be_cn_theta*dt;
     if (allnull)
     {
       b *= visc_coef[visc_coef_comp+icomp];
     }

     Real rhsscale = 1.0;

     {
	     if (has_coarse_data)
       {
		     MultiFab::Copy(*Solnc,*S_new[1],sigma,0,1,ng);
		     if (rho_flag == 2)
         {
		       MultiFab::Divide(*Solnc,*Rho_new[1],Rho_comp,0,1,ng);
		     }
		     // what about rho_flag ==3 ?
		     opnp1.setCoarseFineBC(Solnc.get(), cratio[0]);
	   	 }
		
		   MultiFab::Copy(Soln,*S_new[0],sigma,0,1,ng);
	     if (rho_flag == 2)
       {
         MultiFab::Divide(Soln,*Rho_new[0],Rho_comp,0,1,ng);
       }
       //EB_set_covered(Soln, 0, AMREX_SPACEDIM, ng, 1.);
       opnp1.setLevelBC(0, &Soln);
     }

     {
       std::pair<Real,Real> scalars;

       computeAlpha(alpha, scalars, a, b, rho_half, rho_flag,
                    &rhsscale, alpha_in, alpha_in_comp+icomp,
			              Rho_new[0], Rho_comp,
                    geom, volume, add_hoop_stress);
       opnp1.setScalars(scalars.first, scalars.second);
       opnp1.setACoeffs(0, alpha);
     }
 
     {
       computeBeta(bcoeffs, betanp1, betaComp+icomp, geom, area, add_hoop_stress);
       opnp1.setBCoeffs(0, amrex::GetArrOfConstPtrs(bcoeffs));
     }
	   // rhsscale =1. above
     //Rhs.mult(rhsscale,0,1);
     const Real S_tol     = visc_tol;
     const Real S_tol_abs = get_scaled_abs_tol(Rhs, visc_tol);

	   //mgnp1.setVerbose(3);
//      static int count110=0;
//     count110++;

//amrex::WriteSingleLevelPlotfile("Soln_before_solve"+std::to_string(count110), Soln, {"Sol"}, geom, 0.0, 0);
//	    	    
	   mgnp1.solve({&Soln}, {&Rhs}, S_tol, S_tol_abs);
     
//amrex::WriteSingleLevelPlotfile("Soln_after_solve"+std::to_string(count110), Soln, {"Sol"}, geom, 0.0, 0);
//amrex::WriteSingleLevelPlotfile("Rhs"+std::to_string(count110), Rhs, {"Rhs"}, geom, 0.0, 0);
//     
     AMREX_D_TERM(MultiFab flxx(*fluxnp1[0], amrex::make_alias, fluxComp+icomp, 1);,
                  MultiFab flxy(*fluxnp1[1], amrex::make_alias, fluxComp+icomp, 1);,
                  MultiFab flxz(*fluxnp1[2], amrex::make_alias, fluxComp+icomp, 1););
                  std::array<MultiFab*,AMREX_SPACEDIM> fp{AMREX_D_DECL(&flxx,&flxy,&flxz)};
     mgnp1.getFluxes({fp});
       
//   amrex::WriteSingleLevelPlotfile("fp_x"+std::to_string(count110), *fp[0], {"fp_x"}, geom, 0.0, 0);
//  amrex::WriteSingleLevelPlotfile("fp_y"+std::to_string(count110), *fp[1], {"fp_y"}, geom, 0.0, 0);
//       
//VisMF::Write(*area[0],"area");
//
//VisMF::Write(volume,"volume");

        
    // This shadows the area passed through the routine
    //const MultiFab* area   = navier_stokes->Area();
    int nghost = fluxnp1[0]->nGrow(); // this = 0
    
#ifdef AMREX_USE_EB
    // now dx, areas, and vol are not constant.
    std::array<const amrex::MultiCutFab*,AMREX_SPACEDIM>areafrac = ebf[0]->getAreaFrac();

#ifdef _OPENMP
#pragma omp parallel
#endif
    for (MFIter mfi(Soln,true); mfi.isValid(); ++mfi)
    {  
      Box bx = mfi.tilebox();

      // need face-centered tilebox for each direction
      D_TERM(const Box& xbx = mfi.tilebox(IntVect::TheDimensionVector(0));,
             const Box& ybx = mfi.tilebox(IntVect::TheDimensionVector(1));,
             const Box& zbx = mfi.tilebox(IntVect::TheDimensionVector(2)););
      
      // this is to check efficiently if this tile contains any eb stuff
      const EBFArrayBox& in_fab = static_cast<EBFArrayBox const&>(Soln[mfi]);
      const EBCellFlagFab& flags = in_fab.getEBCellFlagFab();
      
      if(flags.getType(amrex::grow(bx, nghost)) == FabType::covered)
      {
	// If tile is completely covered by EB geometry, set 
	// value to some very large number so we know if
	// we accidentaly use these covered vals later in calculations
      D_TERM(fluxnp1[0]->setVal(1.2345e30, xbx, fluxComp+icomp, 1);,
             fluxnp1[1]->setVal(1.2345e30, ybx, fluxComp+icomp, 1);,
             fluxnp1[2]->setVal(1.2345e30, zbx, fluxComp+icomp, 1););
      }
      else
      {
	// No cut cells in tile + nghost-cell witdh halo -> use non-eb routine
	      if(flags.getType(amrex::grow(bx, nghost)) == FabType::regular)
        {
	        for (int i = 0; i < BL_SPACEDIM; ++i)
	        {
	          (*fluxnp1[i])[mfi].mult(b/dt,fluxComp+icomp,1);
	          (*fluxnp1[i])[mfi].mult((*area[i])[mfi],0,fluxComp+icomp,1);
	        }
	      }
        else
        {
        // Use EB routines
          for (int i = 0; i < BL_SPACEDIM; ++i)
          {
            //amrex::Print() << (*areafrac[i])[mfi];
            //amrex::Print() << (*fluxnp1[i])[mfi];
            (*fluxnp1[i])[mfi].mult(b/dt,fluxComp+icomp,1);
            (*fluxnp1[i])[mfi].mult((*area[i])[mfi],0,fluxComp+icomp,1);
            (*fluxnp1[i])[mfi].mult((*areafrac[i])[mfi],0,fluxComp+icomp,1);
            
            
          }
        }
      }        
    }
#else
    // Non-EB here
    for (int i = 0; i < BL_SPACEDIM; ++i)
    {
      // Here we keep the weighting by the volume for non-EB && R-Z case
      // The flag has already been checked for only 2D at the begining of the routine
      if (add_hoop_stress)
      {    
        (*fluxnp1[i]).mult(b/(dt * geom.CellSize()[i]),fluxComp+icomp,1,0);
      }
      else // Generic case for non-EB and 2D or 3D Cartesian
      {
        MultiFab::Multiply(*fluxnp1[i],(*area[i]),0,fluxComp+icomp,1,nghost);
	      (*fluxnp1[i]).mult(b/dt,fluxComp+icomp,1,nghost);
      }      
    }
#endif


//static int count2=0;
//count2++;
//amrex::WriteSingleLevelPlotfile("Flux_np1_x"+std::to_string(count110), *fluxnp1[0], {"flux_x"}, geom, 0.0, 0);
//amrex::WriteSingleLevelPlotfile("Flux_np1_y"+std::to_string(count110), *fluxnp1[1], {"flux_y"}, geom, 0.0, 0);
//


     //
     // Copy into state variable at new time, without bc's
     //
     MultiFab::Copy(*S_new[0],Soln,0,sigma,1,0);

     if (rho_flag == 2) {
#ifdef _OPENMP
#pragma omp parallel
#endif
        for (MFIter Smfi(*S_new[0],true); Smfi.isValid(); ++Smfi) {
                (*S_new[0])[Smfi].mult((*Rho_new[0])[Smfi],Smfi.tilebox(),Rho_comp,sigma,1);
        }
	   }

    if (verbose) amrex::Print() << "Done with diffuse_scalar" << "\n";

  }

  if (verbose)
  {
    const int IOProc   = ParallelDescriptor::IOProcessorNumber();
    Real      run_time = ParallelDescriptor::second() - strt_time;
    ParallelDescriptor::ReduceRealMax(run_time,IOProc);
    amrex::Print() << "Diffusion::diffuse_scalar() time: " << run_time << '\n';
  }

}
#endif

#if 0
//#ifdef AMREX_USE_EB
void
Diffusion::EB_areaScaling(Real mfac, )
{
  
}
#endif

void
Diffusion::diffuse_velocity (Real                   dt,
                             Real                   be_cn_theta,
                             const MultiFab&        rho_half,
                             int                    rho_flag,
                             MultiFab*              delta_rhs,
                             const MultiFab* const* betan, 
                             const MultiFab* const* betanp1)
{
    diffuse_velocity(dt, be_cn_theta, rho_half, rho_flag,
                     delta_rhs, 0, betan, betanp1, 0);
}

void
Diffusion::diffuse_velocity (Real                   dt,
                             Real                   be_cn_theta,
                             const MultiFab&        rho_half,
                             int                    rho_flag,
                             MultiFab*              delta_rhs,
                             int                    rhsComp,
                             const MultiFab* const* betan, 
                             const MultiFab* const* betanp1,
                             int                    betaComp)
{
  if (verbose) amrex::Print() << "... Diffusion::diffuse_velocity() lev: " << level << std::endl;

    const Real strt_time = ParallelDescriptor::second();

    int allnull, allthere;
    checkBetas(betan, betanp1, allthere, allnull);
    
    if (allnull) {
	amrex::Abort("Diffusion::diffuse_velocity(): Constant viscosity case no longer supported");
    }

    BL_ASSERT(allthere);

    BL_ASSERT( rho_flag == 1 || rho_flag == 3);

#ifdef AMREX_DEBUG
    for (int d = 0; d < BL_SPACEDIM; ++d)
        BL_ASSERT(allnull ? visc_coef[Xvel+d]>=0 : betan[d]->min(0,0) >= 0.0);
#endif

// Here we introduce this hack to force the scalar solve, assuming we have a constant viscosity 
    if (!navier_stokes->variable_vel_visc)
    {
      amrex::Print() << "WE ARE IN DIFFUSE VELOCITY CONSTANT SOVLER \n";
      FluxBoxes fb_SCn  (navier_stokes);
      FluxBoxes fb_SCnp1(navier_stokes);

      MultiFab* *fluxSCn   = fb_SCn.get();
      MultiFab* *fluxSCnp1 = fb_SCnp1.get();

      MultiFab fluxes[BL_SPACEDIM];

      if (do_reflux && level < parent->finestLevel())
      {
        for (int i = 0; i < BL_SPACEDIM; i++)
        {
          const BoxArray& ba = navier_stokes->getEdgeBoxArray(i);
          const DistributionMapping& dm = navier_stokes->DistributionMap();
          fluxes[i].define(ba, dm, BL_SPACEDIM, 0);
        }
      }

      for (int sigma = 0; sigma < BL_SPACEDIM; ++sigma)
      {
        const int state_ind = Xvel + sigma;
        const int fluxComp  = 0;
        const int RHSComp   = rhsComp + sigma;

        diffuse_velocity_constant_mu(dt,state_ind,be_cn_theta,rho_half,rho_flag,
                       fluxSCn,fluxSCnp1,fluxComp,delta_rhs,RHSComp,0,0,betan,betanp1,betaComp);

        if (do_reflux)
        {
          for (int d = 0; d < BL_SPACEDIM; ++d)
          {
            MultiFab::Add(*fluxSCnp1[d], *fluxSCn[d], 0, 0, 1, 0);
            if (level < parent->finestLevel()) {
              MultiFab::Copy(fluxes[d], *fluxSCnp1[d], fluxComp, sigma, 1, 0);
            }
            if (level > 0) {
              viscflux_reg->FineAdd(*fluxSCnp1[d],d,fluxComp,sigma,1,dt);
            }
          }
        }
      }

      if (level < parent->finestLevel())
      {
        for (int d = 0; d < BL_SPACEDIM; ++d)
          finer->viscflux_reg->CrseInit(fluxes[d],d,0,0,BL_SPACEDIM,-dt);
      }
    }
    else
    {
      amrex::Print() << "WE ARE IN TENSOR SOVLE  \n";
        diffuse_tensor_velocity(dt,be_cn_theta,rho_half,rho_flag,
                                delta_rhs,rhsComp,betan,betanp1,betaComp);
    }

    if (verbose)
    {
        const int IOProc   = ParallelDescriptor::IOProcessorNumber();
        Real      run_time = ParallelDescriptor::second() - strt_time;

        ParallelDescriptor::ReduceRealMax(run_time,IOProc);

	amrex::Print() << "Diffusion::diffuse_velocity(): lev: " << level
		       << ", time: " << run_time << '\n';
    }
}

void
Diffusion::diffuse_tensor_velocity (Real                   dt,
                                    Real                   be_cn_theta,
                                    const MultiFab&        rho_half,
                                    int                    rho_flag, 
                                    MultiFab*              delta_rhs,
                                    int                    rhsComp,
                                    const MultiFab* const* betan, 
                                    const MultiFab* const* betanp1,
                                    int                    betaComp)
{
    BL_ASSERT(rho_flag == 1 || rho_flag == 3);
    const int finest_level = parent->finestLevel();
    const MultiFab& volume = navier_stokes->Volume();
    //
    // At this point, S_old has bndry at time N S_new contains GRAD(SU).
    //
    MultiFab&  U_old     = navier_stokes->get_old_data(State_Type);
    MultiFab&  U_new     = navier_stokes->get_new_data(State_Type);
    const Real cur_time  = navier_stokes->get_state_data(State_Type).curTime();
    const Real prev_time = navier_stokes->get_state_data(State_Type).prevTime();

    int allnull, allthere;
    checkBetas(betan, betanp1, allthere, allnull);

    // Genaric usage from weiqun to test new MLEBTensorOp
#if 0
{
   LPInfo info;
   info.setAgglomeration(agglomeration);
   info.setConsolidation(consolidation);
   info.setMaxCoarseningLevel(max_coarsening_level);

   const Real tol_rel = 1.e-11;
   const Real tol_abs = 0.0;

   MLEBTensorOp ebtensorop({geom}, {grids}, {dmap}, info, {factory.get()});

   ebtensorop.setMaxOrder(linop_maxorder);

   Array<LinOpBCType,AMREX_SPACEDIM> v_lo_bc{AMREX_D_DECL(LinOpBCType::Dirichlet,
                                                          LinOpBCType::Neumann,
                                                          LinOpBCType::Neumann)};
   Array<LinOpBCType,AMREX_SPACEDIM> v_hi_bc{AMREX_D_DECL(LinOpBCType::Neumann,
                                                          LinOpBCType::Neumann,
                                                          LinOpBCType::Neumann)};

   ebtensorop.setDomainBC({AMREX_D_DECL(v_lo_bc,v_lo_bc,v_lo_bc)},
                          {AMREX_D_DECL(v_hi_bc,v_hi_bc,v_hi_bc)});

   ebtensorop.setLevelBC(0, &solution);

   ebtensorop.setACoeffs(0, acoef);

   Array<MultiFab,AMREX_SPACEDIM> face_bcoef;
   for (int idim = 0; idim < AMREX_SPACEDIM; ++idim)
   {
       const BoxArray& ba = amrex::convert(bcoef.boxArray(),
                                           IntVect::TheDimensionVector(idim));
       face_bcoef[idim].define(ba, bcoef.DistributionMap(), 1, 0);
   }
   amrex::average_cellcenter_to_face(GetArrOfPtrs(face_bcoef),
                                     bcoef, geom);
   ebtensorop.setShearViscosity(0, amrex::GetArrOfConstPtrs(face_bcoef));
   ebtensorop.setEBShearViscosity(0, bcoef);
   // not usually needed for gasses
   // ebtensorop.setBulkViscosity(0, .);
   // ebtensorop.setEBBulkViscosity(0, .);

   MLMG mlmg(ebtensorop);
   mlmg.setMaxIter(max_iter);
   mlmg.setMaxFmgIter(max_fmg_iter);
   mlmg.setVerbose(verbose);
   mlmg.setBottomVerbose(bottom_verbose);

//    solution.setVal(0.0);
   mlmg.solve({&solution}, {&rhs}, tol_rel, tol_abs);
}
#endif
 
    //
    // U_new now contains the inviscid update of U.
    // This is part of the RHS for the viscous solve.
    //
    MultiFab Rhs(grids,dmap,BL_SPACEDIM,0);

    MultiFab** tensorflux_old;
    FluxBoxes fb_old;
  {
    //
    // Set up Rhs.
    //
    const int soln_old_grow = 1;
    MultiFab Soln_old(grids,dmap,BL_SPACEDIM,soln_old_grow);
    const Real a = 0.0;
    Real       b = -(1.0-be_cn_theta)*dt;
    if (allnull)
    b *= visc_coef[Xvel];
    ViscBndryTensor visc_bndry;
    const MultiFab& rho = (rho_flag == 1) ? rho_half : navier_stokes->rho_ptime;
        
	  {
      std::unique_ptr<DivVis> tensor_op
		  (getTensorOp(a,b,prev_time,visc_bndry,rho,betan,betaComp));
	    tensor_op->maxOrder(tensor_max_order);
	    //
	    // Copy to single-component multifab.  Use Soln as a temporary here.
	    //
	    MultiFab::Copy(Soln_old,U_old,Xvel,0,BL_SPACEDIM,0);
	     
	    tensor_op->apply(Rhs,Soln_old);
	    
	    if (do_reflux && (level<finest_level || level>0))
	    {
        tensorflux_old = fb_old.define(navier_stokes, BL_SPACEDIM);
        tensor_op->compFlux(D_DECL(*(tensorflux_old[0]),
                   *(tensorflux_old[1]),
                   *(tensorflux_old[2])),Soln_old);
        for (int d = 0; d < BL_SPACEDIM; d++)
		      tensorflux_old[d]->mult(-b/(dt*navier_stokes->Geom().CellSize()[d]),0);
      }
    }
      
    Soln_old.clear();

    //
    // Complete Rhs by adding body sources.
    //
#ifdef _OPENMP
#pragma omp parallel
#endif
    for (MFIter Rhsmfi(Rhs,true); Rhsmfi.isValid(); ++Rhsmfi)
    {
      const Box& bx     = Rhsmfi.tilebox();
      FArrayBox& rhsfab = Rhs[Rhsmfi];
      FArrayBox& Ufab   = U_new[Rhsmfi];

      //
      // Scale inviscid part by volume.
      //
      for (int comp = 0; comp < BL_SPACEDIM; comp++)
      {
        const int sigma = Xvel + comp;

        Ufab.mult(volume[Rhsmfi],bx,0,sigma,1);
        //
        // Multiply by density at time nph (if rho_flag==1)
        //                     or time n   (if rho_flag==3).
        //
        if (rho_flag == 1)
          Ufab.mult(rho_half[Rhsmfi],bx,0,sigma,1);
        if (rho_flag == 3)
          Ufab.mult((navier_stokes->rho_ptime)[Rhsmfi],bx,0,sigma,1);
        //
        // Add to Rhs which contained operator applied to U_old.
        //
        rhsfab.plus(Ufab,bx,sigma,comp,1);

        if (delta_rhs != 0)
        {
          FArrayBox& deltafab = (*delta_rhs)[Rhsmfi];
          deltafab.mult(dt,bx,comp+rhsComp,1);
          deltafab.mult(volume[Rhsmfi],bx,0,comp+rhsComp,1);
          rhsfab.plus(deltafab,bx,comp+rhsComp,comp,1);
        }
      }
    }

#if (BL_SPACEDIM == 2) 
    if (parent->Geom(0).IsRZ())
    {
      int fort_xvel_comp = Xvel+1;

#ifdef _OPENMP
#pragma omp parallel
#endif
      for (MFIter Rhsmfi(Rhs,true); Rhsmfi.isValid(); ++Rhsmfi)
      {
        const Box& bx     = Rhsmfi.tilebox();

        const Box& rbx    = Rhsmfi.validbox();
        FArrayBox& rhsfab = Rhs[Rhsmfi];

        const Box& sbx    = U_old[Rhsmfi].box();
        Vector<Real> rcen(bx.length(0));
        navier_stokes->Geom().GetCellLoc(rcen, bx, 0);
        const int*       lo        = bx.loVect();
        const int*       hi        = bx.hiVect();
        const int*       rlo       = rbx.loVect();
        const int*       rhi       = rbx.hiVect();
        const int*       slo       = sbx.loVect();
        const int*       shi       = sbx.hiVect();
        Real*            rhs       = rhsfab.dataPtr();
        const Real*      sdat      = U_old[Rhsmfi].dataPtr(Xvel);
        const Real*      rcendat   = rcen.dataPtr();
        const Real       coeff     = (1.0-be_cn_theta)*dt;
        const Real*      voli      = volume[Rhsmfi].dataPtr();
        Box              vbox      = volume[Rhsmfi].box();
        const int*       vlo       = vbox.loVect();
        const int*       vhi       = vbox.hiVect();
        const FArrayBox& betax     = (*betanp1[0])[Rhsmfi];
        const int*       betax_lo  = betax.loVect();
        const int*       betax_hi  = betax.hiVect();
        const Real*      betax_dat = betax.dataPtr(betaComp);
        const FArrayBox& betay     = (*betanp1[1])[Rhsmfi];
        const int*       betay_lo  = betay.loVect();
        const int*       betay_hi  = betay.hiVect();
        const Real*      betay_dat = betay.dataPtr(betaComp);

        tensor_hooprhs(&fort_xvel_comp,
			       ARLIM(lo), ARLIM(hi),
			       rhs, ARLIM(rlo), ARLIM(rhi), 
			       sdat, ARLIM(slo), ARLIM(shi),
			       rcendat, &coeff, 
			       voli, ARLIM(vlo), ARLIM(vhi),
			       betax_dat,ARLIM(betax_lo),ARLIM(betax_hi),
			       betay_dat,ARLIM(betay_lo),ARLIM(betay_hi));
      }
    }
#endif
  }
  
    const int soln_grow = 1;
    MultiFab Soln(grids,dmap,BL_SPACEDIM,soln_grow);
    Soln.setVal(0);
    //
    // Compute guess of solution.
    //
    if (level == 0)
    {
        MultiFab::Copy(Soln,U_old,Xvel,0,BL_SPACEDIM,0);
    }
    else
    {
        navier_stokes->FillCoarsePatch(Soln,0,cur_time,State_Type,Xvel,BL_SPACEDIM);
    }
    //
    // Copy guess into U_new.
    //
    // The new-time operator is initialized with a "guess" for the new-time
    // state.  We intentionally initialize the grow cells with a bogus
    // value to emphasize that the values are not to be considered "valid"
    // (we shouldn't specify any grow cell information), but rather are to
    // filled by the "physics bc's, etc" in the problem-dependent code.  In
    // the course of this filling (typically while generating/filling the
    // BndryData object for the solvers), StateData::filcc is called to get
    // physical bc's.  Here 'something computable' has to already exist in
    // the grow cells (even though filcc ultimately will fill the corner
    // correctly, if applicable).  This is apparently where the
    // `something computable' is to be set.
    //
    int n_comp  = BL_SPACEDIM;
    int n_ghost = 1;
    U_new.setVal(BL_SAFE_BOGUS,Xvel,n_comp,n_ghost);
    n_ghost = 0;
    U_new.copy(Soln,0,Xvel,n_comp);
    //
    // Construct viscous operator with bndry data at time N+1.
    //
    const Real a = 1.0;
    Real       b = be_cn_theta*dt;
    if (allnull)
        b *= visc_coef[Xvel];
       
    ViscBndryTensor visc_bndry;
    const MultiFab& rho = (rho_flag == 1) ? rho_half : navier_stokes->rho_ctime;
    std::unique_ptr<DivVis> tensor_op
      (getTensorOp(a,b,cur_time,visc_bndry,rho,betanp1,betaComp));
    tensor_op->maxOrder(tensor_max_order);
    //
    // Construct solver and call it.
    //
    const Real S_tol     = visc_tol;
    const Real S_tol_abs = -1;
    if (use_tensor_cg_solve)
    {
        const int use_mg_pre = 0;
        MCCGSolver cg(*tensor_op,use_mg_pre);
        cg.solve(Soln,Rhs,S_tol,S_tol_abs);
    }
    else
    {
        MCMultiGrid mg(*tensor_op);
        mg.solve(Soln,Rhs,S_tol,S_tol_abs);
    }
    Rhs.clear();

    int visc_op_lev = 0;
    tensor_op->applyBC(Soln,visc_op_lev); // This may not be needed.
    //
    // Copy into state variable at new time.
    //
    n_ghost = soln_grow;
    MultiFab::Copy(U_new,Soln,0,Xvel,n_comp,n_ghost);
    //
    // Modify diffusive fluxes here.
    //
    if (do_reflux && (level < finest_level || level > 0))
    {
      FluxBoxes fb(navier_stokes, BL_SPACEDIM);
      MultiFab** tensorflux = fb.get();
      tensor_op->compFlux(D_DECL(*(tensorflux[0]), *(tensorflux[1]), *(tensorflux[2])),Soln);

      for (int d = 0; d < BL_SPACEDIM; d++)
      {
        tensorflux[d]->mult(b/(dt*navier_stokes->Geom().CellSize()[d]),0);
        tensorflux[d]->plus(*(tensorflux_old[d]),0,BL_SPACEDIM,0);
      }       

      if (level > 0)
      {
        for (int k = 0; k < BL_SPACEDIM; k++)
        viscflux_reg->FineAdd(*(tensorflux[k]),k,Xvel,Xvel,BL_SPACEDIM,dt);
      }

      if (level < finest_level)
      {
        for (int d = 0; d < BL_SPACEDIM; d++)
        finer->viscflux_reg->CrseInit(*tensorflux[d],d,0,Xvel,BL_SPACEDIM,-dt);
       }
    }
}

void
Diffusion::diffuse_Vsync (MultiFab&              Vsync,
                          Real                   dt,
                          Real                   be_cn_theta,
                          const MultiFab&        rho_half,
                          int                    rho_flag,
                          const MultiFab* const* beta,
                          int                    betaComp,
			                    bool                   update_fluxreg)
{
    BL_ASSERT(rho_flag == 1|| rho_flag == 3);

    int allnull, allthere;
    checkBeta(beta, allthere, allnull);

#ifdef AMREX_DEBUG
    for (int d = 0; d < BL_SPACEDIM; ++d)
        BL_ASSERT(allnull ? visc_coef[Xvel+d]>=0 : beta[d]->min(0,0) >= 0.0);
#endif

    if (allnull)
      amrex::Abort("Constant viscosity case no longer supported");
//      diffuse_Vsync_constant_mu(Vsync,dt,be_cn_theta,rho_half,rho_flag,update_fluxreg);
    else
      diffuse_tensor_Vsync(Vsync,dt,be_cn_theta,rho_half,rho_flag,beta,betaComp,update_fluxreg);
    //
    // applyBC has put "incorrect" values in the ghost cells
    // outside external Dirichlet boundaries. Reset these to zero
    // so that syncproject and conservative interpolation works correctly.
    //
    Box domain = amrex::grow(navier_stokes->Geom().Domain(),1);

    for (int n = Xvel; n < Xvel+BL_SPACEDIM; n++)
    {
        const BCRec& velbc = navier_stokes->get_desc_lst()[State_Type].getBC(n);

        for (int k = 0; k < BL_SPACEDIM; k++)
        {
            if (velbc.hi(k) == EXT_DIR)
            {
                IntVect smallend = domain.smallEnd();
                smallend.setVal(k,domain.bigEnd(k));
                Box top_strip(smallend,domain.bigEnd(),IntVect::TheCellVector());
                Vsync.setVal(0,top_strip,n-Xvel,1,1);
            }
            if (velbc.lo(k) == EXT_DIR)
            {
                IntVect bigend = domain.bigEnd();
                bigend.setVal(k,domain.smallEnd(k));
                Box bottom_strip(domain.smallEnd(),bigend,IntVect::TheCellVector());
                Vsync.setVal(0,bottom_strip,n-Xvel,1,1);
            }
        }
    }
}

void
<<<<<<< HEAD
Diffusion::diffuse_Vsync_constant_mu (MultiFab&       Vsync,
                                      Real            dt,
                                      Real            be_cn_theta,
                                      const MultiFab& rho_half,
                                      int             rho_flag,
				      bool            update_fluxreg)
{
  if (verbose) amrex::Print() << "Diffusion::diffuse_Vsync_constant_mu ...\n";

    const MultiFab& volume = navier_stokes->Volume();
    const MultiFab* area   = navier_stokes->Area();
    const Real*   dx       = navier_stokes->Geom().CellSize();
    //
    // At this point in time we can only do decoupled scalar
    // so we loop over components.
    //
    MultiFab Rhs(grids,dmap,1,0);

    for (int comp = 0; comp < BL_SPACEDIM; comp++)
    {
        MultiFab::Copy(Rhs,Vsync,comp,0,1,0);

        if (verbose > 1)
        {
            Real r_norm = Rhs.norm0();
	    amrex::Print() << "Original max of Vsync " << r_norm << '\n';
        }
        //
        // Multiply RHS by volume and density.
        //
        const MultiFab& rho = (rho_flag == 1) ? rho_half : navier_stokes->rho_ctime;
#ifdef _OPENMP
#pragma omp parallel
#endif
        for (MFIter Rhsmfi(Rhs,true); Rhsmfi.isValid(); ++Rhsmfi)
        {
	    const Box& bx = Rhsmfi.tilebox();
	    // remove vol scaling for EB
            //Rhs[Rhsmfi].mult(volume[Rhsmfi],bx,0,0); 
            Rhs[Rhsmfi].mult(rho[Rhsmfi],bx,0,0); 
        }
        //
        // SET UP COEFFICIENTS FOR VISCOUS SOLVER.
        //
        const Real     a        = 1.0;
        const Real     b        = be_cn_theta*dt*visc_coef[comp];
        Real           rhsscale = 1.0;

        MultiFab Soln(grids,dmap,1,1);
        Soln.setVal(0);

        const Real S_tol     = visc_tol;
        const Real S_tol_abs = -1.0;
        
        if (use_mlmg_solver)
        {
            LPInfo info;
            info.setAgglomeration(agglomeration);
            info.setConsolidation(consolidation);
	    // FIXME - need to test with RZ problem
	    // let MLMG do metric terms
            //info.setMetricTerm(false);

            MLABecLaplacian mlabec({navier_stokes->Geom()}, {grids}, {dmap}, info);
            mlabec.setMaxOrder(max_order);

            std::array<LinOpBCType,AMREX_SPACEDIM> mlmg_lobc;
            std::array<LinOpBCType,AMREX_SPACEDIM> mlmg_hibc;
            setDomainBC(mlmg_lobc, mlmg_hibc, comp);
        
            mlabec.setDomainBC(mlmg_lobc, mlmg_hibc);
            if (level > 0) {
                mlabec.setCoarseFineBC(nullptr, crse_ratio[0]);
            }
            mlabec.setLevelBC(0, nullptr);

            {
                MultiFab acoef;
                std::pair<Real,Real> scalars;
                const Real cur_time = navier_stokes->get_state_data(State_Type).curTime();
                computeAlpha(acoef, scalars, comp, a, b, cur_time, rho, rho_flag,
                             &rhsscale, 0, nullptr);
                mlabec.setScalars(scalars.first, scalars.second);
                mlabec.setACoeffs(0, acoef);
            }
        
            {
                std::array<MultiFab,BL_SPACEDIM> bcoeffs;
                computeBeta(bcoeffs, nullptr, 0);
                mlabec.setBCoeffs(0, amrex::GetArrOfConstPtrs(bcoeffs));
            }

            MLMG mlmg(mlabec);
            if (use_hypre) {
                mlmg.setBottomSolver(MLMG::BottomSolver::hypre);
                mlmg.setBottomVerbose(hypre_verbose);
            }
            mlmg.setMaxFmgIter(max_fmg_iter);
            mlmg.setVerbose(verbose);

            Rhs.mult(rhsscale,0,1);

            mlmg.setFinalFillBC(true);
            mlmg.solve({&Soln}, {&Rhs}, S_tol, S_tol_abs);
        }
        else
        {
	  amrex::Abort("Only MLMG solver supported. Use diffuse.use_mlmg_solver=1 ");
            std::unique_ptr<ABecLaplacian> visc_op
                (getViscOp(comp,a,b,rho,rho_flag,&rhsscale,0,0,0,0));

            visc_op->maxOrder(max_order);
            Rhs.mult(rhsscale,0,1);
            //
            // Construct solver and call it.
            //

            if (use_cg_solve)
            {
                CGSolver cg(*visc_op,use_mg_precond_flag);
                cg.solve(Soln,Rhs,S_tol,S_tol_abs);
            }
            else
            {
                MultiGrid mg(*visc_op);
                mg.solve(Soln,Rhs,S_tol,S_tol_abs);
            }

            int visc_op_lev = 0;
            visc_op->applyBC(Soln,0,1,visc_op_lev);
        }

        MultiFab::Copy(Vsync,Soln,0,comp,1,1);

        if (verbose > 1)
        {
            Real s_norm = Soln.norm0(0,Soln.nGrow());
	    amrex::Print() << "Final max of Vsync " << s_norm << '\n';
        }

        if (level > 0)
        {
            const DistributionMapping& dm = navier_stokes->DistributionMap();
	    MultiFab xflux(navier_stokes->getEdgeBoxArray(0), dm, 1, 0);
	    MultiFab yflux(navier_stokes->getEdgeBoxArray(1), dm, 1, 0);
#if (BL_SPACEDIM == 3)
	    MultiFab zflux(navier_stokes->getEdgeBoxArray(2), dm, 1, 0);
#endif	    

	    //
	    // The extra factor of dt comes from the fact that Vsync
	    // looks like dV/dt, not just an increment to V.
	    //
	    Real mult = -be_cn_theta*dt*dt*visc_coef[comp];

#ifdef _OPENMP
#pragma omp parallel
#endif
            for (MFIter Vsyncmfi(Vsync,true); Vsyncmfi.isValid(); ++Vsyncmfi)
            {
                const Box& xbx    = Vsyncmfi.nodaltilebox(0);
		const Box& ybx    = Vsyncmfi.nodaltilebox(1);
                FArrayBox& u_sync = Vsync[Vsyncmfi];
                const int* ulo    = u_sync.loVect();
                const int* uhi    = u_sync.hiVect();
		
		FArrayBox& xff = xflux[Vsyncmfi];
		FArrayBox& yff = yflux[Vsyncmfi];
		
                DEF_LIMITS(xff,xflux_dat,xflux_lo,xflux_hi);
                DEF_LIMITS(yff,yflux_dat,yflux_lo,yflux_hi);
		
                const FArrayBox& xarea = area[0][Vsyncmfi];
                const FArrayBox& yarea = area[1][Vsyncmfi];
		
                DEF_CLIMITS(xarea,xarea_dat,xarea_lo,xarea_hi);
                DEF_CLIMITS(yarea,yarea_dat,yarea_lo,yarea_hi);

#if (BL_SPACEDIM == 2)
                viscsyncflux (u_sync.dataPtr(comp), ARLIM(ulo), ARLIM(uhi),
			      xbx.loVect(), xbx.hiVect(),
			      ybx.loVect(), ybx.hiVect(),
			      xflux_dat,ARLIM(xflux_lo),ARLIM(xflux_hi),
			      yflux_dat,ARLIM(yflux_lo),ARLIM(yflux_hi),
			      xarea_dat,ARLIM(xarea_lo),ARLIM(xarea_hi),
			      yarea_dat,ARLIM(yarea_lo),ARLIM(yarea_hi),
			      dx,&mult);
#endif
#if (BL_SPACEDIM == 3)
		const Box& zbx = Vsyncmfi.nodaltilebox(2);

		FArrayBox& zff = zflux[Vsyncmfi];
                DEF_LIMITS(zff,zflux_dat,zflux_lo,zflux_hi);

                const FArrayBox& zarea = area[2][Vsyncmfi];
                DEF_CLIMITS(zarea,zarea_dat,zarea_lo,zarea_hi);

                viscsyncflux (u_sync.dataPtr(comp), ARLIM(ulo), ARLIM(uhi),
			      xbx.loVect(), xbx.hiVect(),
			      ybx.loVect(), ybx.hiVect(),
			      zbx.loVect(), zbx.hiVect(),
			      xflux_dat,ARLIM(xflux_lo),ARLIM(xflux_hi),
			      yflux_dat,ARLIM(yflux_lo),ARLIM(yflux_hi),
			      zflux_dat,ARLIM(zflux_lo),ARLIM(zflux_hi),
			      xarea_dat,ARLIM(xarea_lo),ARLIM(xarea_hi),
			      yarea_dat,ARLIM(yarea_lo),ARLIM(yarea_hi),
			      zarea_dat,ARLIM(zarea_lo),ARLIM(zarea_hi),
			      dx,&mult);
#endif
	    }

	    if (update_fluxreg)
	    {
	      D_TERM(viscflux_reg->FineAdd(xflux,0,0,comp,1,1.0);,
		     viscflux_reg->FineAdd(yflux,1,0,comp,1,1.0);,
		     viscflux_reg->FineAdd(zflux,2,0,comp,1,1.0););
	    }
        }
    }
}

void
=======
>>>>>>> ee943d50
Diffusion::diffuse_tensor_Vsync (MultiFab&              Vsync,
                                 Real                   dt,
                                 Real                   be_cn_theta,
                                 const MultiFab&        rho_half,
                                 int                    rho_flag,
                                 const MultiFab* const* beta,
                                 int                    betaComp,
				 bool                   update_fluxreg)
{
    BL_ASSERT(rho_flag == 1 || rho_flag == 3);

    if (verbose) amrex::Print() << "Diffusion::diffuse_tensor_Vsync ...\n";

    const MultiFab& volume = navier_stokes->Volume(); 

    MultiFab Rhs(grids,dmap,BL_SPACEDIM,0);

    MultiFab::Copy(Rhs,Vsync,0,0,BL_SPACEDIM,0);

    if (verbose > 1)
    {
        Real r_norm = Rhs.norm0();
	      amrex::Print() << "Original max of Vsync " << r_norm << '\n';
    }
    //
    // Multiply RHS by volume and density.
    //
#ifdef _OPENMP
#pragma omp parallel
#endif
    for (MFIter Rhsmfi(Rhs,true); Rhsmfi.isValid(); ++Rhsmfi)
    {
	const Box&       bx   = Rhsmfi.tilebox();
        FArrayBox&       rhs  = Rhs[Rhsmfi];
        const FArrayBox& rho  = rho_half[Rhsmfi];
        const FArrayBox& prho = (navier_stokes->rho_ptime)[Rhsmfi];

        for (int comp = 0; comp < BL_SPACEDIM; comp++)
        {
            rhs.mult(volume[Rhsmfi],bx,0,comp,1); 
            if (rho_flag == 1)
                rhs.mult(rho,bx,0,comp,1); 
            if (rho_flag == 3)
                rhs.mult(prho,bx,0,comp,1); 
        }
    }

    //
    // SET UP COEFFICIENTS FOR VISCOUS SOLVER.
    //
    const Real      a         = 1.0;
    const Real      b         = be_cn_theta*dt;
    const MultiFab& rho       = (rho_flag == 1) ? rho_half : navier_stokes->rho_ctime;
    std::unique_ptr<DivVis> tensor_op ( getTensorOp(a,b,rho,beta,betaComp) );
    tensor_op->maxOrder(tensor_max_order);

    MultiFab Soln(grids,dmap,BL_SPACEDIM,1);

    Soln.setVal(0);
    //
    // Construct solver and call it.
    //
    const Real S_tol     = visc_tol;
    const Real S_tol_abs = -1;
    if (use_tensor_cg_solve)
    {
        MCCGSolver cg(*tensor_op,use_mg_precond_flag);
        cg.solve(Soln,Rhs,S_tol,S_tol_abs);
    }
    else
    {
        MCMultiGrid mg(*tensor_op);
        mg.solve(Soln,Rhs,S_tol,S_tol_abs);
    }
    Rhs.clear();

    int visc_op_lev = 0;
    tensor_op->applyBC(Soln,visc_op_lev); 

    MultiFab::Copy(Vsync,Soln,0,0,BL_SPACEDIM,1);

    if (verbose > 1)
    {
        Real s_norm = Soln.norm0(0,Soln.nGrow());
	      amrex::Print() << "Final max of Vsync " << s_norm << '\n';
    }

    if (level > 0)
    {
	      FluxBoxes fb(navier_stokes, BL_SPACEDIM);
        MultiFab** tensorflux = fb.get();
        tensor_op->compFlux(D_DECL(*(tensorflux[0]), *(tensorflux[1]), *(tensorflux[2])),Soln);
        //
        // The extra factor of dt comes from the fact that Vsync looks
        // like dV/dt, not just an increment to V.
        //
        // This is to remove the dx scaling in the coeffs
        //
        for (int d =0; d <BL_SPACEDIM; d++)
            tensorflux[d]->mult(b/(dt*navier_stokes->Geom().CellSize()[d]),0);

	if (update_fluxreg)
	{	  
	  for (int k = 0; k < BL_SPACEDIM; k++)
	    viscflux_reg->FineAdd(*(tensorflux[k]),k,Xvel,Xvel,
	  			  BL_SPACEDIM,dt*dt);
	}
    }
}

void
Diffusion::diffuse_Ssync (MultiFab&              Ssync,
                          int                    sigma,
                          Real                   dt,
                          Real                   be_cn_theta,
                          const MultiFab&        rho_half,
                          int                    rho_flag,
                          MultiFab* const*       flux,
                          int                    fluxComp,
                          const MultiFab* const* beta,
                          int                    betaComp,
                          const MultiFab*        alpha,
                          int                    alphaComp)
{
    const MultiFab& volume = navier_stokes->Volume(); 
    const int state_ind    = sigma + BL_SPACEDIM;

    if (verbose)
    {
        amrex::Print() << "Diffusion::diffuse_Ssync lev: " << level << " "
                       << navier_stokes->get_desc_lst()[State_Type].name(state_ind) << '\n';
    }

    const Real strt_time = ParallelDescriptor::second();

    int allnull, allthere;
    checkBeta(beta, allthere, allnull);

    MultiFab  Rhs(grids,dmap,1,0);

    MultiFab::Copy(Rhs,Ssync,sigma,0,1,0);

    Rhs.mult(dt);


    if (verbose > 1)
    {
        MultiFab junk(grids,dmap,1,0);

        MultiFab::Copy(junk,Rhs,0,0,1,0);

        if (rho_flag == 2)
        {
            MultiFab& S_new = navier_stokes->get_new_data(State_Type);
	    MultiFab::Divide(junk, S_new, Density, 0, 1, 0);
        }
        Real r_norm = junk.norm0();
	amrex::Print() << "Original max of Ssync " << r_norm << '\n';
    }
    //
    // SET UP COEFFICIENTS FOR VISCOUS SOLVER.
    //
    const Real a = 1.0;
    Real       b = be_cn_theta*dt;
    if (allnull)
        b *= visc_coef[state_ind];
    Real           rhsscale = 1.0;

    const Real S_tol     = visc_tol;
    const Real S_tol_abs = -1;

    MultiFab Soln(grids,dmap,1,1);
    Soln.setVal(0);

<<<<<<< HEAD
    if (use_mlmg_solver)
    {
        LPInfo info;
        info.setAgglomeration(agglomeration);
        info.setConsolidation(consolidation);
	// FIXME - need to test with RZ problem
	// let MLMG handle the metric terms
        //info.setMetricTerm(false);
        
        MLABecLaplacian mlabec({navier_stokes->Geom()}, {grids}, {dmap}, info);
        mlabec.setMaxOrder(max_order);
=======
    LPInfo info;
    info.setAgglomeration(agglomeration);
    info.setConsolidation(consolidation);
    info.setMetricTerm(false);
       
    MLABecLaplacian mlabec({navier_stokes->Geom()}, {grids}, {dmap}, info);
    mlabec.setMaxOrder(max_order);
>>>>>>> ee943d50

    std::array<LinOpBCType,AMREX_SPACEDIM> mlmg_lobc;
    std::array<LinOpBCType,AMREX_SPACEDIM> mlmg_hibc;
    setDomainBC(mlmg_lobc, mlmg_hibc, state_ind);
       
    mlabec.setDomainBC(mlmg_lobc, mlmg_hibc);
    if (level > 0) {
      mlabec.setCoarseFineBC(nullptr, crse_ratio[0]);
    }
    mlabec.setLevelBC(0, nullptr);

    {
      MultiFab acoef;
      std::pair<Real,Real> scalars;
      const Real cur_time = navier_stokes->get_state_data(State_Type).curTime();
      computeAlpha(acoef, scalars, state_ind, a, b, cur_time, rho_half, rho_flag,
                   &rhsscale, alphaComp, alpha);
      mlabec.setScalars(scalars.first, scalars.second);
      mlabec.setACoeffs(0, acoef);
    }
        
    {
      std::array<MultiFab,BL_SPACEDIM> bcoeffs;
      computeBeta(bcoeffs, beta, betaComp);
      mlabec.setBCoeffs(0, amrex::GetArrOfConstPtrs(bcoeffs));
    }

    MLMG mlmg(mlabec);
    if (use_hypre) {
      mlmg.setBottomSolver(MLMG::BottomSolver::hypre);
      mlmg.setBottomVerbose(hypre_verbose);
    }
    mlmg.setMaxFmgIter(max_fmg_iter);
    mlmg.setVerbose(verbose);

#ifdef _OPENMP
#pragma omp parallel
#endif
<<<<<<< HEAD
        for (MFIter Rhsmfi(Rhs,true); Rhsmfi.isValid(); ++Rhsmfi)
            {
            const Box& bx = Rhsmfi.tilebox();
	    // No volume scaling for EB
            //Rhs[Rhsmfi].mult(volume[Rhsmfi],bx,0,0); 
            if (rho_flag == 1) {
                Rhs[Rhsmfi].mult(rho_half[Rhsmfi],bx,0,0);
            }
            Rhs[Rhsmfi].mult(rhsscale,bx);
        }
=======
    for (MFIter Rhsmfi(Rhs,true); Rhsmfi.isValid(); ++Rhsmfi)
    {
      const Box& bx = Rhsmfi.tilebox();
      Rhs[Rhsmfi].mult(volume[Rhsmfi],bx,0,0); 
      if (rho_flag == 1) {
        Rhs[Rhsmfi].mult(rho_half[Rhsmfi],bx,0,0);
      }
      Rhs[Rhsmfi].mult(rhsscale,bx);
    }
>>>>>>> ee943d50

    mlmg.solve({&Soln}, {&Rhs}, S_tol, S_tol_abs);
        
<<<<<<< HEAD
        int flux_allthere, flux_allnull;
        checkBeta(flux, flux_allthere, flux_allnull);
        if (flux_allthere)
        {
            AMREX_D_TERM(MultiFab flxx(*flux[0], amrex::make_alias, fluxComp, 1);,
                         MultiFab flxy(*flux[1], amrex::make_alias, fluxComp, 1);,
                         MultiFab flxz(*flux[2], amrex::make_alias, fluxComp, 1););
            std::array<MultiFab*,AMREX_SPACEDIM> fp{AMREX_D_DECL(&flxx,&flxy,&flxz)};
            mlmg.getFluxes({fp});

	    const MultiFab* area   = navier_stokes->Area();
	    int nghost = 0; //fluxnp1[0]->nGrow(); // this = 0
            for (int i = 0; i < BL_SPACEDIM; ++i) {
	      // area weight fluxes
	      (*flux[i]).mult(b/dt,fluxComp,1,nghost);
	      MultiFab::Multiply(*flux[i],area[i],0,fluxComp,1,nghost);	      
	      //(*flux[i]).mult(b/(dt*navier_stokes->Geom().CellSize()[i]),fluxComp,1,0);
            }
        }
    }
    else
    {
      amrex::Abort("Only MLMG solver supported. Use diffuse.use_mlmg_solver = 1 ");
        std::unique_ptr<ABecLaplacian> visc_op
            (getViscOp(state_ind,a,b,rho_half,rho_flag,&rhsscale,beta,betaComp,alpha,alphaComp));
        visc_op->maxOrder(max_order);
        //
        // Compute RHS.
        //
#ifdef _OPENMP
#pragma omp parallel
#endif
        for (MFIter Rhsmfi(Rhs,true); Rhsmfi.isValid(); ++Rhsmfi)
        {
            const Box& bx = Rhsmfi.tilebox();
            Rhs[Rhsmfi].mult(volume[Rhsmfi],bx,0,0); 
            if (rho_flag == 1)
                Rhs[Rhsmfi].mult(rho_half[Rhsmfi],bx,0,0);
            Rhs[Rhsmfi].mult(rhsscale,bx);
        }

        //
        // Construct solver and call it.
        //
        if (use_cg_solve)
        {
            CGSolver cg(*visc_op,use_mg_precond_flag);
            cg.solve(Soln,Rhs,S_tol,S_tol_abs);
        }
        else
        {
            MultiGrid mg(*visc_op);
            mg.solve(Soln,Rhs,S_tol,S_tol_abs);
        }

        int flux_allthere, flux_allnull;
        checkBeta(flux, flux_allthere, flux_allnull);
        if (flux_allthere)
        {
            bool do_applyBC = true;
            visc_op->compFlux(D_DECL(*flux[0],*flux[1],*flux[2]),Soln,do_applyBC,LinOp::Inhomogeneous_BC,0,fluxComp);
            for (int i = 0; i < BL_SPACEDIM; ++i)
                (*flux[i]).mult(b/(dt*navier_stokes->Geom().CellSize()[i]),fluxComp,1,0);
        }
=======
    int flux_allthere, flux_allnull;
    checkBeta(flux, flux_allthere, flux_allnull);
    if (flux_allthere)
    {
      AMREX_D_TERM(MultiFab flxx(*flux[0], amrex::make_alias, fluxComp, 1);,
                   MultiFab flxy(*flux[1], amrex::make_alias, fluxComp, 1);,
                   MultiFab flxz(*flux[2], amrex::make_alias, fluxComp, 1););
                   std::array<MultiFab*,AMREX_SPACEDIM> fp{AMREX_D_DECL(&flxx,&flxy,&flxz)};
                   mlmg.getFluxes({fp});
      for (int i = 0; i < BL_SPACEDIM; ++i) {
        (*flux[i]).mult(b/(dt*navier_stokes->Geom().CellSize()[i]),fluxComp,1,0);
       }
>>>>>>> ee943d50
    }

    MultiFab::Copy(Ssync,Soln,0,sigma,1,0);
    
    if (verbose > 1)
    {
        Real s_norm = Soln.norm0(0,Soln.nGrow());
	      amrex::Print() << "Final max of Ssync " << s_norm << '\n';
    }
    
    if (rho_flag == 2)
    {
        MultiFab& S_new = navier_stokes->get_new_data(State_Type);

#ifdef _OPENMP
#pragma omp parallel
#endif
        for (MFIter Ssyncmfi(Ssync,true); Ssyncmfi.isValid(); ++Ssyncmfi)
        {
            Ssync[Ssyncmfi].mult(S_new[Ssyncmfi],Ssyncmfi.tilebox(),Density,sigma,1);
        }
    }

    if (verbose)
    {
        const int IOProc   = ParallelDescriptor::IOProcessorNumber();
        Real      run_time = ParallelDescriptor::second() - strt_time;

        ParallelDescriptor::ReduceRealMax(run_time,IOProc);

	amrex::Print() << "Diffusion::diffuse_Ssync(): lev: " << level
		       << ", time: " << run_time << '\n';
    }
}

void
Diffusion::getTensorOp_doit (DivVis*                tensor_op,
                             Real                   a,
                             Real                   b,
                             const MultiFab&        rho,
                             const MultiFab* const* beta,
                             int                    betaComp)
{
    const MultiFab& volume = navier_stokes->Volume(); 
    const MultiFab* area   = navier_stokes->Area(); 

    int allthere;
    checkBeta(beta, allthere);

    int       isrz       = parent->Geom(0).IsRZ();
    const int nghost     = 1;
    const int nCompAlpha = BL_SPACEDIM == 2  ?  2  :  1;

    const Real* dx = navier_stokes->Geom().CellSize();

    MultiFab alpha(grids,dmap,nCompAlpha,nghost);

    alpha.setVal(0,nghost);

    if (a != 0.0)
    {
#ifdef _OPENMP
#pragma omp parallel
#endif
        for (MFIter mfi(alpha,true); mfi.isValid(); ++mfi)
        {
            const Box&  bx        = mfi.tilebox();
            Vector<Real> rcen(bx.length(0));

            navier_stokes->Geom().GetCellLoc(rcen, bx, 0);

            const int*  lo        = bx.loVect();
            const int*  hi        = bx.hiVect();
            Real*       alpha_dat = alpha[mfi].dataPtr();
            Box         abx       = alpha[mfi].box();
            const int*  alo       = abx.loVect();
            const int*  ahi       = abx.hiVect();
            const Real* rcendat   = rcen.dataPtr();
            const Real* voli      = volume[mfi].dataPtr();
            const Box&  vbox      = volume[mfi].box();
            const int*  vlo       = vbox.loVect();
            const int*  vhi       = vbox.hiVect();

            const FArrayBox& Rh = rho[mfi];
            DEF_CLIMITS(Rh,rho_dat,rlo,rhi);

            const FArrayBox&  betax = (*beta[0])[mfi];
            const Real* betax_dat   = betax.dataPtr(betaComp);
            const int*  betax_lo    = betax.loVect();
            const int*  betax_hi    = betax.hiVect();

            const FArrayBox&  betay = (*beta[1])[mfi];
            const Real* betay_dat   = betay.dataPtr(betaComp);
            const int*  betay_lo    = betay.loVect();
            const int*  betay_hi    = betay.hiVect();

#if (BL_SPACEDIM == 3)
            const FArrayBox&  betaz = (*beta[2])[mfi];
            const Real* betaz_dat   = betaz.dataPtr(betaComp);
            const int*  betaz_lo    = betaz.loVect();
            const int*  betaz_hi    = betaz.hiVect();
#endif

            set_tensor_alpha(alpha_dat, ARLIM(alo), ARLIM(ahi),
			     lo, hi, rcendat, ARLIM(lo), ARLIM(hi), &b,
			     voli, ARLIM(vlo), ARLIM(vhi),
			     rho_dat,ARLIM(rlo),ARLIM(rhi),
			     betax_dat,ARLIM(betax_lo),ARLIM(betax_hi),
			     betay_dat,ARLIM(betay_lo),ARLIM(betay_hi),
#if (BL_SPACEDIM == 3)
			     betaz_dat,ARLIM(betaz_lo),ARLIM(betaz_hi),
#endif
			     &isrz);
        }
    }
    tensor_op->setScalars(a,b);
    tensor_op->aCoefficients(alpha);

    alpha.clear();

    for (int n = 0; n < BL_SPACEDIM; n++)
    {
        MultiFab bcoeffs(area[n].boxArray(),area[n].DistributionMap(),1,0);
	
#ifdef _OPENMP
#pragma omp parallel
#endif
	for (MFIter bcoeffsmfi(*beta[n],true); bcoeffsmfi.isValid(); ++bcoeffsmfi)
	{
	    const Box& bx = bcoeffsmfi.tilebox();
	      
	    bcoeffs[bcoeffsmfi].copy(area[n][bcoeffsmfi],bx,0,bx,0,1);
	    bcoeffs[bcoeffsmfi].mult(dx[n],bx);
	    bcoeffs[bcoeffsmfi].mult((*beta[n])[bcoeffsmfi],bx,bx,betaComp,0,1);
	}
	
	tensor_op->bCoefficients(bcoeffs,n); // not thread safe?
    }
}

DivVis*
Diffusion::getTensorOp (Real                   a,
                        Real                   b,
                        Real                   time,
                        ViscBndryTensor&       visc_bndry,
                        const MultiFab&        rho,
                        const MultiFab* const* beta,
                        int                    betaComp)
{
    const Real* dx = navier_stokes->Geom().CellSize();

    getTensorBndryData(visc_bndry,time);

    DivVis* tensor_op = new DivVis(visc_bndry,dx);

    tensor_op->maxOrder(tensor_max_order);

    getTensorOp_doit(tensor_op, a, b, rho, beta, betaComp);

    return tensor_op;
}

DivVis*
Diffusion::getTensorOp (Real                   a,
                        Real                   b,
                        const MultiFab&        rho,
                        const MultiFab* const* beta,
                        int                    betaComp)
{
    int allthere;
    checkBeta(beta, allthere);

    const Real* dx   = navier_stokes->Geom().CellSize();
    const int   nDer = MCLinOp::bcComponentsNeeded();

    Vector<BCRec> bcarray(nDer,BCRec(D_DECL(EXT_DIR,EXT_DIR,EXT_DIR),
                                    D_DECL(EXT_DIR,EXT_DIR,EXT_DIR)));

    for (int id = 0; id < BL_SPACEDIM; id++)
    {
        bcarray[id] = navier_stokes->get_desc_lst()[State_Type].getBC(Xvel+id);
    }

    IntVect ref_ratio = level > 0 ? parent->refRatio(level-1) : IntVect::TheUnitVector();

    ViscBndryTensor bndry;

    bndry.define(grids,dmap,nDer,navier_stokes->Geom());
    bndry.setHomogValues(bcarray, ref_ratio[0]);

    DivVis* tensor_op = new DivVis(bndry,dx);

    tensor_op->maxOrder(tensor_max_order);

    getTensorOp_doit(tensor_op, a, b, rho, beta, betaComp);

    return tensor_op;
}

ABecLaplacian*
Diffusion::getViscOp (int                    comp,
                      Real                   a,
                      Real                   b,
                      Real                   time,
                      ViscBndry&             visc_bndry,
                      const MultiFab&        rho_half,
                      int                    rho_flag, 
                      Real*                  rhsscale,
                      const MultiFab* const* beta,
                      int                    betaComp,
                      const MultiFab*        alpha_in,
                      int                    alphaComp,
                      bool		     bndry_already_filled)
{
    const Real* dx = navier_stokes->Geom().CellSize();

    if (!bndry_already_filled)
        getBndryData(visc_bndry,comp,1,time,rho_flag);

    ABecLaplacian* visc_op = new ABecLaplacian(visc_bndry,dx);

    visc_op->maxOrder(max_order);

    setAlpha(visc_op,comp,a,b,time,rho_half,rho_flag,rhsscale,alphaComp,alpha_in);

    setBeta(visc_op,beta,betaComp);

    return visc_op;
}

void
Diffusion::getBndryDataGivenS (ViscBndry&               bndry,
                               const Vector<MultiFab*>& S,
                               int                      S_comp,
                               const Vector<MultiFab*>& Rho,
                               int                      Rho_comp,
                               const BCRec&             bc,
                               const IntVect&           crat,
                               int                      rho_flag)
{
  const int nGrow = 1;
  const int nComp = 1;

  MultiFab tmp(S[0]->boxArray(),S[0]->DistributionMap(),nComp,nGrow);

  MultiFab::Copy(tmp,*S[0],S_comp,0,1,nGrow);
  if (rho_flag == 2)
      MultiFab::Divide(tmp,*Rho[0],Rho_comp,0,1,nGrow);

  bool has_coarse_data = S.size() > 1;
  if (!has_coarse_data)
  {
    bndry.setBndryValues(tmp,0,0,nComp,bc);
  }
  else
  {
    BoxArray cgrids = S[0]->boxArray();
    cgrids.coarsen(crat);
    BndryRegister crse_br(cgrids,S[0]->DistributionMap(),0,1,2,nComp);
    //
    // interp for solvers over ALL c-f brs, need safe data.
    //
    crse_br.setVal(BL_BOGUS);
    MultiFab tmpc(S[1]->boxArray(),S[1]->DistributionMap(),nComp,nGrow);
    MultiFab::Copy(tmpc,*S[1],S_comp,0,1,nGrow);
    if (rho_flag == 2)
        MultiFab::Divide(tmpc,*Rho[1],Rho_comp,0,1,nGrow);
    crse_br.copyFrom(tmpc,nGrow,0,0,nComp);
    bndry.setBndryValues(crse_br,0,tmp,0,0,nComp,crat,bc);
  }
}

ABecLaplacian*
Diffusion::getViscOp (Real                                 a,
                      Real                                 b,
                      ViscBndry&                           visc_bndry,
                      const Vector<MultiFab*>&             S,
                      int                                  S_comp,
                      const Vector<MultiFab*>&             Rho,
                      int                                  Rho_comp,
                      const MultiFab&                      rho_half,
                      int                                  rho_flag, 
                      Real*                                rhsscale,
                      const MultiFab* const*               beta,
                      int                                  betaComp,
                      const MultiFab*                      alpha_in,
                      int                                  alpha_in_comp,
                      MultiFab&                            alpha,
                      std::array<MultiFab,AMREX_SPACEDIM>& bcoeffs,
                      const BCRec&                         bc,
                      const IntVect&                       crat,
                      const Geometry&                      geom,
                      const MultiFab&                      volume,
                      const MultiFab* const*               area,
                      bool                                 use_hoop_stress)
{
    getBndryDataGivenS(visc_bndry,S,S_comp,Rho,Rho_comp,bc,crat,rho_flag);

    ABecLaplacian* visc_op = new ABecLaplacian(visc_bndry,geom.CellSize());

    visc_op->maxOrder(max_order);

    setAlpha(visc_op,a,b,rho_half,rho_flag,rhsscale,alpha_in,alpha_in_comp,
             Rho[0],Rho_comp,alpha,geom,volume,use_hoop_stress);

    setBeta(visc_op,beta,betaComp,bcoeffs,geom,area,use_hoop_stress);

    return visc_op;
}

ABecLaplacian*
Diffusion::getViscOp (int                    comp,
                      Real                   a,
                      Real                   b,
                      const MultiFab&        rho,
                      int                    rho_flag,
                      Real*                  rhsscale,
                      const MultiFab* const* beta,
                      int                    betaComp,
                      const MultiFab*        alpha_in,
                      int                    alphaComp)
{
    //
    // Note: This assumes that the "NEW" density is to be used, if rho_flag==2
    //
    const Geometry& geom = navier_stokes->Geom();
    const Real*  dx      = geom.CellSize();
    const BCRec& bc      = navier_stokes->get_desc_lst()[State_Type].getBC(comp);

    IntVect ref_ratio = level > 0 ? parent->refRatio(level-1) : IntVect::TheUnitVector();

    ViscBndry bndry(grids,dmap,1,geom);
    bndry.setHomogValues(bc, ref_ratio);

    ABecLaplacian* visc_op = new ABecLaplacian(bndry,dx);
    visc_op->maxOrder(max_order);

    const Real time = navier_stokes->get_state_data(State_Type).curTime();

    setAlpha(visc_op,comp,a,b,time,rho,rho_flag,rhsscale,alphaComp,alpha_in);

    setBeta(visc_op,beta,betaComp);

    return visc_op;
}

void
Diffusion::setAlpha (ABecLaplacian*  visc_op,
                     int             comp,
                     Real            a,
                     Real            b,
                     Real            time,
                     const MultiFab& rho,
                     int             rho_flag, 
                     Real*           rhsscale,
                     int             dataComp,
                     const MultiFab* alpha_in)
{
    BL_ASSERT(visc_op != 0);

    MultiFab alpha;
    std::pair<Real,Real> scalars;
    computeAlpha(alpha, scalars, comp, a, b, time, rho, rho_flag, rhsscale, dataComp, alpha_in);

    visc_op->setScalars(scalars.first, scalars.second);
    visc_op->aCoefficients(alpha);
}

void
Diffusion::setAlpha (ABecLaplacian*  visc_op,
                     Real            a,
                     Real            b,
                     const MultiFab& rho_half,
                     int             rho_flag, 
                     Real*           rhsscale,
                     const MultiFab* alpha_in,
                     int             alpha_in_comp,
                     const MultiFab* rho,
                     int             rho_comp,
                     MultiFab&       alpha,
                     const Geometry& geom,
                     const MultiFab& volume,
                     bool            use_hoop_stress)
{
    BL_ASSERT(visc_op != 0);

    std::pair<Real,Real> scalars;
    computeAlpha(alpha, scalars, a, b, rho_half, rho_flag, rhsscale, alpha_in, alpha_in_comp,
                 rho, rho_comp, geom, volume, use_hoop_stress);

    visc_op->setScalars(scalars.first, scalars.second);

    visc_op->aCoefficients(alpha);
}

void
Diffusion::computeAlpha (MultiFab&       alpha,
                         std::pair<Real,Real>& scalars,
                         int             comp,
                         Real            a,
                         Real            b,
                         Real            time,
                         const MultiFab& rho,
                         int             rho_flag, 
                         Real*           rhsscale,
                         int             dataComp,
                         const MultiFab* alpha_in)
{
#if 1
  //#ifdef AMREX_USE_EB
  //fixme? do we want to assume everything passed in has good data in enough ghost cells
  //  or do we want take ng=0 and then fill alpha's ghost cells after?
  //    int ng = eb_ngrow;
  // Don't think alpha needs any grow cells... see ng comments in diffuse scalar
    int ng = 0;
    alpha.define(grids, dmap, 1, ng, MFInfo(), navier_stokes->Factory());
      
    if (alpha_in != 0){
        BL_ASSERT(dataComp >= 0 && dataComp < alpha.nComp());
	// fixme? again original did not use any ghost cells
	MultiFab::Copy(alpha,*alpha_in,dataComp,0,1,ng);
    }
    else{
      alpha.setVal(1.0);
    }

    if ( rho_flag == 1 ) {
      MultiFab::Multiply(alpha,rho,0,0,1,ng);
    }
    else if (rho_flag == 2 || rho_flag == 3) {
      MultiFab& S = navier_stokes->get_data(State_Type,time);
      // original didn't copy any ghost cells...
      MultiFab::Multiply(alpha,S,Density,0,1,ng);
    }
  
#else

    int ng = 1;

    alpha.define(grids, dmap, 1, ng, MFInfo(), navier_stokes->Factory());

    const MultiFab& volume = navier_stokes->Volume(); 

    int usehoop = (comp == Xvel && (parent->Geom(0).IsRZ()));
    int useden  = (rho_flag == 1);

    if (!usehoop)
    {
<<<<<<< HEAD
	MultiFab::Copy(alpha, volume, 0, 0, 1, ng);
=======
	MultiFab::Copy(alpha, volume, 0, 0, 1, 1);
  alpha.setVal(1.0); // Here we reset to 1. to remove the volume scaling
                      // Warning this will fail in Sync routines, but we will see that later
>>>>>>> ee943d50

        if (useden) 
            MultiFab::Multiply(alpha,rho,0,0,1,ng);
    }
    else
    {
#ifdef _OPENMP
#pragma omp parallel
#endif
        for (MFIter mfi(alpha,true); mfi.isValid(); ++mfi)
        {
            const Box& bx = mfi.tilebox();

            Vector<Real> rcen(bx.length(0));
            navier_stokes->Geom().GetCellLoc(rcen, bx, 0);

            const int*       lo      = bx.loVect();
            const int*       hi      = bx.hiVect();
            Real*            dat     = alpha[mfi].dataPtr();
            const Box&       abx     = alpha[mfi].box();
            const int*       alo     = abx.loVect();
            const int*       ahi     = abx.hiVect();
            const Real*      rcendat = rcen.dataPtr();
            const Real*      voli    = volume[mfi].dataPtr();
            const Box&       vbox    = volume[mfi].box();
            const int*       vlo     = vbox.loVect();
            const int*       vhi     = vbox.hiVect();
            const FArrayBox& Rh      = rho[mfi];

            DEF_CLIMITS(Rh,rho_dat,rlo,rhi);

            fort_setalpha(dat, ARLIM(alo), ARLIM(ahi),
                          lo, hi, rcendat, ARLIM(lo), ARLIM(hi), &b,
                          voli, ARLIM(vlo), ARLIM(vhi),
                          rho_dat,ARLIM(rlo),ARLIM(rhi),&usehoop,&useden);
        }
    }

    if (rho_flag == 2 || rho_flag == 3)
    {
        MultiFab& S = navier_stokes->get_data(State_Type,time);

#ifdef _OPENMP
#pragma omp parallel
#endif
	for (MFIter alphamfi(alpha,true); alphamfi.isValid(); ++alphamfi)
        {
	  BL_ASSERT(grids[alphamfi.index()].contains(alphamfi.tilebox())==1);
	    alpha[alphamfi].mult(S[alphamfi],alphamfi.tilebox(),Density,0,1);
        }
    }

    if (alpha_in != 0)
    {
        BL_ASSERT(dataComp >= 0 && dataComp < alpha.nComp());

#ifdef _OPENMP
#pragma omp parallel
#endif
        for (MFIter alphamfi(alpha,true); alphamfi.isValid(); ++alphamfi)
        {
            alpha[alphamfi].mult((*alpha_in)[alphamfi],alphamfi.tilebox(),dataComp,0,1);
        }
    }

#endif
    
    if (rhsscale != 0)
    {
        *rhsscale = scale_abec ? 1.0/alpha.max(0) : 1.0;

        scalars.first = a*(*rhsscale);
        scalars.second = b*(*rhsscale);
    }
    else
    {
        scalars.first = a;
        scalars.second = b;
    }
}

void
Diffusion::computeAlpha (MultiFab&       alpha,
                         std::pair<Real,Real>& scalars,
                         Real            a,
                         Real            b,
                         const MultiFab& rho_half,
                         int             rho_flag, 
                         Real*           rhsscale,
                         const MultiFab* alpha_in,
                         int             alpha_in_comp,
                         const MultiFab* rho,
                         int             rho_comp,
                         const Geometry& geom,
                         const MultiFab& volume,
                         bool            use_hoop_stress)
{

<<<<<<< HEAD
    std::array<MultiFab,AMREX_SPACEDIM> bcoeffs;

    //    computeBeta(bcoeffs, beta, betaComp);
    // do things old way
    int ng = 0;
  
    const MultiFab* area = navier_stokes->Area(); 

    for (int n = 0; n < BL_SPACEDIM; n++)
    {
      bcoeffs[n].define(area[n].boxArray(),area[n].DistributionMap(),1,ng,MFInfo(),navier_stokes->Factory());
    }

    int allnull, allthere;
    checkBeta(beta, allthere, allnull);

    const Real* dx = navier_stokes->Geom().CellSize();
    
    if (allnull)
    {
        for (int n = 0; n < BL_SPACEDIM; n++)
        {
	    MultiFab::Copy(bcoeffs[n], area[n], 0, 0, 1, 0);
	    bcoeffs[n].mult(dx[n]);
        }
    }
    else
    {
#ifdef _OPENMP
#pragma omp parallel
#endif
        for (int n = 0; n < BL_SPACEDIM; n++)
        {
	    for (MFIter bcoeffsmfi(*beta[n],true); bcoeffsmfi.isValid(); ++bcoeffsmfi)
            {
 	        const Box& bx = bcoeffsmfi.tilebox();
	      
 		bcoeffs[n][bcoeffsmfi].copy(area[n][bcoeffsmfi],bx,0,bx,0,1);
		bcoeffs[n][bcoeffsmfi].mult((*beta[n])[bcoeffsmfi],bx,bx,betaComp,0,1);
		bcoeffs[n][bcoeffsmfi].mult(dx[n],bx);
            }
        }
    }
    //
=======
    int useden  = (rho_flag == 1);
>>>>>>> ee943d50

    if (!use_hoop_stress)
    {
	  MultiFab::Copy(alpha, volume, 0, 0, 1, 0);
    alpha.setVal(1.0); // Here we reset to 1. to remove the volume scaling
    if (useden) 
      MultiFab::Multiply(alpha,rho_half,0,0,1,0);
    }
    else
    {

#ifdef _OPENMP
#pragma omp parallel
#endif
        for (MFIter mfi(alpha,true); mfi.isValid(); ++mfi)
        {

            const Box& bx = mfi.tilebox();

            Vector<Real> rcen(bx.length(0));
            geom.GetCellLoc(rcen, bx, 0);

            const int*       lo      = bx.loVect();
            const int*       hi      = bx.hiVect();
            Real*            dat     = alpha[mfi].dataPtr();
            const Box&       abx     = alpha[mfi].box();
            const int*       alo     = abx.loVect();
            const int*       ahi     = abx.hiVect();
            const Real*      rcendat = rcen.dataPtr();
            const Real*      voli    = volume[mfi].dataPtr();
            const Box&       vbox    = volume[mfi].box();
            const int*       vlo     = vbox.loVect();
            const int*       vhi     = vbox.hiVect();

	    Print() << "Doing the RZ geometry - one" << std::endl;

            const FArrayBox& Rh      = rho_half[mfi];

	    Print() << "Doing the RZ geometry - two" << std::endl;

            int usehoop              = (int)use_hoop_stress;

            DEF_CLIMITS(Rh,rho_dat,rlo,rhi);

            fort_setalpha(dat, ARLIM(alo), ARLIM(ahi),
                          lo, hi, rcendat, ARLIM(lo), ARLIM(hi), &b,
                          voli, ARLIM(vlo), ARLIM(vhi),
                          rho_dat,ARLIM(rlo),ARLIM(rhi),&usehoop,&useden);
        }
    }

    if (rho_flag == 2 || rho_flag == 3)
    {
        MultiFab::Multiply(alpha,*rho,rho_comp,0,1,0);
    }

    if (alpha_in != 0)
    {
        BL_ASSERT(alpha_in_comp >= 0 && alpha_in_comp < alpha.nComp());
        MultiFab::Multiply(alpha,*alpha_in,alpha_in_comp,0,1,0);
    }

    if (rhsscale != 0)
    {
        *rhsscale = scale_abec ? 1.0/alpha.max(0) : 1.0;

        scalars.first = a*(*rhsscale);
        scalars.second = b*(*rhsscale);
    }
    else
    {
        scalars.first = a;
        scalars.second = b;
    }
}

void
Diffusion::setBeta (ABecLaplacian*         visc_op,
                    const MultiFab* const* beta,
                    int                    betaComp)
{
    BL_ASSERT(visc_op != 0);

    std::array<MultiFab,AMREX_SPACEDIM> bcoeffs;

    computeBeta(bcoeffs, beta, betaComp);

    for (int n = 0; n < AMREX_SPACEDIM; n++)
    {
        visc_op->bCoefficients(bcoeffs[n],n);
    }
}

void
Diffusion::setBeta (ABecLaplacian*         visc_op,
                    const MultiFab* const* beta,
                    int                    betaComp,
                    std::array<MultiFab,AMREX_SPACEDIM>& bcoeffs,
                    const Geometry&        geom,
                    const MultiFab* const* area,
                    bool            use_hoop_stress)
{
    BL_ASSERT(visc_op != 0);

    computeBeta(bcoeffs, beta, betaComp, geom, area, use_hoop_stress);

    for (int n = 0; n < AMREX_SPACEDIM; n++)
    {
        visc_op->bCoefficients(bcoeffs[n],n);
    }
}

void
Diffusion::computeBeta (std::array<MultiFab,AMREX_SPACEDIM>& bcoeffs,
                        const MultiFab* const* beta,
                        int                    betaComp)
{
    int ng = 0;
  
    const MultiFab* area = navier_stokes->Area(); 

    for (int n = 0; n < BL_SPACEDIM; n++)
    {
      bcoeffs[n].define(area[n].boxArray(),area[n].DistributionMap(),1,ng,MFInfo(),navier_stokes->Factory());
    }

    int allnull, allthere;
    checkBeta(beta, allthere, allnull);

#if 1
    //#ifdef AMREX_USE_EB
    if (allnull)
    {
        for (int n = 0; n < BL_SPACEDIM; n++)
	  bcoeffs[n].setVal(1.0);
    }
    else
    {
      // fixme? this copy could be probably avoided...
        for (int n = 0; n < BL_SPACEDIM; n++)
	  MultiFab::Copy(bcoeffs[n],*beta[n],0,0,1,0);
    }

#else
    const Real* dx = navier_stokes->Geom().CellSize();
    
    if (allnull)
    {
        for (int n = 0; n < BL_SPACEDIM; n++)
        {
	    MultiFab::Copy(bcoeffs[n], area[n], 0, 0, 1, 0);
	    bcoeffs[n].mult(dx[n]);
        }
    }
    else
    {
#ifdef _OPENMP
#pragma omp parallel
#endif
        for (int n = 0; n < BL_SPACEDIM; n++)
        {
	    for (MFIter bcoeffsmfi(*beta[n],true); bcoeffsmfi.isValid(); ++bcoeffsmfi)
            {
 	        const Box& bx = bcoeffsmfi.tilebox();
	      
 		bcoeffs[n][bcoeffsmfi].copy(area[n][bcoeffsmfi],bx,0,bx,0,1);
		bcoeffs[n][bcoeffsmfi].mult((*beta[n])[bcoeffsmfi],bx,bx,betaComp,0,1);
		bcoeffs[n][bcoeffsmfi].mult(dx[n],bx);
            }
        }
    }
#endif
}


void
Diffusion::computeBeta_null (std::array<MultiFab,AMREX_SPACEDIM>& bcoeffs,
                        const MultiFab* const* beta,
                        int                    betaComp)
{
    const MultiFab* area = navier_stokes->Area();

    for (int n = 0; n < BL_SPACEDIM; n++)
    {
        bcoeffs[n].define(area[n].boxArray(),area[n].DistributionMap(),1,0);
    }
    

    const Real* dx = navier_stokes->Geom().CellSize();

#ifdef _OPENMP
#pragma omp parallel
#endif
        for (int n = 0; n < BL_SPACEDIM; n++)
        {
	    for (MFIter bcoeffsmfi(*beta[n],true); bcoeffsmfi.isValid(); ++bcoeffsmfi)
            {
 	        const Box& bx = bcoeffsmfi.tilebox();
	      
 		bcoeffs[n][bcoeffsmfi].copy(area[n][bcoeffsmfi],bx,0,bx,0,1);
    bcoeffs[n][bcoeffsmfi].setVal(1.0,bx);
		bcoeffs[n][bcoeffsmfi].mult((*beta[n])[bcoeffsmfi],bx,bx,betaComp,0,1);
		//bcoeffs[n][bcoeffsmfi].mult(dx[n],bx);
            }
        }

}

void
Diffusion::computeBeta (std::array<MultiFab,AMREX_SPACEDIM>& bcoeffs,
                        const MultiFab* const* beta,
                        int                    betaComp,
                        const Geometry&        geom,
                        const MultiFab* const* area,
                        bool            use_hoop_stress)
{

    int ng = 0;
  
    int allnull, allthere;
    checkBeta(beta, allthere, allnull);

    const Real* dx = geom.CellSize();

    if (allnull)
    {
      for (int n = 0; n < BL_SPACEDIM; n++)
      {
	      MultiFab::Copy(bcoeffs[n], *area[n], 0, 0, 1, 0);

        if (use_hoop_stress){
          bcoeffs[n].mult(dx[n]);
        }
        else
        {      
          bcoeffs[n].setVal(1.0);
        }
	    }
    }
    else
    {
      //fixme
      //Print()<<"BETACOMP "<<betaComp<<"\n";
      //  for (int n = 0; n < BL_SPACEDIM; n++)
      //  {
 	//  Print()<<"dim "<<n<<", num comp = "<<beta[n]->nComp()<<"\n";
	//}

#ifdef _OPENMP
#pragma omp parallel
#endif
      for (int n = 0; n < BL_SPACEDIM; n++)
      {
	      for (MFIter bcoeffsmfi(*beta[n],true); bcoeffsmfi.isValid(); ++bcoeffsmfi)
        {
 	        const Box& bx = bcoeffsmfi.tilebox();
 		      bcoeffs[n][bcoeffsmfi].copy((*area[n])[bcoeffsmfi],bx,0,bx,0,1);
    
          if (use_hoop_stress){
            bcoeffs[n][bcoeffsmfi].mult((*beta[n])[bcoeffsmfi],bx,bx,betaComp,0,1);
		        bcoeffs[n][bcoeffsmfi].mult(dx[n],bx);
          }
          else
          {
            bcoeffs[n][bcoeffsmfi].setVal(1.0,bx);
		        bcoeffs[n][bcoeffsmfi].mult((*beta[n])[bcoeffsmfi],bx,bx,betaComp,0,1);
  //          amrex::Print() << "DEBUG BETA n " << n  << std::endl;
  //amrex::Print() << bcoeffs[n][bcoeffsmfi] << std::endl;
          }
        }
      }
    }
}

void
Diffusion::getViscTerms (MultiFab&              visc_terms,
                         int                    src_comp,
                         int                    comp, 
                         Real                   time,
                         int                    rho_flag,
                         const MultiFab* const* beta,
                         int                    betaComp)
{
    int allnull, allthere;
    checkBeta(beta, allthere, allnull);
    //
    // Before computing the godunov predictors we may have to
    // precompute the viscous source terms.  To do this we must
    // construct a Laplacian operator, set the coeficients and apply
    // it to the time N data.  First, however, we must precompute the
    // fine N bndry values.  We will do this for each scalar that diffuses.
    //
    // Note: This routine DOES NOT fill grow cells
    //
    const Real* dx = navier_stokes->Geom().CellSize();
    MultiFab&   S  = navier_stokes->get_data(State_Type,time);

    //
    // FIXME
    // LinOp classes cannot handle multcomponent MultiFabs yet,
    // construct the components one at a time and copy to visc_terms.
    //
#if 0
    // old way with volume weighted beta
    if (is_diffusive[comp])
    {
        MultiFab visc_tmp(grids,dmap,1,1), s_tmp(grids,dmap,1,1);

        ViscBndry visc_bndry;
        getBndryData(visc_bndry,comp,1,time,rho_flag);
        //
        // Set up operator and apply to compute viscous terms.
        //
        const Real a = 0.0;
        const Real b = allnull ? -visc_coef[comp] : -1.0;

        ABecLaplacian visc_op(visc_bndry,dx);

        visc_op.setScalars(a,b);
        visc_op.maxOrder(max_order);

	// setBeta still puts in vol factor
        setBeta(&visc_op,beta,betaComp);
        //
        // Copy to single component multifab for operator classes.
        //
        MultiFab::Copy(s_tmp,S,comp,0,1,0);

        if (rho_flag == 2)
        {
            //
            // We want to evaluate (div beta grad) S, not rho*S.
            //
	    MultiFab::Divide(s_tmp, S, Density, 0, 1, 0);
        }

        visc_op.apply(visc_tmp,s_tmp);
        //
        // Must divide by volume.
        //
        {
	    const MultiFab& volume = navier_stokes->Volume(); 
	    MultiFab::Divide(visc_tmp, volume, 0, 0, 1, 0);
        }

#if (BL_SPACEDIM == 2)
        if (comp == Xvel && parent->Geom(0).IsRZ())
        {
#ifdef _OPENMP
#pragma omp parallel
#endif
	  for (MFIter visc_tmpmfi(visc_tmp,true); visc_tmpmfi.isValid(); ++visc_tmpmfi)
            {
                //
                // visc_tmp[k] += -mu * u / r^2
                //
                const int  i   = visc_tmpmfi.index();
                const Box& bx  = visc_tmpmfi.tilebox();
		            const Box& tmpbx = visc_tmpmfi.validbox();

		            Box        vbx = amrex::grow(tmpbx,visc_tmp.nGrow());
                Box        sbx = amrex::grow(s_tmp.box(i),s_tmp.nGrow());
                Vector<Real> rcen(bx.length(0));
                navier_stokes->Geom().GetCellLoc(rcen, bx, 0);
                const int*  lo      = bx.loVect();
                const int*  hi      = bx.hiVect();
                const int*  vlo     = vbx.loVect();
                const int*  vhi     = vbx.hiVect();
                const int*  slo     = sbx.loVect();
                const int*  shi     = sbx.hiVect();
                Real*       vdat    = visc_tmp[visc_tmpmfi].dataPtr();
                Real*       sdat    = s_tmp[visc_tmpmfi].dataPtr();
                const Real* rcendat = rcen.dataPtr();
                const Real  mu      = visc_coef[comp];
                hoopsrc(ARLIM(lo), ARLIM(hi),
                vdat, ARLIM(vlo), ARLIM(vhi),
                sdat, ARLIM(slo), ARLIM(shi),
                rcendat, &mu);
            }
        }
#endif

        MultiFab::Copy(visc_terms,visc_tmp,0,comp-src_comp,1,0);
    }
    else {
      int ngrow = visc_terms.nGrow();
      visc_terms.setVal(0.0,comp-src_comp,1,ngrow);
    }
#endif

    // mlmg way ...
    if (is_diffusive[comp])
    {
      // fixme for EB? again guessing 
        int ng = 1;
	// should try visc_tmp.nGrow = 0
        MultiFab visc_tmp(grids,dmap,1,ng), s_tmp(grids,dmap,1,ng);
        //
        // Set up operator and apply to compute viscous terms.
        //
        const Real a = 0.0;
        const Real b = allnull ? -visc_coef[comp] : -1.0;

	LPInfo info;
	info.setAgglomeration(agglomeration);
	info.setConsolidation(consolidation);
	info.setMaxCoarseningLevel(0);
	// let MLMG take care of r-z 
	//info.setMetricTerm(false);

#ifdef AMREX_USE_EB
	// create the right data holder for passing to MLEBABecLap
	amrex::Vector<const amrex::EBFArrayBoxFactory*> ebf(1);
	//ebf.resize(1);
	ebf[0] = &(dynamic_cast<EBFArrayBoxFactory const&>(navier_stokes->Factory()));
	
	MLEBABecLap mlabec({navier_stokes->Geom()}, {grids}, {dmap}, info, ebf);
#else	  
	MLABecLaplacian mlabec({navier_stokes->Geom()},{grids},{dmap},info);
#endif
	// default max_order=2
	// mfix says:
	// It is essential that we set MaxOrder of the solver to 2
	// if we want to use the standard sol(i)-sol(i-1) approximation
	// for the gradient at Dirichlet boundaries.
	// The solver's default order is 3 and this uses three points for the
	// gradient at a Dirichlet boundary.
	mlabec.setMaxOrder(max_order);
	
	{
	  // set BCs

	  std::array<LinOpBCType,AMREX_SPACEDIM> mlmg_lobc;
	  std::array<LinOpBCType,AMREX_SPACEDIM> mlmg_hibc;
	  setDomainBC(mlmg_lobc, mlmg_hibc, comp);
	  
	  mlabec.setDomainBC(mlmg_lobc, mlmg_hibc);
  
	  MultiFab crsedata;
	    
	  if (level > 0) {
	    auto& crse_ns = *(coarser->navier_stokes);
	    crsedata.define(crse_ns.boxArray(), crse_ns.DistributionMap(), 1, ng);
	    AmrLevel::FillPatch(crse_ns,crsedata,ng,time,State_Type,comp,1);
	    if (rho_flag == 2) {
	      // We want to evaluate (div beta grad) S, not rho*S.
	      const MultiFab& rhotime = crse_ns.get_rho(time);
	      MultiFab::Divide(crsedata,rhotime,0,0,1,ng);
	    }
	    mlabec.setCoarseFineBC(&crsedata, crse_ratio[0]);
	  }
	  
	  AmrLevel::FillPatch(*navier_stokes,s_tmp,ng,time,State_Type,comp,1);
	  if (rho_flag == 2) {
	    const MultiFab& rhotime = navier_stokes->get_rho(time);
	    MultiFab::Divide(s_tmp,rhotime,0,0,1,ng);
	  }
	  // fixme? Do we need/want this???
	  // mfix does this
	  //EB_set_covered(s_tmp, 0, 1, ng, covered_val);
	  //s_tmp.FillBoundary (geom.periodicity());
	  mlabec.setLevelBC(0, &s_tmp);
	}
	
	mlabec.setScalars(a,b);
	// mlabec.setACoeffs() not needed since a = 0.0 

	{
	  std::array<MultiFab,BL_SPACEDIM> bcoeffs;
	  computeBeta(bcoeffs, beta, betaComp);
	  mlabec.setBCoeffs(0, amrex::GetArrOfConstPtrs(bcoeffs));
	}

	// Do we need something like this cribbed from mfix???
	// This sets the coefficient on the wall and defines it as a homogeneous
	// Dirichlet bc for the solve. mu_g is the viscosity at cc in mfix
	// matches what's in bcoeff
	//mlabec.setEBHomogDirichlet ( 0, (*mu_g[lev]) );

	MLMG mgn(mlabec);
	mgn.setVerbose(verbose);

	mgn.apply({&visc_tmp},{&s_tmp});

	//fixme
	// // compare to old method...
	// VisMF::Write(visc_terms,"VT");
	// VisMF::Write(visc_tmp,"VTtmp");
        // MultiFab diff(grids,dmap,1,1);
	// MultiFab::Copy(diff,visc_tmp,0,0,1,0);
	// MultiFab::Subtract(diff,visc_terms,comp-src_comp,0,1,0);
	// VisMF::Write(diff,"VTdiff");
	// std::cout << "Min and max of the diff are " << diff.min(0,0) <<" "
	// 	  <<diff.max(0,0)<<"\n";
	// MultiFab::Copy(diff,visc_tmp,0,0,1,0);
	// MultiFab::Divide(diff,visc_terms,comp-src_comp,0,1,0);
	// VisMF::Write(diff,"VTdiff2");
	///
	MultiFab::Copy(visc_terms,visc_tmp,0,comp-src_comp,1,0);
    }
    else {
      int ngrow = visc_terms.nGrow();
      visc_terms.setVal(0.0,comp-src_comp,1,ngrow);
    }
}

void
Diffusion::getTensorViscTerms (MultiFab&              visc_terms, 
                               Real                   time,
                               const MultiFab* const* beta,
                               int                    betaComp)
{
    const MultiFab& volume = navier_stokes->Volume(); 
    const MultiFab* area   = navier_stokes->Area();

    int allthere;
    checkBeta(beta, allthere);

    const int src_comp = Xvel;
    const int ncomp    = visc_terms.nComp();

    if (ncomp < BL_SPACEDIM)
        amrex::Abort("Diffusion::getTensorViscTerms(): visc_terms needs at least BL_SPACEDIM components");
    //
    // Before computing the godunov predicitors we may have to
    // precompute the viscous source terms.  To do this we must
    // construct a Laplacian operator, set the coeficients and apply
    // it to the time N data.  First, however, we must precompute the
    // fine N bndry values.  We will do this for each scalar that diffuses.
    //
    // Note: This routine DOES NOT fill grow cells
    //
    const Real* dx   = navier_stokes->Geom().CellSize();
    MultiFab&   S    = navier_stokes->get_data(State_Type,time);
    //
    // FIXME
    // LinOp classes cannot handle multcomponent MultiFabs yet,
    // construct the components one at a time and copy to visc_terms.
    //
    if (is_diffusive[src_comp])
    {
        MultiFab visc_tmp(grids,dmap,BL_SPACEDIM,1), s_tmp(grids,dmap,BL_SPACEDIM,1);

        ViscBndryTensor visc_bndry;
        getTensorBndryData(visc_bndry,time);
        //
        // Set up operator and apply to compute viscous terms.
        //
        const Real a = 0.0;
        const Real b = -1.0;

        DivVis tensor_op(visc_bndry,dx);
        tensor_op.maxOrder(tensor_max_order);
        tensor_op.setScalars(a,b);

        tensor_op.ZeroACoefficients();

        for (int n = 0; n < BL_SPACEDIM; n++)
        {
	        MultiFab bcoeffs(area[n].boxArray(),area[n].DistributionMap(),1,0);
	    
#ifdef _OPENMP
#pragma omp parallel
#endif
          for (MFIter bcoeffsmfi(*beta[n],true); bcoeffsmfi.isValid(); ++bcoeffsmfi)
          {
	          const Box& bx = bcoeffsmfi.tilebox();
	      
	         	bcoeffs[bcoeffsmfi].copy(area[n][bcoeffsmfi],bx,0,bx,0,1);
            bcoeffs[bcoeffsmfi].mult(dx[n],bx);
            bcoeffs[bcoeffsmfi].mult((*beta[n])[bcoeffsmfi],bx,bx,betaComp,0,1);
          }
	    
	        tensor_op.bCoefficients(bcoeffs,n); // not thread safe?
        }

        MultiFab::Copy(s_tmp,S,Xvel,0,BL_SPACEDIM,0);

        tensor_op.apply(visc_tmp,s_tmp);
        //
        // Must divide by volume.
        //
        for (int n = 0; n < BL_SPACEDIM; ++n) {
          MultiFab::Divide(visc_tmp, volume, 0, n, 1, 0);
	       }

#if (BL_SPACEDIM == 2)
        if (parent->Geom(0).IsRZ())
        {
            int fort_xvel_comp = Xvel+1;

#ifdef _OPENMP
#pragma omp parallel
#endif
            for (MFIter vmfi(visc_tmp,true); vmfi.isValid(); ++vmfi)
            {
                const int  k   = vmfi.index();
                const Box& bx  = vmfi.tilebox();
                const Box& tmpbx  = vmfi.validbox();
                Box        vbx = amrex::grow(tmpbx,visc_tmp.nGrow());
                Box        sbx = amrex::grow(s_tmp.box(k),s_tmp.nGrow());

                Vector<Real> rcen;
                rcen.resize(bx.length(0));

                navier_stokes->Geom().GetCellLoc(rcen, bx, 0);

                const int*       lo        = bx.loVect();
                const int*       hi        = bx.hiVect();
                const int*       vlo       = vbx.loVect();
                const int*       vhi       = vbx.hiVect();
                const int*       slo       = sbx.loVect();
                const int*       shi       = sbx.hiVect();
                Real*            vdat      = visc_tmp[vmfi].dataPtr();
                Real*            sdat      = s_tmp[vmfi].dataPtr();
                const Real*      rcendat   = rcen.dataPtr();
                const FArrayBox& betax     = (*beta[0])[vmfi];
                const Real*      betax_dat = betax.dataPtr(betaComp);
                const int*       betax_lo  = betax.loVect();
                const int*       betax_hi  = betax.hiVect();
                const FArrayBox& betay     = (*beta[1])[vmfi];
                const Real*      betay_dat = betay.dataPtr(betaComp);
                const int*       betay_lo  = betay.loVect();
                const int*       betay_hi  = betay.hiVect();

                tensor_hoopsrc(&fort_xvel_comp,ARLIM(lo), ARLIM(hi),
                               vdat, ARLIM(vlo), ARLIM(vhi),
                               sdat, ARLIM(slo), ARLIM(shi),
                               rcendat, 
                               betax_dat,ARLIM(betax_lo),ARLIM(betax_hi),
                               betay_dat,ARLIM(betay_lo),ARLIM(betay_hi));
            }
        }
#endif
        MultiFab::Copy(visc_terms,visc_tmp,0,0,BL_SPACEDIM,0);
    }
    else
    {
        int ngrow = visc_terms.nGrow();
        visc_terms.setVal(0.0,src_comp,BL_SPACEDIM,ngrow);
    }
}

#include <AMReX_Utility.H>

void
Diffusion::getBndryData (ViscBndry& bndry,
                         int        src_comp,
                         int        num_comp,
                         Real       time,
                         int        rho_flag)
{
    BL_ASSERT(num_comp == 1);
    //
    // Fill phys bndry vals of grow cells of (tmp) multifab passed to bndry.
    //
    // TODO -- A MultiFab is a huge amount of space in which to pass along
    // the phys bc's.  InterpBndryData needs a more efficient interface.
    //
    const int     nGrow = 1;
    const BCRec&  bc    = navier_stokes->get_desc_lst()[State_Type].getBC(src_comp);

    bndry.define(grids,dmap,num_comp,navier_stokes->Geom());

    const MultiFab& rhotime = navier_stokes->get_rho(time);

    MultiFab S(grids, dmap, num_comp, nGrow);

    AmrLevel::FillPatch(*navier_stokes,S,nGrow,time,State_Type,src_comp,num_comp);

    if (rho_flag == 2) {
        for (int n = 0; n < num_comp; ++n)
        {
	         MultiFab::Divide(S,rhotime,0,n,1,nGrow);
	      }
    }

    S.setVal(BL_SAFE_BOGUS, 0, num_comp, 0);
    
    if (level == 0)
    {
        bndry.setBndryValues(S,0,0,num_comp,bc);
    }
    else
    {
        BoxArray cgrids = grids;
        cgrids.coarsen(crse_ratio);
        BndryRegister crse_br(cgrids,dmap,0,1,2,num_comp);
        //
        // interp for solvers over ALL c-f brs, need safe data.
        //
        crse_br.setVal(BL_BOGUS);
        coarser->FillBoundary(crse_br,src_comp,0,num_comp,time,rho_flag);
        bndry.setBndryValues(crse_br,0,S,0,0,num_comp,crse_ratio,bc);
    }
}

void
Diffusion::getBndryDataGivenS (ViscBndry& bndry,
                               MultiFab&  Rho_and_spec,
                               MultiFab&  Rho_and_spec_crse,
                               int        state_ind,
                               int        src_comp,
                               int        num_comp)
{
    BL_ASSERT(num_comp == 1);
    const int     nGrow = 1;
    //
    // Fill phys bndry vals of grow cells of (tmp) multifab passed to bndry.
    //
    // TODO -- A MultiFab is a huge amount of space in which to pass along
    // the phys bc's.  InterpBndryData needs a more efficient interface.
    //
    const BCRec& bc = navier_stokes->get_desc_lst()[State_Type].getBC(state_ind);

    bndry.define(grids,dmap,num_comp,navier_stokes->Geom());

    if (level == 0)
    {
        bndry.setBndryValues(Rho_and_spec,src_comp,0,num_comp,bc);
    }
    else
    {
        BoxArray cgrids = grids;
        cgrids.coarsen(crse_ratio);
        BndryRegister crse_br(cgrids,dmap,0,1,2,num_comp);
        //
        // interp for solvers over ALL c-f brs, need safe data.
        //
        crse_br.setVal(BL_BOGUS);
        crse_br.copyFrom(Rho_and_spec_crse,nGrow,src_comp,0,num_comp);
        bndry.setBndryValues(crse_br,0,Rho_and_spec,src_comp,0,num_comp,crse_ratio,bc);
    }
}


void
Diffusion::FillBoundary (BndryRegister& bdry,
                         int            state_ind,
                         int            dest_comp,
                         int            num_comp,
                         Real           time,
                         int            rho_flag)
{
    //
    // Need one grow cell filled for linear solvers.
    // We assume filPatch gets this right, where possible.
    //
#ifdef AMREX_USE_EB
  //fixme?  guessing this is needed
    const int     nGrow = eb_ngrow;
#else
    const int     nGrow = 1;
#endif
    
    const MultiFab& rhotime = navier_stokes->get_rho(time);

    MultiFab S(navier_stokes->boxArray(),
               navier_stokes->DistributionMap(),
               num_comp,nGrow);

    AmrLevel::FillPatch(*navier_stokes,S,nGrow,time,State_Type,state_ind,num_comp);

    if (rho_flag == 2) {
        for (int n = 0; n < num_comp; ++n) {
	    MultiFab::Divide(S,rhotime,0,n,1,nGrow);
	}
    }

    //
    // Copy into boundary register.
    //
    bdry.copyFrom(S,nGrow,0,dest_comp,num_comp);
    
}

void
Diffusion::getTensorBndryData (ViscBndryTensor& bndry, 
                               Real             time)
{
    const int num_comp = BL_SPACEDIM;
    const int src_comp = Xvel;
    const int nDer     = MCLinOp::bcComponentsNeeded();
    //
    // Create the BCRec's interpreted by ViscBndry objects
    //
    Vector<BCRec> bcarray(nDer, BCRec(D_DECL(EXT_DIR,EXT_DIR,EXT_DIR),
                                     D_DECL(EXT_DIR,EXT_DIR,EXT_DIR)));

    for (int idim = 0; idim < BL_SPACEDIM; idim++)
        bcarray[idim] = navier_stokes->get_desc_lst()[State_Type].getBC(src_comp+idim);

    bndry.define(grids,dmap,nDer,navier_stokes->Geom());

#ifdef AMREX_USE_EB
  //fixme?  guessing this is needed
    const int     nGrow = eb_ngrow;
#else
    const int     nGrow = 1;
#endif

    MultiFab S(grids,dmap,num_comp,nGrow);

    AmrLevel::FillPatch(*navier_stokes,S,nGrow,time,State_Type,src_comp,num_comp);

    S.setVal(BL_SAFE_BOGUS, 0, num_comp, 0);
    
    if (level == 0)
    {
        bndry.setBndryValues(S,0,0,num_comp,bcarray);
    }
    else
    {
        BoxArray cgrids(grids);
        cgrids.coarsen(crse_ratio);
        BndryRegister crse_br(cgrids,dmap,0,1,1,num_comp);
        crse_br.setVal(BL_BOGUS);
        const int rho_flag = 0;
        coarser->FillBoundary(crse_br,src_comp,0,num_comp,time,rho_flag);
        bndry.setBndryValues(crse_br,0,S,0,0,num_comp,crse_ratio[0],bcarray);
    }
}

void
Diffusion::checkBetas (const MultiFab* const* beta1, 
                       const MultiFab* const* beta2,
                       int&                   allthere,
                       int&                   allnull) const
{
    int allnull1, allnull2, allthere1, allthere2;

    checkBeta(beta1,allthere1,allnull1);
    checkBeta(beta2,allthere2,allnull2);
    allnull  = allnull1 && allnull2;
    allthere = allthere1 && allthere2;

    if (!(allthere || allnull))
        amrex::Abort("Diffusion::checkBetas(): betas must either be all 0 or all non-0");
}

void
Diffusion::checkBeta (const MultiFab* const* beta,
                      int&                   allthere,
                      int&                   allnull)
{
    allnull  = 1;
    allthere = beta != 0;

    if (allthere)
    {
        for (int d = 0; d < BL_SPACEDIM; d++)
        {
            allnull = allnull && beta[d] == 0;
            allthere = allthere && beta[d] != 0;
        }
    }

    if (!(allthere || allnull))
        amrex::Abort("Diffusion::checkBeta(): betas must be all 0 or all non-0");
}

void
Diffusion::checkBeta (const MultiFab* const* beta,
                      int&                   allthere) const
{
    allthere = beta != 0;

    if (allthere)
    {
        for (int d = 0; d < BL_SPACEDIM; d++)
            allthere = allthere && beta[d] != 0;
    }

    if (!allthere)
        amrex::Abort("Diffusion::checkBeta(): betas must be all non-0");
}

//
// This routine computes the vector div mu SI, where I is the identity 
// tensor, S = div U, and mu is constant.
//

void
Diffusion::compute_divmusi (Real      time,
                            Real      mu,
                            MultiFab& divmusi)
{
    //
    // Compute on valid region.  Calling function should fill grow cells.
    //
    if (mu > 0.0)
    {
        const int     nGrowDU  = 1;
        const Real*   dx       = navier_stokes->Geom().CellSize();
        std::unique_ptr<MultiFab> divu_fp ( navier_stokes->getDivCond(nGrowDU,time) );

#ifdef _OPENMP
#pragma omp parallel
#endif
        for (MFIter divmusimfi(divmusi,true); divmusimfi.isValid(); ++divmusimfi)
        {
            FArrayBox& fab  = divmusi[divmusimfi];
            FArrayBox& divu = (*divu_fp)[divmusimfi];
            const Box& box  = divmusimfi.tilebox();

            div_mu_si(box.loVect(), box.hiVect(), dx, &mu,
		      ARLIM(divu.loVect()), ARLIM(divu.hiVect()),
		      divu.dataPtr(),
		      ARLIM(fab.loVect()),  ARLIM(fab.hiVect()),
		      fab.dataPtr());
        }
    }
    else
    {
        const int nGrow = 0; // Not to fill grow cells here
        divmusi.setVal(0,nGrow);
    }
}

//
// This routine computes the vector div beta SI, where I is the identity 
// tensor, S = div U, and beta is non-constant.
//

void
Diffusion::compute_divmusi (Real                   time,
                            const MultiFab* const* beta,
                            MultiFab&              divmusi)
{
    const int     nGrowDU  = 1;
    const Real*   dx       = navier_stokes->Geom().CellSize();
    std::unique_ptr<MultiFab> divu_fp ( navier_stokes->getDivCond(nGrowDU,time) );

#ifdef _OPENMP
#pragma omp parallel
#endif
    for (MFIter divmusimfi(divmusi,true); divmusimfi.isValid(); ++divmusimfi)
    {
        FArrayBox& divu = (*divu_fp)[divmusimfi];
        const Box& box  = divmusimfi.tilebox();

        DEF_CLIMITS((*beta[0])[divmusimfi],betax,betaxlo,betaxhi);
        DEF_CLIMITS((*beta[1])[divmusimfi],betay,betaylo,betayhi);

#if (BL_SPACEDIM==3)
        DEF_CLIMITS((*beta[2])[divmusimfi],betaz,betazlo,betazhi);
#endif

        div_varmu_si(box.loVect(),box.hiVect(), dx,
		     ARLIM(divu.loVect()), ARLIM(divu.hiVect()),
		     divu.dataPtr(),
		     ARLIM(betaxlo), ARLIM(betaxhi), betax,
		     ARLIM(betaylo), ARLIM(betayhi), betay,
#if (BL_SPACEDIM==3)
		     ARLIM(betazlo), ARLIM(betazhi), betaz,
#endif
		     ARLIM(divmusi[divmusimfi].loVect()), ARLIM(divmusi[divmusimfi].hiVect()),
		     divmusi[divmusimfi].dataPtr());
    }
}


//
// SAS: The following function is a temporary fix in the migration from
//      using is_conservative and rho_flag over to using advectionType
//      and diffusionType.
//
int
Diffusion::set_rho_flag(const DiffusionForm compDiffusionType)
{
    int rho_flag = 0;

    switch (compDiffusionType)
    {
        case Laplacian_S:
            rho_flag = 0;
            break;

        case RhoInverse_Laplacian_S:
            rho_flag = 1;
            break;

        case Laplacian_SoverRho:
            rho_flag = 2;
            break;

	    //NOTE: rho_flag = 3 is used in a different context for
	    //      do_mom_diff==1
	    
        default:
            amrex::Print() << "compDiffusionType = " << compDiffusionType << '\n';
            amrex::Abort("An unknown NavierStokesBase::DiffusionForm was used in set_rho_flag");
    }

    return rho_flag;
}

bool
Diffusion::are_any(const Vector<DiffusionForm>& diffusionType,
                   const DiffusionForm         testForm,
                   const int                   sComp,
                   const int                   nComp)
{
    for (int comp = sComp; comp < sComp + nComp; ++comp)
    {
        if (diffusionType[comp] == testForm)
            return true;
    }

    return false;
}

int
Diffusion::how_many(const Vector<DiffusionForm>& diffusionType,
                    const DiffusionForm         testForm,
                    const int                   sComp,
                    const int                   nComp)
{
    int counter = 0;

    for (int comp = sComp; comp < sComp + nComp; ++comp)
    {
        if (diffusionType[comp] == testForm)
            ++counter;
    }

    return counter;
}

void
Diffusion::setDomainBC (std::array<LinOpBCType,AMREX_SPACEDIM>& mlmg_lobc,
                        std::array<LinOpBCType,AMREX_SPACEDIM>& mlmg_hibc,
                        int src_comp)
{
    const BCRec& bc = navier_stokes->get_desc_lst()[State_Type].getBC(src_comp);

    for (int idim = 0; idim < AMREX_SPACEDIM; ++idim)
    {
        if (parent->Geom(0).isPeriodic(idim))
        {
            mlmg_lobc[idim] = mlmg_hibc[idim] = LinOpBCType::Periodic;
        }
        else
        {
            int pbc = bc.lo(idim);
            if (pbc == EXT_DIR)
            {
                mlmg_lobc[idim] = LinOpBCType::Dirichlet;
            }
            else if (pbc == FOEXTRAP      ||
                     pbc == HOEXTRAP      || 
                     pbc == REFLECT_EVEN)
            {
                mlmg_lobc[idim] = LinOpBCType::Neumann;
            }
            else if (pbc == REFLECT_ODD)
            {
                mlmg_lobc[idim] = LinOpBCType::reflect_odd;
            }
            else
            {
                mlmg_lobc[idim] = LinOpBCType::bogus;
            }

            pbc = bc.hi(idim);
            if (pbc == EXT_DIR)
            {
                mlmg_hibc[idim] = LinOpBCType::Dirichlet;
            }
            else if (pbc == FOEXTRAP      ||
                     pbc == HOEXTRAP      || 
                     pbc == REFLECT_EVEN)
            {
                mlmg_hibc[idim] = LinOpBCType::Neumann;
            }
            else if (pbc == REFLECT_ODD)
            {
                mlmg_hibc[idim] = LinOpBCType::reflect_odd;
            }
            else
            {
                mlmg_hibc[idim] = LinOpBCType::bogus;
            }
        }
    }
}

void
Diffusion::setDomainBC (std::array<LinOpBCType,AMREX_SPACEDIM>& mlmg_lobc,
                            std::array<LinOpBCType,AMREX_SPACEDIM>& mlmg_hibc,
                            const BCRec& bc)
{

    for (int idim = 0; idim < AMREX_SPACEDIM; ++idim)
    {
      // fixme??? not sure DefaultGeometry really returns what's desired: parent->Geom(0)
      if (DefaultGeometry().isPeriodic(idim))
        {
            mlmg_lobc[idim] = mlmg_hibc[idim] = LinOpBCType::Periodic;
        }
        else
        {
            int pbc = bc.lo(idim);
            if (pbc == EXT_DIR)
            {
                mlmg_lobc[idim] = LinOpBCType::Dirichlet;
            }
            else if (pbc == FOEXTRAP      ||
                     pbc == HOEXTRAP      || 
                     pbc == REFLECT_EVEN)
            {
                mlmg_lobc[idim] = LinOpBCType::Neumann;
            }
            else if (pbc == REFLECT_ODD)
            {
                mlmg_lobc[idim] = LinOpBCType::reflect_odd;
            }
            else
            {
                mlmg_lobc[idim] = LinOpBCType::bogus;
            }

            pbc = bc.hi(idim);
            if (pbc == EXT_DIR)
            {
                mlmg_hibc[idim] = LinOpBCType::Dirichlet;
            }
            else if (pbc == FOEXTRAP      ||
                     pbc == HOEXTRAP      || 
                     pbc == REFLECT_EVEN)
            {
                mlmg_hibc[idim] = LinOpBCType::Neumann;
            }
            else if (pbc == REFLECT_ODD)
            {
                mlmg_hibc[idim] = LinOpBCType::reflect_odd;
            }
            else
            {
                mlmg_hibc[idim] = LinOpBCType::bogus;
            }
        }
    }
}


// Below we introduce back the previous diffuse_scalar routine
// in order to use it for solving the constant viscosity case.
// It was removed before because the new diffuse_scalar is oriented to multi-species

void
Diffusion::diffuse_velocity_constant_mu (Real                   dt,
                                         int                    sigma,
                                         Real                   be_cn_theta,
                                         const MultiFab&        rho_half,
                                         int                    rho_flag,
                                         MultiFab* const*       fluxn,
                                         MultiFab* const*       fluxnp1,
                                         int                    fluxComp,
                                         MultiFab*              delta_rhs, 
                                         int                    rhsComp,
                                         const MultiFab*        alpha, 
                                         int                    alphaComp,
                                         const MultiFab* const* betan, 
                                         const MultiFab* const* betanp1,
                                         int                    betaComp,
                                         const SolveMode&       solve_mode,
                                         bool                   add_old_time_divFlux)
{
    //
    // This routine expects that physical BC's have been loaded into
    // the grow cells of the old and new state at this level.  If rho_flag==2,
    // the values there are rho.phi, where phi is the quantity being diffused.
    // Values in these cells will be preserved.  Also, if there are any
    // explicit update terms, these have already incremented the new state
    // on the valid region (i.e., on the valid region the new state is the old
    // state + dt*Div(explicit_fluxes), e.g.)
    //
    
    //if (verbose)
      amrex::Print() << "... Diffusion::diffuse_scalar(): " 
                     << navier_stokes->get_desc_lst()[State_Type].name(sigma) 
                     << " lev: " << level << '\n';

    const Real strt_time = ParallelDescriptor::second();

    int allnull, allthere;
    checkBeta(betan, allthere, allnull);
    checkBeta(betanp1, allthere, allnull);
    
    //VisMF::Write(*betan[0],"betan");
    //VisMF::Write(*betanp1[0],"betanp1");
    
    
    // if (!navier_stokes->variable_vel_visc)
    //{
    //  allnull = 1;
    //}
    //else
    //{
    //  amrex::Abort("variable_vel_visc true, we should not be in the scalar solve for viscosity");
    //}

    // FIXME -- need to check on ghost cells of all MFs passed in
    //
    //FIXME - check that parameters betan betanp1, alpha are EB aware
    // only acoeff and bcoeff need to be EB aware; they're what goes to MLMG
    // what about fluxes?
    //
    
    BL_ASSERT(solve_mode==ONEPASS || (delta_rhs && delta_rhs->boxArray()==grids));
    //
    // At this point, S_old has bndry at time N, S_new has bndry at time N+1
    //
    // CEG - looking back through code suggests this is not true for IAMR
    //  right now. Need to fix in calling functions...
    MultiFab& S_old = navier_stokes->get_old_data(State_Type);
    MultiFab& S_new = navier_stokes->get_new_data(State_Type);

    // Talking with weiqun, thinks no ghost cells are actually needed for MLMG, only
    // Note for cell-centered solver, you need to call setLevelBC.  That needs to have
    // one ghost cell if there is Dirichlet BC.
    // Trying out ng = 0 ... get failed assertion from setLevelBC bc Soln is used a
    //   temporary for that
    // const int ng = eb_ngrow;
    // const int ng_rhs = eb_ngrow;
    const int ng = 1;
    const int ng_rhs = 0;

    //
    // Set up Rhs.
    //
    MultiFab Rhs(grids,dmap,1,ng_rhs,MFInfo(),navier_stokes->Factory()),
      Soln(grids,dmap,1,ng,MFInfo(),navier_stokes->Factory());
    
    if (add_old_time_divFlux && be_cn_theta!=1)
    {
      
      Print()<<"DEBUG WE ARE IN THIS PART 1 ....\n";
      
        Real a = 0.0;
        Real b = -(1.0-be_cn_theta)*dt;
        if (allnull)
    	  b *= visc_coef[sigma];

	if(verbose)
	  Print()<<"Adding old time diff ....\n";

	LPInfo info;
	info.setAgglomeration(agglomeration);
	info.setConsolidation(consolidation);
	info.setMaxCoarseningLevel(0);
	// let MLMG take care of r-z 
	//info.setMetricTerm(false);

#ifdef AMREX_USE_EB
	// create the right data holder for passing to MLEBABecLap
	amrex::Vector<const amrex::EBFArrayBoxFactory*> ebf(1);
	//ebf.resize(1);
	ebf[0] = &(dynamic_cast<EBFArrayBoxFactory const&>(navier_stokes->Factory()));
	
	MLEBABecLap mlabec({navier_stokes->Geom()}, {grids}, {dmap}, info, ebf);
#else	  
	MLABecLaplacian mlabec({navier_stokes->Geom()},{grids},{dmap},info);
#endif
	// default max_order=2
	// mfix says:
	// It is essential that we set MaxOrder of the solver to 2
	// if we want to use the standard sol(i)-sol(i-1) approximation
	// for the gradient at Dirichlet boundaries.
	// The solver's default order is 3 and this uses three points for the
	// gradient at a Dirichlet boundary.
	mlabec.setMaxOrder(max_order);
	
	std::array<LinOpBCType,AMREX_SPACEDIM> mlmg_lobc;
	std::array<LinOpBCType,AMREX_SPACEDIM> mlmg_hibc;
	setDomainBC(mlmg_lobc, mlmg_hibc, sigma);
	
	mlabec.setDomainBC(mlmg_lobc, mlmg_hibc);

	const Real prev_time   = navier_stokes->get_state_data(State_Type).prevTime();
	{	    
	  MultiFab crsedata;
	    
	  if (level > 0) {
	    auto& crse_ns = *(coarser->navier_stokes);
	    crsedata.define(crse_ns.boxArray(), crse_ns.DistributionMap(), 1, ng);
	    AmrLevel::FillPatch(crse_ns,crsedata,ng,prev_time,State_Type,sigma,1);
	    if (rho_flag == 2) {
	      const MultiFab& rhotime = crse_ns.get_rho(prev_time);
	      MultiFab::Divide(crsedata,rhotime,0,0,1,ng);
	    }
	    mlabec.setCoarseFineBC(&crsedata, crse_ratio[0]);
	  }
//Soln.setVal(0.);

	  AmrLevel::FillPatch(*navier_stokes,Soln,ng,prev_time,State_Type,sigma,1);
    	      //amrex::Print() << "\n DEBUG Soln \n";
    //amrex::Print() << Soln[0];
    
	  if (rho_flag == 2) {
	    const MultiFab& rhotime = navier_stokes->get_rho(prev_time);
	    MultiFab::Divide(Soln,rhotime,0,0,1,ng);
	  }
	  // fixme? Do we need/want next 2 lines? mfix does this
	  //EB_set_covered(Soln, 0, 1, ng, 1.2345e30);
	  Soln.FillBoundary ((navier_stokes->Geom()).periodicity());
	  ///
	  mlabec.setLevelBC(0, &Soln);
	}

	{
	  mlabec.setScalars(a, b);
	  // not needed since a = 0.0
	  //mlabec.setACoeffs(0, acoef);
	}

	{
	  std::array<MultiFab,BL_SPACEDIM> bcoeffs;
	  computeBeta_null(bcoeffs, betan, betaComp);
	  mlabec.setBCoeffs(0, amrex::GetArrOfConstPtrs(bcoeffs));
	}

	// We probably need something like this cribbed from mfix???
	// This sets the coefficient on the wall and defines it as a homogeneous
	// Dirichlet bc for the solve. mu_g is the viscosity at cc in mfix
	// matches what's in bcoeff
	//mlabec.setEBHomogDirichlet ( 0, (*mu_g[lev]) );

	MLMG mgn(mlabec);
	mgn.setVerbose(verbose);

    
	mgn.apply({&Rhs},{&Soln});
  
  //	    amrex::Print() << "\n DEBUG RHS \n";
  //  amrex::Print() << Rhs[0];
    //amrex::Print() << "\n DEBUG Soln \n";
    //amrex::Print() << Soln[0];

	AMREX_D_TERM(MultiFab flxx(*fluxn[0], amrex::make_alias, fluxComp, 1);,
		     MultiFab flxy(*fluxn[1], amrex::make_alias, fluxComp, 1);,
		     MultiFab flxz(*fluxn[2], amrex::make_alias, fluxComp, 1););
	std::array<MultiFab*,AMREX_SPACEDIM> fp{AMREX_D_DECL(&flxx,&flxy,&flxz)};
	mgn.getFluxes({fp},{&Soln});

	const MultiFab* area   = navier_stokes->Area();
	int nghost = 0;
#ifdef AMREX_USE_EB
	// now dx, areas, and vol are not constant.
	std::array<const amrex::MultiCutFab*,AMREX_SPACEDIM>areafrac = ebf[0]->getAreaFrac();
#ifdef _OPENMP
#pragma omp parallel
#endif
	for (MFIter mfi(Soln,true); mfi.isValid(); ++mfi)
	{  
	    Box bx = mfi.tilebox();

	    // need face-centered tilebox for each direction
	    D_TERM(const Box& xbx = mfi.tilebox(IntVect::TheDimensionVector(0));,
		   const Box& ybx = mfi.tilebox(IntVect::TheDimensionVector(1));,
		   const Box& zbx = mfi.tilebox(IntVect::TheDimensionVector(2)););
	    
	    // this is to check efficiently if this tile contains any eb stuff
	    const EBFArrayBox& in_fab = static_cast<EBFArrayBox const&>(Soln[mfi]);
	    const EBCellFlagFab& flags = in_fab.getEBCellFlagFab();

	    if(flags.getType(amrex::grow(bx, nghost)) == FabType::covered)
	    {
	      // If tile is completely covered by EB geometry, set 
	      // value to some very large number so we know if
	      // we accidentaly use these covered vals later in calculations
	      D_TERM(fluxn[0]->setVal(1.2345e30, xbx, fluxComp, 1);,
		     fluxn[1]->setVal(1.2345e30, ybx, fluxComp, 1);,
		     fluxn[2]->setVal(1.2345e30, zbx, fluxComp, 1););
	    }
	    else
	    {
	      // No cut cells in tile + nghost-cell witdh halo -> use non-eb routine
	      if(flags.getType(amrex::grow(bx, nghost)) == FabType::regular)
	      {		
		for (int i = 0; i < BL_SPACEDIM; ++i)
		{
		  (*fluxn[i])[mfi].mult(-b/dt,fluxComp,1);
		  (*fluxn[i])[mfi].mult(area[i][mfi],0,fluxComp,1);
		}
	      }
	      else
	      {
		// Use EB routines
		for (int i = 0; i < BL_SPACEDIM; ++i)
		{
		  (*fluxn[i])[mfi].mult(-b/dt,fluxComp,1);
		  (*fluxn[i])[mfi].mult(area[i][mfi],0,fluxComp,1);
		  (*fluxn[i])[mfi].mult((*areafrac[i])[mfi],0,fluxComp,1);
		}
	      }
	    }        
	}
#else // non-EB
	for (int i = 0; i < BL_SPACEDIM; ++i)
	{
	  // FIXME?  keep non-EB doing things old way, or change?
	  Print()<<"new area weighting...\n";
	  MultiFab::Multiply(*fluxn[i],area[i],0,fluxComp,1,nghost);
	  (*fluxn[i]).mult(-b/dt,fluxComp,1,nghost);
	  //(*fluxn[i]).mult(-b/(dt*navier_stokes->Geom().CellSize()[i]),fluxComp,1,nghost);
	}
#endif
    }	
    else
    {
      for (int n = 0; n < BL_SPACEDIM; n++)
	fluxn[n]->setVal(0.,fluxComp,1);

      Rhs.setVal(0.);
    }
    // why is this not part of if(add_old_time_divFlux) above???
    //  ///////////////////////////////////////
    // fixme --- RZ not working yet. Something's wrong related to hoop stress.
    //   With a = 0, Soln out of mlmg.solve() matches dev
    //   BUT, comments below say hoop stess is missing and must be added 
    //   so, it appears that IAMR and MLMG disagree on the computation of
    //      b del dot (beta grad S_old) 
    //
    //     // Add hoop stress for x-velocity in r-z coordinates
//     // Note: we have to add hoop stress explicitly because the hoop
//     // stress which is added through the operator in getViscOp
//     // is eliminated by setting a = 0.
//     //
#if (BL_SPACEDIM == 2) 
    if (sigma == Xvel && parent->Geom(0).IsRZ())
    {
      amrex::Abort("r-z still under development. \n");

      // this should not be needed if using MLMG metric terms, right?
// #ifdef _OPENMP
// #pragma omp parallel
// #endif
// 	{
// 	    Vector<Real> rcen;

// 	    for (MFIter Rhsmfi(Rhs,true); Rhsmfi.isValid(); ++Rhsmfi)
// 	    {
// 		const Box& bx   = Rhsmfi.tilebox();
		
// 		const Box& rbx  = Rhsmfi.validbox();
// 		const Box& sbx  = S_old[Rhsmfi].box();
// 		const Box& vbox = volume[Rhsmfi].box();
		
// 		rcen.resize(bx.length(0));
// 		navier_stokes->Geom().GetCellLoc(rcen, bx, 0);
		
// 		const int*  lo      = bx.loVect();
// 		const int*  hi      = bx.hiVect();
// 		const int*  rlo     = rbx.loVect();
// 		const int*  rhi     = rbx.hiVect();
// 		const int*  slo     = sbx.loVect();
// 		const int*  shi     = sbx.hiVect();
// 		Real*       rhs     = Rhs[Rhsmfi].dataPtr();
// 		const Real* sdat    = S_old[Rhsmfi].dataPtr(sigma);
// 		const Real* rcendat = rcen.dataPtr();
// 		const Real  coeff   = (1.0-be_cn_theta)*visc_coef[sigma]*dt;
// 		const Real* voli    = volume[Rhsmfi].dataPtr();
// 		const int*  vlo     = vbox.loVect();
// 		const int*  vhi     = vbox.hiVect();

// 		hooprhs(ARLIM(lo),ARLIM(hi),
// 			rhs, ARLIM(rlo), ARLIM(rhi), 
// 			sdat, ARLIM(slo), ARLIM(shi),
// 			rcendat, &coeff, voli, ARLIM(vlo),ARLIM(vhi));
// 	    }
// 	}
     }
 #endif
    /////////////////////

    //
    // If this is a predictor step, put "explicit" updates passed via S_new
    // into delta_rhs after scaling by rho_half if reqd, so they dont get lost,
    // pull it off S_new to avoid double counting
    //   (for rho_flag == 1:
    //       S_new = S_old - dt.(U.Grad(phi)); want Rhs -= rho_half.(U.Grad(phi)),
    //    else
    //       S_new = S_old - dt.Div(U.Phi),   want Rhs -= Div(U.Phi) )
    //
    if (solve_mode == PREDICTOR)
    {
#ifdef _OPENMP
#pragma omp parallel
#endif
    {
        FArrayBox tmpfab;
        for (MFIter Smfi(S_new, true); Smfi.isValid(); ++Smfi)
        {
            const Box& box = Smfi.tilebox();
            tmpfab.resize(box,1);
            tmpfab.copy(S_new[Smfi],box,sigma,box,0,1);
            tmpfab.minus(S_old[Smfi],box,sigma,0,1);
            S_new[Smfi].minus(tmpfab,box,0,sigma,1); // Remove this term from S_new
            tmpfab.mult(1.0/dt,box,0,1);
            if (rho_flag == 1)
                tmpfab.mult(rho_half[Smfi],box,0,0,1);
            if (alpha!=0)
                tmpfab.mult((*alpha)[Smfi],box,alphaComp,0,1);            
            (*delta_rhs)[Smfi].plus(tmpfab,box,0,rhsComp,1);
        }
    }
    }
    //amrex::Print() << "\n DEBUG RHS \n";
    //amrex::Print() << Rhs[0];
    //
    // Add body sources
    //
    if (delta_rhs != 0)
    {
      if (verbose)
	Print()<<"Adding body forces ... \n";
#ifdef _OPENMP
#pragma omp parallel
#endif
    {
        FArrayBox tmpfab;
        for (MFIter mfi(*delta_rhs,true); mfi.isValid(); ++mfi)
        {
            const Box& box = mfi.tilebox();
            tmpfab.resize(box,1);
            tmpfab.copy((*delta_rhs)[mfi],box,rhsComp,box,0,1);
            tmpfab.mult(dt,box,0,1);
            //tmpfab.mult(volume[mfi],box,0,0,1);
            Rhs[mfi].plus(tmpfab,box,0,0,1);
        }
    }
    }

    //amrex::Print() << "\n DEBUG RHS \n";
    //amrex::Print() << Rhs[0];
    
    //
    // Increment Rhs with S_old*V (or S_old*V*rho_half if rho_flag==1
    //                             or S_old*V*rho_old  if rho_flag==3)
    //  (Note: here S_new holds S_old, but also maybe an explicit increment
    //         from advection if solve_mode != PREDICTOR)
    //
    // fixme??? does Soln need ghost cells here? -- No
    MultiFab::Copy(Soln,S_new,sigma,0,1,0);

#ifdef _OPENMP
#pragma omp parallel
#endif
    for (MFIter mfi(Soln,true); mfi.isValid(); ++mfi)
    {
        const Box& box = mfi.tilebox();
        //Soln[mfi].mult(volume[mfi],box,0,0,1);
        if (rho_flag == 1)
            Soln[mfi].mult(rho_half[mfi],box,0,0,1);
        if (rho_flag == 3)
            Soln[mfi].mult((navier_stokes->rho_ptime)[mfi],box,0,0,1);
        if (alpha!=0)
            Soln[mfi].mult((*alpha)[mfi],box,alphaComp,0,1);
        Rhs[mfi].plus(Soln[mfi],box,0,0,1);
    }
    //amrex::Print() << "\n DEBUG RHS \n";
    //amrex::Print() << Rhs[0];
    //amrex::Print() << "\n DEBUG Soln \n";
    //amrex::Print() << Soln[0];

    //
    // Make a good guess for Soln
    //
    MultiFab::Copy(Soln,S_new,sigma,0,1,0);
    if (rho_flag == 2) {
#ifdef _OPENMP
#pragma omp parallel
#endif
    for (MFIter Smfi(Soln,true); Smfi.isValid(); ++Smfi) {
            Soln[Smfi].divide(S_new[Smfi],Smfi.tilebox(),Density,0,1);
        }
    }
    //
    // Construct viscous operator with bndry data at time N+1.
    //
    Real a = 1.0;
    Real b = be_cn_theta*dt;
    if (allnull) {
        b *= visc_coef[sigma];
    }


    const Real cur_time = navier_stokes->get_state_data(State_Type).curTime();
    Real       rhsscale = 1.0;

    // fixme?
    // make sure state/vel ghost cells are properly filled
    // I think a FillPatch is required
      
    LPInfo info;
    info.setAgglomeration(agglomeration);
    info.setConsolidation(consolidation);
    // default is true, see AMReX_MLLinOp.H
    //info.setMetricTerm(false);
#ifdef AMREX_USE_EB
    // create the right data holder for passing to ABecLap
    amrex::Vector<const amrex::EBFArrayBoxFactory*> ebf(1);
    //ebf.resize(1);
    ebf[0] = &(dynamic_cast<EBFArrayBoxFactory const&>(navier_stokes->Factory()));
    
    MLEBABecLap mlabec({navier_stokes->Geom()}, {grids}, {dmap}, info, ebf);
#else
    MLABecLaplacian mlabec({navier_stokes->Geom()}, {grids}, {dmap}, info);
#endif
    // default max_order = 2
    mlabec.setMaxOrder(max_order);

    std::array<LinOpBCType,AMREX_SPACEDIM> mlmg_lobc;
    std::array<LinOpBCType,AMREX_SPACEDIM> mlmg_hibc;
    setDomainBC(mlmg_lobc, mlmg_hibc, sigma);
            
    mlabec.setDomainBC(mlmg_lobc, mlmg_hibc);
    {
      MultiFab crsedata;
      if (level > 0) {
	auto& crse_ns = *(coarser->navier_stokes);
	crsedata.define(crse_ns.boxArray(), crse_ns.DistributionMap(), 1, ng,
			MFInfo(),navier_stokes->Factory());
	AmrLevel::FillPatch(crse_ns,crsedata,ng,cur_time,State_Type,sigma,1);
	if (rho_flag == 2) {
	  const MultiFab& rhotime = crse_ns.get_rho(cur_time);
	  MultiFab::Divide(crsedata,rhotime,0,0,1,ng);
	}
	mlabec.setCoarseFineBC(&crsedata, crse_ratio[0]);
      }
      MultiFab S(grids,dmap,1,ng,MFInfo(),navier_stokes->Factory());
      AmrLevel::FillPatch(*navier_stokes,S,ng,cur_time,State_Type,sigma,1);
      if (rho_flag == 2) {
	const MultiFab& rhotime = navier_stokes->get_rho(cur_time);
	MultiFab::Divide(S,rhotime,0,0,1,ng);
      }
      // fixme? Do we need/want next 2 lines? mfix does this
      //EB_set_covered(S, 0, 1, ng, 1.2345e30);
      S.FillBoundary ((navier_stokes->Geom()).periodicity());
      ///
      mlabec.setLevelBC(0, &S);
    }

    {
      MultiFab acoef;
      std::pair<Real,Real> scalars;
      computeAlpha(acoef, scalars, sigma, a, b, cur_time, rho_half, rho_flag,
		   &rhsscale, alphaComp, alpha);
      mlabec.setScalars(scalars.first, scalars.second);
      mlabec.setACoeffs(0, acoef);
    }
        
    {
      std::array<MultiFab,BL_SPACEDIM> bcoeffs;
      computeBeta_null(bcoeffs, betanp1, betaComp);
      mlabec.setBCoeffs(0, amrex::GetArrOfConstPtrs(bcoeffs));
    }

    // Do we need something like this cribbed from mfix???
    // This sets the coefficient on the wall and defines it as a homogeneous
    // Dirichlet bc for the solve. mu_g is the viscosity at cc in mfix
    // matches what's in bcoeff
    //mlabec.setEBHomogDirichlet ( 0, (*mu_g[lev]) );

    MLMG mlmg(mlabec);
    if (use_hypre) {
      mlmg.setBottomSolver(MLMG::BottomSolver::hypre);
      mlmg.setBottomVerbose(hypre_verbose);
    }
    mlmg.setMaxFmgIter(max_fmg_iter);
    mlmg.setVerbose(verbose);

    Rhs.mult(rhsscale,0,1,ng_rhs);
    const Real S_tol     = visc_tol;
    const Real S_tol_abs = get_scaled_abs_tol(Rhs, visc_tol);

    // do we need this? --- Seems no, since ng=0 in copy to S_new below
    // This ensures that ghost cells of sol are correctly filled when returned from the solver
    //mlmg.setFinalFillBC(true);


    
    mlmg.solve({&Soln}, {&Rhs}, S_tol, S_tol_abs);
    
    AMREX_D_TERM(MultiFab flxx(*fluxnp1[0], amrex::make_alias, fluxComp, 1);,
		 MultiFab flxy(*fluxnp1[1], amrex::make_alias, fluxComp, 1);,
		 MultiFab flxz(*fluxnp1[2], amrex::make_alias, fluxComp, 1););
    std::array<MultiFab*,AMREX_SPACEDIM> fp{AMREX_D_DECL(&flxx,&flxy,&flxz)};
    mlmg.getFluxes({fp});

    const MultiFab* area   = navier_stokes->Area();
    int nghost = fluxnp1[0]->nGrow(); // this = 0
#ifdef AMREX_USE_EB
    // now dx, areas, and vol are not constant.
    std::array<const amrex::MultiCutFab*,AMREX_SPACEDIM>areafrac = ebf[0]->getAreaFrac();
#ifdef _OPENMP
#pragma omp parallel
#endif
    for (MFIter mfi(Soln,true); mfi.isValid(); ++mfi)
    {  
      Box bx = mfi.tilebox();

      // need face-centered tilebox for each direction
      D_TERM(const Box& xbx = mfi.tilebox(IntVect::TheDimensionVector(0));,
	     const Box& ybx = mfi.tilebox(IntVect::TheDimensionVector(1));,
	     const Box& zbx = mfi.tilebox(IntVect::TheDimensionVector(2)););
      
      // this is to check efficiently if this tile contains any eb stuff
      const EBFArrayBox& in_fab = static_cast<EBFArrayBox const&>(Soln[mfi]);
      const EBCellFlagFab& flags = in_fab.getEBCellFlagFab();
      
      if(flags.getType(amrex::grow(bx, nghost)) == FabType::covered)
      {
	// If tile is completely covered by EB geometry, set 
	// value to some very large number so we know if
	// we accidentaly use these covered vals later in calculations
	D_TERM(fluxnp1[0]->setVal(1.2345e30, xbx, fluxComp, 1);,
	       fluxnp1[1]->setVal(1.2345e30, ybx, fluxComp, 1);,
	       fluxnp1[2]->setVal(1.2345e30, zbx, fluxComp, 1););
      }
      else
      {
	// No cut cells in tile + nghost-cell witdh halo -> use non-eb routine
	if(flags.getType(amrex::grow(bx, nghost)) == FabType::regular)
        {		
	  for (int i = 0; i < BL_SPACEDIM; ++i)
	  {
	    (*fluxnp1[i])[mfi].mult(b/dt,fluxComp,1);
	    (*fluxnp1[i])[mfi].mult(area[i][mfi],0,fluxComp,1);
	  }
	}
	else
	{
	  // Use EB routines
	  for (int i = 0; i < BL_SPACEDIM; ++i)
	  {
	    (*fluxnp1[i])[mfi].mult(b/dt,fluxComp,1);
	    (*fluxnp1[i])[mfi].mult(area[i][mfi],0,fluxComp,1);
	    (*fluxnp1[i])[mfi].mult((*areafrac[i])[mfi],0,fluxComp,1);
	  }
	}
      }        
    }
#else
    for (int i = 0; i < BL_SPACEDIM; ++i)
    {
      // fixme? new way to test EB
      (*fluxnp1[i]).mult(b/dt,fluxComp,1,nghost);
      MultiFab::Multiply(*fluxnp1[i],area[i],0,fluxComp,1,nghost);
    }
#endif

    //
    // Copy into state variable at new time, without bc's
    //
    //amrex::Print() << "\n DEBUG SOLN \n";
    //amrex::Print() << Soln[0];
    MultiFab::Copy(S_new,Soln,0,sigma,1,0);
    
    if (rho_flag == 2) {
#ifdef _OPENMP
#pragma omp parallel
#endif
    for (MFIter Smfi(S_new,true); Smfi.isValid(); ++Smfi) {
            S_new[Smfi].mult(S_new[Smfi],Smfi.tilebox(),Density,sigma,1);
	}
    }

    if (verbose)
    {
        const int IOProc   = ParallelDescriptor::IOProcessorNumber();
        Real      run_time = ParallelDescriptor::second() - strt_time;

        ParallelDescriptor::ReduceRealMax(run_time,IOProc);

	amrex::Print() << "Diffusion::diffuse_scalar(): lev: " << level
		       << ", time: " << run_time << '\n';
    }
}<|MERGE_RESOLUTION|>--- conflicted
+++ resolved
@@ -17,27 +17,17 @@
 #include <iomanip>
 #include <array>
 
-<<<<<<< HEAD
-=======
 #include <fstream>
 #include <iostream>
 
->>>>>>> ee943d50
 #include <AMReX_MLMG.H>
 #ifdef AMREX_USE_EB
 #include <AMReX_EBFArrayBox.H>
 #include <AMReX_MLEBABecLap.H>
 #include <AMReX_EBMultiFabUtil.H>
-<<<<<<< HEAD
+#include <AMReX_EBFabFactory.H>
 #endif
 #include <AMReX_MLABecLaplacian.H>
-
-
-=======
-#include <AMReX_EBFabFactory.H>
-#endif
-#include <AMReX_MLABecLaplacian.H>
->>>>>>> ee943d50
 
 using namespace amrex;
 
@@ -84,10 +74,6 @@
 int         Diffusion::tensor_max_order;
 int         Diffusion::use_tensor_cg_solve;
 bool        Diffusion::use_mg_precond_flag;
-<<<<<<< HEAD
-int         Diffusion::use_mlmg_solver = 1;
-=======
->>>>>>> ee943d50
 
 Vector<Real> Diffusion::visc_coef;
 Vector<int>  Diffusion::is_diffusive;
@@ -134,13 +120,14 @@
         Diffusion::tensor_max_order    = 2;
         Diffusion::use_tensor_cg_solve = 0;
         Diffusion::use_mg_precond_flag = false;
-#ifdef AMREX_USE_EB
-	// value lifted from mfix (which used to say 5 was needed)
-	// FIXME - need to do something else to make sure this ng is
-	//  consistent across classes? Perhaps this should copied from
-	//  a var owned by NS?
-	Diffusion::eb_ngrow = 4;
-#endif
+// #ifdef AMREX_USE_EB
+// // FIXME I don't think this is used...
+// 	// value lifted from mfix (which used to say 5 was needed)
+// 	// FIXME - need to do something else to make sure this ng is
+// 	//  consistent across classes? Perhaps this should copied from
+// 	//  a var owned by NS?
+// 	Diffusion::eb_ngrow = 4;
+// #endif
         int use_mg_precond = 0;
 
         ParmParse ppdiff("diffuse");
@@ -182,11 +169,6 @@
         if (n_visc > NUM_STATE)
             amrex::Abort("Diffusion::Diffusion(): TOO MANY diffusion coeffs were given!");
 
-#ifdef AMREX_USE_EB
-	if (use_mlmg_solver != 1)
-	    amrex::Abort("Diffusion::Diffusion(): EB requires use_mlmg_solver==1.\n");
-#endif
-	
         visc_coef.resize(NUM_STATE);
         is_diffusive.resize(NUM_STATE);
 
@@ -270,26 +252,40 @@
     return reduction * rhs.norm0();
 }
 
-#if 1
-//#ifdef AMREX_USE_EB
 void
-Diffusion::diffuse_scalar (Real                   dt,
-                           int                    sigma,
-                           Real                   be_cn_theta,
-                           const MultiFab&        rho_half,
-                           int                    rho_flag,
-                           MultiFab* const*       fluxn,
-                           MultiFab* const*       fluxnp1,
-                           int                    fluxComp,
-                           MultiFab*              delta_rhs, 
-                           int                    rhsComp,
-                           const MultiFab*        alpha, 
-                           int                    alphaComp,
-                           const MultiFab* const* betan, 
-                           const MultiFab* const* betanp1,
-                           int                    betaComp,
-                           const SolveMode&       solve_mode,
-                           bool                   add_old_time_divFlux)
+Diffusion::diffuse_scalar (const Vector<MultiFab*>&  S_old,
+                           const Vector<MultiFab*>&  Rho_old,
+                           Vector<MultiFab*>&        S_new,
+                           const Vector<MultiFab*>&  Rho_new,
+                           int                       S_comp,
+                           int                       num_comp,
+                           int                       Rho_comp,
+                           Real                      prev_time,
+                           Real                      curr_time,
+                           Real                      be_cn_theta,
+                           const MultiFab&           rho_half,
+                           int                       rho_flag,
+                           MultiFab* const*          fluxn,
+                           MultiFab* const*          fluxnp1,
+                           int                       fluxComp,
+                           MultiFab*                 delta_rhs, 
+                           int                       rhsComp,
+                           const MultiFab*           alpha_in, 
+                           int                       alpha_in_comp,
+                           const MultiFab* const*    betan, 
+                           const MultiFab* const*    betanp1,
+                           int                       betaComp,
+                           const Vector<Real>&       visc_coef,
+                           int                       visc_coef_comp,
+                           const MultiFab&           volume,
+                           const MultiFab* const*    area,
+                           const IntVect&            cratio,
+                           const BCRec&              bc,
+                           const Geometry&           geom,
+                           bool                      add_hoop_stress,
+                           const SolveMode&          solve_mode,
+                           bool                      add_old_time_divFlux,
+                           const amrex::Vector<int>& is_diffusive)
 {
     //
     // This routine expects that physical BC's have been loaded into
@@ -303,14 +299,3117 @@
     
     if (verbose)
       amrex::Print() << "... Diffusion::diffuse_scalar(): " 
-                     << navier_stokes->get_desc_lst()[State_Type].name(sigma) 
                      << " lev: " << level << '\n';
+  
+#if (BL_SPACEDIM == 3)
+  // Here we ensure that R-Z related routines cannot be called in 3D
+  if (add_hoop_stress){
+    amrex::Abort("in diffuse_scalar: add_hoop_stress for R-Z geometry called in 3D !");
+  }
+#endif
+
+#ifdef AMREX_USE_EB
+  // Here we ensure that R-Z cannot work with EB (for now)
+  if (add_hoop_stress){
+    amrex::Abort("in diffuse_scalar: add_hoop_stress for R-Z geometry not yet working with EB support !");
+  }
+#endif
+
+    // FIXME -- nned to check on ghost cells of all MFs passed in
+    //
+    //FIXME - check that parameters betan betanp1, alpha are EB aware
+    // only acoeff and bcoeff need to be EB aware; they're what goes to MLMG
+    // what about fluxes?
+    //
+    
+    bool has_coarse_data = S_new.size() > 1;
 
     const Real strt_time = ParallelDescriptor::second();
 
     int allnull, allthere;
     checkBeta(betan, allthere, allnull);
     checkBeta(betanp1, allthere, allnull);
+
+    //
+    // At this point, S_old has bndry at time N, S_new has bndry at time N+1
+    //
+    // CEG - looking back through code suggests this is not true for IAMR
+    //  right now. Need to fix in calling functions...
+    //MultiFab& S_old = navier_stokes->get_old_data(State_Type);
+    //MultiFab& S_new = navier_stokes->get_new_data(State_Type);
+
+    // Talking with weiqun, thinks no ghost cells are actually needed for MLMG, only
+    // Note for cell-centered solver, you need to cal setLevelBC.  That needs to have
+    // one ghost cell if there is Dirichlet BC.
+    // Trying out ng = 0 ... get failed assertion from setLevelBC bc Soln is used a
+    //   temporary for that
+    // const int ng = eb_ngrow;
+    // const int ng_rhs = eb_ngrow;
+    //const int ng = 1;
+    //const int ng_rhs = 0;
+
+  Real dt = curr_time - prev_time;
+  const int ng = 1;
+// FIXME - if be_cn_theta==1, should it be okay to pass nullptr for S_old???
+  BL_ASSERT(S_new[0]->nGrow()>0); // && S_old[0]->nGrow()>0);
+  const BoxArray& ba = S_new[0]->boxArray();
+  const DistributionMapping& dm = S_new[0]->DistributionMap();
+  const DistributionMapping* dmc = (has_coarse_data ? &(S_new[1]->DistributionMap()) : 0);
+  const BoxArray* bac = (has_coarse_data ? &(S_new[1]->boxArray()) : 0);
+    
+  BL_ASSERT(solve_mode==ONEPASS || (delta_rhs && delta_rhs->boxArray()==ba));
+  BL_ASSERT(volume.DistributionMap() == dm);
+ 
+ // Below is another way to bring the factory information 
+ const auto& ebfactory = S_new[0]->Factory();
+ 
+  MultiFab Rhs(ba,dm,1,0,MFInfo(),ebfactory);
+  MultiFab Soln(ba,dm,1,ng,MFInfo(),ebfactory);
+  MultiFab alpha(ba,dm,1,0,MFInfo(),ebfactory);
+
+  std::array<MultiFab,AMREX_SPACEDIM> bcoeffs;
+  for (int n = 0; n < BL_SPACEDIM; n++)
+  {
+    BL_ASSERT(area[n]->DistributionMap() == dm); 
+    bcoeffs[n].define(area[n]->boxArray(),dm,1,0,MFInfo(),ebfactory);
+  }
+  auto Solnc = std::unique_ptr<MultiFab>(new MultiFab());
+  if (has_coarse_data)
+  {
+    Solnc->define(*bac, *dmc, 1, ng, MFInfo(), ebfactory);
+  }
+
+  std::array<LinOpBCType,AMREX_SPACEDIM> mlmg_lobc;
+  std::array<LinOpBCType,AMREX_SPACEDIM> mlmg_hibc;
+
+  // why bother making this time n operator for purely implicit cases?
+  LPInfo infon;
+  infon.setAgglomeration(agglomeration);
+  infon.setConsolidation(consolidation);
+  infon.setMetricTerm(false);
+  //fixme? not in dev
+  //the coarsenings are unnecessary, and potentially expensive.
+  infon.setMaxCoarseningLevel(0);
+  
+#ifdef AMREX_USE_EB
+	// create the right data holder for passing to MLEBABecLap
+	amrex::Vector<const amrex::EBFArrayBoxFactory*> ebf(1);
+	//ebf.resize(1);
+	ebf[0] = &(dynamic_cast<EBFArrayBoxFactory const&>(ebfactory));
+	// fixme - why not just {ebfactory} below???
+	
+	MLEBABecLap opn({geom}, {ba}, {dm}, infon, ebf);
+#else	  
+  MLABecLaplacian opn({geom}, {ba}, {dm}, infon);
+#endif  
+   
+  opn.setMaxOrder(max_order);
+  MLMG mgn(opn);
+  //why not set these switches for time n too???
+  // ans from MArc: Solver options and coarsened versions of operator not required for time-n version ABec op.  The solver options are irrelevant, and the coarsenings are unnecessary, and potentially expensive.
+  // if (use_hypre) {
+  //   mgn.setBottomSolver(MLMG::BottomSolver::hypre);
+  //   mgn.setBottomVerbose(hypre_verbose);
+  // }
+  // mgn.setMaxFmgIter(max_fmg_iter);
+  mgn.setVerbose(verbose);
+
+  LPInfo infonp1;
+  // why not set these additional options like for time n
+  infonp1.setAgglomeration(agglomeration);
+  infonp1.setConsolidation(consolidation);
+  infonp1.setMetricTerm(false);
+      
+#ifdef AMREX_USE_EB
+  MLEBABecLap opnp1({geom}, {ba}, {dm}, infonp1, ebf);
+#else	  
+  MLABecLaplacian opnp1({geom}, {ba}, {dm}, infonp1);
+#endif
+  
+  opnp1.setMaxOrder(max_order);
+
+  MLMG mgnp1(opnp1);
+  if (use_hypre)
+  {
+    mgnp1.setBottomSolver(MLMG::BottomSolver::hypre);
+    mgnp1.setBottomVerbose(hypre_verbose);
+  }
+  mgnp1.setMaxFmgIter(max_fmg_iter);
+  mgnp1.setVerbose(verbose);
+
+  setDomainBC(mlmg_lobc, mlmg_hibc, bc); // Same for all comps, by assumption
+  // FIXME -- need to check on DefaultGeometry().getPeriodicity() in setDomainBC_msd()
+  opn.setDomainBC(mlmg_lobc, mlmg_hibc);
+  opnp1.setDomainBC(mlmg_lobc, mlmg_hibc);
+ 
+  for (int icomp=0; icomp<num_comp; ++icomp)
+  {
+    if (verbose)
+    {
+      amrex::Print() << "diffusing scalar "<<icomp+1<<" of "<<num_comp << "\n";
+	    amrex::Print() << "rho flag "<<rho_flag << "\n";
+    }
+
+    int sigma = S_comp + icomp;
+
+    if (is_diffusive[icomp] == 0)
+    {
+      for (int n = 0; n < BL_SPACEDIM; n++)
+      {
+        if (fluxn[n]!=0 && fluxnp1[n]!=0)
+        { 
+          fluxn[n]->setVal(0,fluxComp+icomp,1);
+		      fluxnp1[n]->setVal(0,fluxComp+icomp,1);
+        }
+      }
+      break;
+    }
+
+    if (add_old_time_divFlux && be_cn_theta!=1)
+    {
+      Real a = 0.0;
+      Real b = -(1.0-be_cn_theta)*dt;
+      if (allnull)
+        b *= visc_coef[visc_coef_comp + icomp];
+
+	    if(verbose)
+		    Print()<<"Adding old time diff ....\n";
+        
+	    {
+        if (has_coarse_data)
+        {
+          MultiFab::Copy(*Solnc,*S_old[1],sigma,0,1,ng);
+			    // fixme? need to address other rho_flags too?
+          if (rho_flag == 2)
+          {
+            MultiFab::Divide(*Solnc,*Rho_old[1],Rho_comp,0,1,ng);
+          }
+          opn.setCoarseFineBC(Solnc.get(), cratio[0]);
+        }
+        MultiFab::Copy(Soln,*S_old[0],sigma,0,1,ng);
+        if (rho_flag == 2)
+        {
+          MultiFab::Divide(Soln,*Rho_old[0],Rho_comp,0,1,ng);
+        }
+        opn.setLevelBC(0, &Soln);
+      }
+
+      {
+        Real* rhsscale = 0;
+        std::pair<Real,Real> scalars;
+        computeAlpha(alpha, scalars, a, b, rho_half, rho_flag,
+                     rhsscale, alpha_in, alpha_in_comp+icomp, Rho_old[0], Rho_comp,
+                     geom, volume, add_hoop_stress);
+        opn.setScalars(scalars.first, scalars.second);
+        opn.setACoeffs(0, alpha);
+      }
+
+      {
+        computeBeta(bcoeffs, betan, betaComp+icomp, geom, area, add_hoop_stress);
+        opn.setBCoeffs(0, amrex::GetArrOfConstPtrs(bcoeffs));
+      }
+      
+      mgn.apply({&Rhs},{&Soln});
+
+      AMREX_D_TERM(MultiFab flxx(*fluxn[0], amrex::make_alias, fluxComp+icomp, 1);,
+                   MultiFab flxy(*fluxn[1], amrex::make_alias, fluxComp+icomp, 1);,
+                   MultiFab flxz(*fluxn[2], amrex::make_alias, fluxComp+icomp, 1););
+                   std::array<MultiFab*,AMREX_SPACEDIM> fp{AMREX_D_DECL(&flxx,&flxy,&flxz)};
+      mgn.getFluxes({fp},{&Soln});
+  
+	    int nghost = 0;
+#ifdef AMREX_USE_EB
+	// now dx, areas, and vol are not constant.
+	std::array<const amrex::MultiCutFab*,AMREX_SPACEDIM>areafrac = ebf[0]->getAreaFrac();
+	// fixme? Could use areaFrac-> ToMultiFab instead... won't work for r-z
+	//MultiFab ToMultiFab (Real regular_value, Real covered_value) const;
+#ifdef _OPENMP
+#pragma omp parallel
+#endif
+      for (MFIter mfi(Soln,true); mfi.isValid(); ++mfi)
+      {  
+        Box bx = mfi.tilebox();
+
+        // need face-centered tilebox for each direction
+        D_TERM(const Box& xbx = mfi.tilebox(IntVect::TheDimensionVector(0));,
+               const Box& ybx = mfi.tilebox(IntVect::TheDimensionVector(1));,
+               const Box& zbx = mfi.tilebox(IntVect::TheDimensionVector(2)););
+	    
+        // this is to check efficiently if this tile contains any eb stuff
+        const EBFArrayBox& in_fab = static_cast<EBFArrayBox const&>(Soln[mfi]);
+        const EBCellFlagFab& flags = in_fab.getEBCellFlagFab();
+
+        if(flags.getType(amrex::grow(bx, nghost)) == FabType::covered)
+        {
+          // If tile is completely covered by EB geometry, set 
+          // value to some very large number so we know if
+          // we accidentaly use these covered vals later in calculations
+	        D_TERM(fluxn[0]->setVal(1.2345e30, xbx, fluxComp+icomp, 1);,
+		             fluxn[1]->setVal(1.2345e30, ybx, fluxComp+icomp, 1);,
+		             fluxn[2]->setVal(1.2345e30, zbx, fluxComp+icomp, 1););
+        }
+        else
+        {
+        // No cut cells in tile + nghost-cell witdh halo -> use non-eb routine
+          if(flags.getType(amrex::grow(bx, nghost)) == FabType::regular)
+          {		
+            for (int i = 0; i < BL_SPACEDIM; ++i)
+            {
+              (*fluxn[i])[mfi].mult(-b/dt,fluxComp+icomp,1);
+              (*fluxn[i])[mfi].mult((*area[i])[mfi],0,fluxComp+icomp,1);
+            }
+          }
+          else
+          {
+          // Use EB routines
+            for (int i = 0; i < BL_SPACEDIM; ++i)
+            {
+              (*fluxn[i])[mfi].mult(-b/dt,fluxComp+icomp,1);
+              (*fluxn[i])[mfi].mult((*area[i])[mfi],0,fluxComp+icomp,1);
+              (*fluxn[i])[mfi].mult((*areafrac[i])[mfi],0,fluxComp+icomp,1);
+            }
+          }  
+	      }        
+	    }
+#else // non-EB
+      
+      for (int i = 0; i < BL_SPACEDIM; ++i)
+      {
+        // Here we keep the weighting by the volume for non-EB && R-Z case
+        // The flag has already been checked for only 2D at the begining of the routine
+        if (add_hoop_stress)
+        {    
+          (*fluxn[i]).mult(-b/(dt * geom.CellSize()[i]),fluxComp+icomp,1,0);
+        }
+        else // Generic case for non-EB and 2D or 3D Cartesian
+        {
+          MultiFab::Multiply(*fluxn[i],(*area[i]),0,fluxComp+icomp,1,nghost);
+	        (*fluxn[i]).mult(-b/dt,fluxComp+icomp,1,nghost);
+        }
+      }
+#endif
+
+    }
+    else
+    {
+      for (int n = 0; n < BL_SPACEDIM; n++)
+      {
+        fluxn[n]->setVal(0,fluxComp+icomp,1);
+      }
+      Rhs.setVal(0);
+    }
+
+    //
+    // If this is a predictor step, put "explicit" updates passed via S_new
+    // into Rhs after scaling by rho_half if reqd, so they dont get lost,
+    // pull it off S_new to avoid double counting
+    //   (for rho_flag == 1:
+    //       S_new = S_old - dt.(U.Grad(phi)); want Rhs -= rho_half.(U.Grad(phi)),
+    //    else
+    //       S_new = S_old - dt.Div(U.Phi),   want Rhs -= Div(U.Phi) )
+    //
+    if (solve_mode == PREDICTOR)
+    {
+#ifdef _OPENMP
+#pragma omp parallel
+#endif
+      {
+        FArrayBox tmpfab;
+        for (MFIter Smfi(*S_new[0], true); Smfi.isValid(); ++Smfi)
+          {
+            const Box& box = Smfi.tilebox();
+            tmpfab.resize(box,1);
+            tmpfab.copy((*S_new[0])[Smfi],box,sigma,box,0,1);
+            tmpfab.minus((*S_old[0])[Smfi],box,sigma,0,1);
+            (*S_new[0])[Smfi].minus(tmpfab,box,0,sigma,1); // Remove this term from S_new
+            tmpfab.mult(1.0/dt,box,0,1);
+            if (rho_flag == 1)
+              tmpfab.mult(rho_half[Smfi],box,0,0,1);
+            if (alpha_in!=0)
+              tmpfab.mult((*alpha_in)[Smfi],box,alpha_in_comp+icomp,0,1);            
+            Rhs[Smfi].plus(tmpfab,box,0,rhsComp+icomp,1);
+          }
+      }
+    }
+
+    //
+    // Add body sources (like chemistry contribution)
+    //
+    if (delta_rhs != 0)
+    {
+#ifdef _OPENMP
+#pragma omp parallel
+#endif
+    {
+        FArrayBox tmpfab;
+        for (MFIter mfi(*delta_rhs,true); mfi.isValid(); ++mfi)
+        {
+            const Box& box = mfi.tilebox();
+            tmpfab.resize(box,1);
+            tmpfab.copy((*delta_rhs)[mfi],box,rhsComp+icomp,box,0,1);          
+            tmpfab.mult(dt,box,0,1);
+#if (BL_SPACEDIM == 2)
+        // Here we keep the weighting by the volume for non-EB && R-Z case 
+            if (add_hoop_stress){
+              tmpfab.mult(volume[mfi],box,0,0,1);
+            }
+#endif
+            Rhs[mfi].plus(tmpfab,box,0,0,1);
+
+            if (rho_flag == 1)
+              Rhs[mfi].mult(rho_half[mfi],box,0,0);
+          }
+       }
+     }
+
+     //
+     // Add hoop stress for x-velocity in r-z coordinates
+     // Note: we have to add hoop stress explicitly because the hoop
+     // stress which is added through the operator in getViscOp
+     // is eliminated by setting a = 0.
+     //
+#if (BL_SPACEDIM == 2) 
+     if (add_hoop_stress)
+     {
+       if (verbose) Print() << "Doing RZ coord..." << std::endl;
+
+#ifdef _OPENMP
+#pragma omp parallel
+#endif
+       {
+         Vector<Real> rcen;
+
+         for (MFIter Rhsmfi(Rhs,true); Rhsmfi.isValid(); ++Rhsmfi)
+         {
+           const Box& bx   = Rhsmfi.tilebox();
+           const Box& rbx  = Rhs[Rhsmfi].box();
+           const Box& sbx  = (*S_old[0])[Rhsmfi].box();
+           const Box& vbox = volume[Rhsmfi].box();
+ 
+           rcen.resize(bx.length(0));
+           geom.GetCellLoc(rcen, bx, 0);
+
+           const int*  lo      = bx.loVect();
+           const int*  hi      = bx.hiVect();
+           const int*  rlo     = rbx.loVect();
+           const int*  rhi     = rbx.hiVect();
+           const int*  slo     = sbx.loVect();
+           const int*  shi     = sbx.hiVect();
+           Real*       rhs     = Rhs[Rhsmfi].dataPtr();
+           const Real* sdat    = (*S_old[0])[Rhsmfi].dataPtr(sigma);
+           const Real* rcendat = rcen.dataPtr();
+           const Real  coeff   = (1.0-be_cn_theta)*visc_coef[visc_coef_comp+icomp]*dt;
+           const Real* voli    = volume[Rhsmfi].dataPtr();
+           const int*  vlo     = vbox.loVect();
+           const int*  vhi     = vbox.hiVect();
+
+           hooprhs(ARLIM(lo),ARLIM(hi),
+                   rhs, ARLIM(rlo), ARLIM(rhi), 
+                   sdat, ARLIM(slo), ARLIM(shi),
+                   rcendat, &coeff, voli, ARLIM(vlo),ARLIM(vhi));
+         }
+       }
+     }
+#endif
+     //
+     // Increment Rhs with S_old*V (or S_old*V*rho_half if rho_flag==1
+     //                             or S_old*V*rho_old  if rho_flag==3)
+     //  (Note: here S_new holds S_old, but also maybe an explicit increment
+     //         from advection if solve_mode != PREDICTOR)
+     //
+     MultiFab::Copy(Soln,*S_new[0],sigma,0,1,0);
+
+#ifdef _OPENMP
+#pragma omp parallel
+#endif
+
+     for (MFIter mfi(Soln,true); mfi.isValid(); ++mfi)
+     {
+       const Box& box = mfi.tilebox();
+#if (BL_SPACEDIM == 2)
+       // Here we keep the weighting by the volume for non-EB && R-Z case 
+       if (add_hoop_stress)
+       {    
+         Soln[mfi].mult(volume[mfi],box,0,0,1);
+       }
+#endif
+       if (rho_flag == 1)
+         Soln[mfi].mult(rho_half[mfi],box,0,0,1);
+       if (rho_flag == 3)
+         Soln[mfi].mult((*Rho_old[0])[mfi],box,Rho_comp,0,1);
+       if (alpha_in!=0)
+         Soln[mfi].mult((*alpha_in)[mfi],box,alpha_in_comp+icomp,0,1);
+       Rhs[mfi].plus(Soln[mfi],box,0,0,1);
+     }
+
+	   //Fixme???
+	   // dev fillPatch'es S_new (both levels) before passing to MLMG op
+	   // It's now assumed that S_new has been FillPatch'ed before passing to diffuse_scalar
+	   // CHECK THAT THIS IS ACTUALLY DONE...
+
+     //
+     // Construct viscous operator with bndry data at time N+1.
+     //
+     Real a = 1.0;
+     Real b = be_cn_theta*dt;
+     if (allnull)
+     {
+       b *= visc_coef[visc_coef_comp+icomp];
+     }
+
+     Real rhsscale = 1.0;
+
+     {
+	     if (has_coarse_data)
+       {
+		     MultiFab::Copy(*Solnc,*S_new[1],sigma,0,1,ng);
+		     if (rho_flag == 2)
+         {
+		       MultiFab::Divide(*Solnc,*Rho_new[1],Rho_comp,0,1,ng);
+		     }
+		     // what about rho_flag ==3 ?
+		     opnp1.setCoarseFineBC(Solnc.get(), cratio[0]);
+	   	 }
+		
+		   MultiFab::Copy(Soln,*S_new[0],sigma,0,1,ng);
+	     if (rho_flag == 2)
+       {
+         MultiFab::Divide(Soln,*Rho_new[0],Rho_comp,0,1,ng);
+       }
+       //EB_set_covered(Soln, 0, AMREX_SPACEDIM, ng, 1.);
+       opnp1.setLevelBC(0, &Soln);
+     }
+
+     {
+       std::pair<Real,Real> scalars;
+
+       computeAlpha(alpha, scalars, a, b, rho_half, rho_flag,
+                    &rhsscale, alpha_in, alpha_in_comp+icomp,
+			              Rho_new[0], Rho_comp,
+                    geom, volume, add_hoop_stress);
+       opnp1.setScalars(scalars.first, scalars.second);
+       opnp1.setACoeffs(0, alpha);
+     }
+ 
+     {
+       computeBeta(bcoeffs, betanp1, betaComp+icomp, geom, area, add_hoop_stress);
+       opnp1.setBCoeffs(0, amrex::GetArrOfConstPtrs(bcoeffs));
+     }
+	   // rhsscale =1. above
+     //Rhs.mult(rhsscale,0,1);
+     const Real S_tol     = visc_tol;
+     const Real S_tol_abs = get_scaled_abs_tol(Rhs, visc_tol);
+
+	   //mgnp1.setVerbose(3);
+//      static int count110=0;
+//     count110++;
+
+//amrex::WriteSingleLevelPlotfile("Soln_before_solve"+std::to_string(count110), Soln, {"Sol"}, geom, 0.0, 0);
+//	    	    
+	   mgnp1.solve({&Soln}, {&Rhs}, S_tol, S_tol_abs);
+     
+//amrex::WriteSingleLevelPlotfile("Soln_after_solve"+std::to_string(count110), Soln, {"Sol"}, geom, 0.0, 0);
+//amrex::WriteSingleLevelPlotfile("Rhs"+std::to_string(count110), Rhs, {"Rhs"}, geom, 0.0, 0);
+//     
+     AMREX_D_TERM(MultiFab flxx(*fluxnp1[0], amrex::make_alias, fluxComp+icomp, 1);,
+                  MultiFab flxy(*fluxnp1[1], amrex::make_alias, fluxComp+icomp, 1);,
+                  MultiFab flxz(*fluxnp1[2], amrex::make_alias, fluxComp+icomp, 1););
+                  std::array<MultiFab*,AMREX_SPACEDIM> fp{AMREX_D_DECL(&flxx,&flxy,&flxz)};
+     mgnp1.getFluxes({fp});
+       
+//   amrex::WriteSingleLevelPlotfile("fp_x"+std::to_string(count110), *fp[0], {"fp_x"}, geom, 0.0, 0);
+//  amrex::WriteSingleLevelPlotfile("fp_y"+std::to_string(count110), *fp[1], {"fp_y"}, geom, 0.0, 0);
+//       
+//VisMF::Write(*area[0],"area");
+//
+//VisMF::Write(volume,"volume");
+
+        
+    // This shadows the area passed through the routine
+    //const MultiFab* area   = navier_stokes->Area();
+    int nghost = fluxnp1[0]->nGrow(); // this = 0
+    
+#ifdef AMREX_USE_EB
+    // now dx, areas, and vol are not constant.
+    std::array<const amrex::MultiCutFab*,AMREX_SPACEDIM>areafrac = ebf[0]->getAreaFrac();
+
+#ifdef _OPENMP
+#pragma omp parallel
+#endif
+    for (MFIter mfi(Soln,true); mfi.isValid(); ++mfi)
+    {  
+      Box bx = mfi.tilebox();
+
+      // need face-centered tilebox for each direction
+      D_TERM(const Box& xbx = mfi.tilebox(IntVect::TheDimensionVector(0));,
+             const Box& ybx = mfi.tilebox(IntVect::TheDimensionVector(1));,
+             const Box& zbx = mfi.tilebox(IntVect::TheDimensionVector(2)););
+      
+      // this is to check efficiently if this tile contains any eb stuff
+      const EBFArrayBox& in_fab = static_cast<EBFArrayBox const&>(Soln[mfi]);
+      const EBCellFlagFab& flags = in_fab.getEBCellFlagFab();
+      
+      if(flags.getType(amrex::grow(bx, nghost)) == FabType::covered)
+      {
+	// If tile is completely covered by EB geometry, set 
+	// value to some very large number so we know if
+	// we accidentaly use these covered vals later in calculations
+      D_TERM(fluxnp1[0]->setVal(1.2345e30, xbx, fluxComp+icomp, 1);,
+             fluxnp1[1]->setVal(1.2345e30, ybx, fluxComp+icomp, 1);,
+             fluxnp1[2]->setVal(1.2345e30, zbx, fluxComp+icomp, 1););
+      }
+      else
+      {
+	// No cut cells in tile + nghost-cell witdh halo -> use non-eb routine
+	      if(flags.getType(amrex::grow(bx, nghost)) == FabType::regular)
+        {
+	        for (int i = 0; i < BL_SPACEDIM; ++i)
+	        {
+	          (*fluxnp1[i])[mfi].mult(b/dt,fluxComp+icomp,1);
+	          (*fluxnp1[i])[mfi].mult((*area[i])[mfi],0,fluxComp+icomp,1);
+	        }
+	      }
+        else
+        {
+        // Use EB routines
+          for (int i = 0; i < BL_SPACEDIM; ++i)
+          {
+            //amrex::Print() << (*areafrac[i])[mfi];
+            //amrex::Print() << (*fluxnp1[i])[mfi];
+            (*fluxnp1[i])[mfi].mult(b/dt,fluxComp+icomp,1);
+            (*fluxnp1[i])[mfi].mult((*area[i])[mfi],0,fluxComp+icomp,1);
+            (*fluxnp1[i])[mfi].mult((*areafrac[i])[mfi],0,fluxComp+icomp,1);
+            
+            
+          }
+        }
+      }        
+    }
+#else
+    // Non-EB here
+    for (int i = 0; i < BL_SPACEDIM; ++i)
+    {
+      // Here we keep the weighting by the volume for non-EB && R-Z case
+      // The flag has already been checked for only 2D at the begining of the routine
+      if (add_hoop_stress)
+      {    
+        (*fluxnp1[i]).mult(b/(dt * geom.CellSize()[i]),fluxComp+icomp,1,0);
+      }
+      else // Generic case for non-EB and 2D or 3D Cartesian
+      {
+        MultiFab::Multiply(*fluxnp1[i],(*area[i]),0,fluxComp+icomp,1,nghost);
+	      (*fluxnp1[i]).mult(b/dt,fluxComp+icomp,1,nghost);
+      }      
+    }
+#endif
+
+
+//static int count2=0;
+//count2++;
+//amrex::WriteSingleLevelPlotfile("Flux_np1_x"+std::to_string(count110), *fluxnp1[0], {"flux_x"}, geom, 0.0, 0);
+//amrex::WriteSingleLevelPlotfile("Flux_np1_y"+std::to_string(count110), *fluxnp1[1], {"flux_y"}, geom, 0.0, 0);
+//
+
+
+     //
+     // Copy into state variable at new time, without bc's
+     //
+     MultiFab::Copy(*S_new[0],Soln,0,sigma,1,0);
+
+     if (rho_flag == 2) {
+#ifdef _OPENMP
+#pragma omp parallel
+#endif
+        for (MFIter Smfi(*S_new[0],true); Smfi.isValid(); ++Smfi) {
+                (*S_new[0])[Smfi].mult((*Rho_new[0])[Smfi],Smfi.tilebox(),Rho_comp,sigma,1);
+        }
+	   }
+
+    if (verbose) amrex::Print() << "Done with diffuse_scalar" << "\n";
+
+  }
+
+  if (verbose)
+  {
+    const int IOProc   = ParallelDescriptor::IOProcessorNumber();
+    Real      run_time = ParallelDescriptor::second() - strt_time;
+    ParallelDescriptor::ReduceRealMax(run_time,IOProc);
+    amrex::Print() << "Diffusion::diffuse_scalar() time: " << run_time << '\n';
+  }
+
+}
+
+void
+Diffusion::diffuse_velocity (Real                   dt,
+                             Real                   be_cn_theta,
+                             const MultiFab&        rho_half,
+                             int                    rho_flag,
+                             MultiFab*              delta_rhs,
+                             const MultiFab* const* betan, 
+                             const MultiFab* const* betanp1)
+{
+    diffuse_velocity(dt, be_cn_theta, rho_half, rho_flag,
+                     delta_rhs, 0, betan, betanp1, 0);
+}
+
+void
+Diffusion::diffuse_velocity (Real                   dt,
+                             Real                   be_cn_theta,
+                             const MultiFab&        rho_half,
+                             int                    rho_flag,
+                             MultiFab*              delta_rhs,
+                             int                    rhsComp,
+                             const MultiFab* const* betan, 
+                             const MultiFab* const* betanp1,
+                             int                    betaComp)
+{
+  if (verbose) amrex::Print() << "... Diffusion::diffuse_velocity() lev: " << level << std::endl;
+
+    const Real strt_time = ParallelDescriptor::second();
+
+    int allnull, allthere;
+    checkBetas(betan, betanp1, allthere, allnull);
+    
+    if (allnull) {
+	amrex::Abort("Diffusion::diffuse_velocity(): Constant viscosity case no longer supported");
+    }
+
+    BL_ASSERT(allthere);
+
+    BL_ASSERT( rho_flag == 1 || rho_flag == 3);
+
+#ifdef AMREX_DEBUG
+    for (int d = 0; d < BL_SPACEDIM; ++d)
+        BL_ASSERT(allnull ? visc_coef[Xvel+d]>=0 : betan[d]->min(0,0) >= 0.0);
+#endif
+
+// Here we introduce this hack to force the scalar solve, assuming we have a constant viscosity 
+    if (!navier_stokes->variable_vel_visc)
+    {
+      amrex::Print() << "WE ARE IN DIFFUSE VELOCITY CONSTANT SOVLER \n";
+      FluxBoxes fb_SCn  (navier_stokes);
+      FluxBoxes fb_SCnp1(navier_stokes);
+
+      MultiFab* *fluxSCn   = fb_SCn.get();
+      MultiFab* *fluxSCnp1 = fb_SCnp1.get();
+
+      MultiFab fluxes[BL_SPACEDIM];
+
+      if (do_reflux && level < parent->finestLevel())
+      {
+        for (int i = 0; i < BL_SPACEDIM; i++)
+        {
+          const BoxArray& ba = navier_stokes->getEdgeBoxArray(i);
+          const DistributionMapping& dm = navier_stokes->DistributionMap();
+          fluxes[i].define(ba, dm, BL_SPACEDIM, 0);
+        }
+      }
+
+      for (int sigma = 0; sigma < BL_SPACEDIM; ++sigma)
+      {
+        const int state_ind = Xvel + sigma;
+        const int fluxComp  = 0;
+        const int RHSComp   = rhsComp + sigma;
+
+        diffuse_velocity_constant_mu(dt,state_ind,be_cn_theta,rho_half,rho_flag,
+                       fluxSCn,fluxSCnp1,fluxComp,delta_rhs,RHSComp,0,0,betan,betanp1,betaComp);
+
+        if (do_reflux)
+        {
+          for (int d = 0; d < BL_SPACEDIM; ++d)
+          {
+            MultiFab::Add(*fluxSCnp1[d], *fluxSCn[d], 0, 0, 1, 0);
+            if (level < parent->finestLevel()) {
+              MultiFab::Copy(fluxes[d], *fluxSCnp1[d], fluxComp, sigma, 1, 0);
+            }
+            if (level > 0) {
+              viscflux_reg->FineAdd(*fluxSCnp1[d],d,fluxComp,sigma,1,dt);
+            }
+          }
+        }
+      }
+
+      if (level < parent->finestLevel())
+      {
+        for (int d = 0; d < BL_SPACEDIM; ++d)
+          finer->viscflux_reg->CrseInit(fluxes[d],d,0,0,BL_SPACEDIM,-dt);
+      }
+    }
+    else
+    {
+      amrex::Print() << "WE ARE IN TENSOR SOVLE  \n";
+        diffuse_tensor_velocity(dt,be_cn_theta,rho_half,rho_flag,
+                                delta_rhs,rhsComp,betan,betanp1,betaComp);
+    }
+
+    if (verbose)
+    {
+        const int IOProc   = ParallelDescriptor::IOProcessorNumber();
+        Real      run_time = ParallelDescriptor::second() - strt_time;
+
+        ParallelDescriptor::ReduceRealMax(run_time,IOProc);
+
+	amrex::Print() << "Diffusion::diffuse_velocity(): lev: " << level
+		       << ", time: " << run_time << '\n';
+    }
+}
+
+void
+Diffusion::diffuse_tensor_velocity (Real                   dt,
+                                    Real                   be_cn_theta,
+                                    const MultiFab&        rho_half,
+                                    int                    rho_flag, 
+                                    MultiFab*              delta_rhs,
+                                    int                    rhsComp,
+                                    const MultiFab* const* betan, 
+                                    const MultiFab* const* betanp1,
+                                    int                    betaComp)
+{
+    BL_ASSERT(rho_flag == 1 || rho_flag == 3);
+    const int finest_level = parent->finestLevel();
+    const MultiFab& volume = navier_stokes->Volume();
+    //
+    // At this point, S_old has bndry at time N S_new contains GRAD(SU).
+    //
+    MultiFab&  U_old     = navier_stokes->get_old_data(State_Type);
+    MultiFab&  U_new     = navier_stokes->get_new_data(State_Type);
+    const Real cur_time  = navier_stokes->get_state_data(State_Type).curTime();
+    const Real prev_time = navier_stokes->get_state_data(State_Type).prevTime();
+
+    int allnull, allthere;
+    checkBetas(betan, betanp1, allthere, allnull);
+
+    // Genaric usage from weiqun to test new MLEBTensorOp
+#if 0
+{
+   LPInfo info;
+   info.setAgglomeration(agglomeration);
+   info.setConsolidation(consolidation);
+   info.setMaxCoarseningLevel(max_coarsening_level);
+
+   const Real tol_rel = 1.e-11;
+   const Real tol_abs = 0.0;
+
+   MLEBTensorOp ebtensorop({geom}, {grids}, {dmap}, info, {factory.get()});
+
+   ebtensorop.setMaxOrder(linop_maxorder);
+
+   Array<LinOpBCType,AMREX_SPACEDIM> v_lo_bc{AMREX_D_DECL(LinOpBCType::Dirichlet,
+                                                          LinOpBCType::Neumann,
+                                                          LinOpBCType::Neumann)};
+   Array<LinOpBCType,AMREX_SPACEDIM> v_hi_bc{AMREX_D_DECL(LinOpBCType::Neumann,
+                                                          LinOpBCType::Neumann,
+                                                          LinOpBCType::Neumann)};
+
+   ebtensorop.setDomainBC({AMREX_D_DECL(v_lo_bc,v_lo_bc,v_lo_bc)},
+                          {AMREX_D_DECL(v_hi_bc,v_hi_bc,v_hi_bc)});
+
+   ebtensorop.setLevelBC(0, &solution);
+
+   ebtensorop.setACoeffs(0, acoef);
+
+   Array<MultiFab,AMREX_SPACEDIM> face_bcoef;
+   for (int idim = 0; idim < AMREX_SPACEDIM; ++idim)
+   {
+       const BoxArray& ba = amrex::convert(bcoef.boxArray(),
+                                           IntVect::TheDimensionVector(idim));
+       face_bcoef[idim].define(ba, bcoef.DistributionMap(), 1, 0);
+   }
+   amrex::average_cellcenter_to_face(GetArrOfPtrs(face_bcoef),
+                                     bcoef, geom);
+   ebtensorop.setShearViscosity(0, amrex::GetArrOfConstPtrs(face_bcoef));
+   ebtensorop.setEBShearViscosity(0, bcoef);
+   // not usually needed for gasses
+   // ebtensorop.setBulkViscosity(0, .);
+   // ebtensorop.setEBBulkViscosity(0, .);
+
+   MLMG mlmg(ebtensorop);
+   mlmg.setMaxIter(max_iter);
+   mlmg.setMaxFmgIter(max_fmg_iter);
+   mlmg.setVerbose(verbose);
+   mlmg.setBottomVerbose(bottom_verbose);
+
+//    solution.setVal(0.0);
+   mlmg.solve({&solution}, {&rhs}, tol_rel, tol_abs);
+}
+#endif
+ 
+    //
+    // U_new now contains the inviscid update of U.
+    // This is part of the RHS for the viscous solve.
+    //
+    MultiFab Rhs(grids,dmap,BL_SPACEDIM,0);
+
+    MultiFab** tensorflux_old;
+    FluxBoxes fb_old;
+    {
+        //
+        // Set up Rhs.
+        //
+        const int soln_old_grow = 1;
+        MultiFab Soln_old(grids,dmap,BL_SPACEDIM,soln_old_grow);
+        const Real a = 0.0;
+        Real       b = -(1.0-be_cn_theta)*dt;
+        if (allnull)
+            b *= visc_coef[Xvel];
+        ViscBndryTensor visc_bndry;
+        const MultiFab& rho = (rho_flag == 1) ? rho_half : navier_stokes->rho_ptime;
+        
+	{
+            std::unique_ptr<DivVis> tensor_op
+		(getTensorOp(a,b,prev_time,visc_bndry,rho,betan,betaComp));
+	    tensor_op->maxOrder(tensor_max_order);
+	    //
+	    // Copy to single-component multifab.  Use Soln as a temporary here.
+	    //
+	    MultiFab::Copy(Soln_old,U_old,Xvel,0,BL_SPACEDIM,0);
+	    
+	    tensor_op->apply(Rhs,Soln_old);
+	    
+	    if (do_reflux && (level<finest_level || level>0))
+	    {
+		tensorflux_old = fb_old.define(navier_stokes, BL_SPACEDIM);
+		tensor_op->compFlux(D_DECL(*(tensorflux_old[0]),
+					   *(tensorflux_old[1]),
+					   *(tensorflux_old[2])),Soln_old);
+		for (int d = 0; d < BL_SPACEDIM; d++)
+		    tensorflux_old[d]->mult(-b/(dt*navier_stokes->Geom().CellSize()[d]),0);
+	    }
+	}
+
+        Soln_old.clear();
+
+        //
+        // Complete Rhs by adding body sources.
+        //
+#ifdef _OPENMP
+#pragma omp parallel
+#endif
+        for (MFIter Rhsmfi(Rhs,true); Rhsmfi.isValid(); ++Rhsmfi)
+        {
+            const Box& bx     = Rhsmfi.tilebox();
+            FArrayBox& rhsfab = Rhs[Rhsmfi];
+            FArrayBox& Ufab   = U_new[Rhsmfi];
+
+            //
+            // Scale inviscid part by volume.
+            //
+            for (int comp = 0; comp < BL_SPACEDIM; comp++)
+            {
+                const int sigma = Xvel + comp;
+
+                Ufab.mult(volume[Rhsmfi],bx,0,sigma,1);
+                //
+                // Multiply by density at time nph (if rho_flag==1)
+                //                     or time n   (if rho_flag==3).
+                //
+                if (rho_flag == 1)
+                    Ufab.mult(rho_half[Rhsmfi],bx,0,sigma,1);
+                if (rho_flag == 3)
+                    Ufab.mult((navier_stokes->rho_ptime)[Rhsmfi],bx,0,sigma,1);
+                //
+                // Add to Rhs which contained operator applied to U_old.
+                //
+                rhsfab.plus(Ufab,bx,sigma,comp,1);
+
+                if (delta_rhs != 0)
+                {
+                    FArrayBox& deltafab = (*delta_rhs)[Rhsmfi];
+                    deltafab.mult(dt,bx,comp+rhsComp,1);
+                    deltafab.mult(volume[Rhsmfi],bx,0,comp+rhsComp,1);
+                    rhsfab.plus(deltafab,bx,comp+rhsComp,comp,1);
+                }
+            }
+        }
+
+#if (BL_SPACEDIM == 2) 
+    if (parent->Geom(0).IsRZ())
+    {
+        int fort_xvel_comp = Xvel+1;
+
+#ifdef _OPENMP
+#pragma omp parallel
+#endif
+	for (MFIter Rhsmfi(Rhs,true); Rhsmfi.isValid(); ++Rhsmfi)
+	{
+                const Box& bx     = Rhsmfi.tilebox();
+
+                const Box& rbx    = Rhsmfi.validbox();
+                FArrayBox& rhsfab = Rhs[Rhsmfi];
+
+                const Box& sbx    = U_old[Rhsmfi].box();
+                Vector<Real> rcen(bx.length(0));
+                navier_stokes->Geom().GetCellLoc(rcen, bx, 0);
+                const int*       lo        = bx.loVect();
+                const int*       hi        = bx.hiVect();
+                const int*       rlo       = rbx.loVect();
+                const int*       rhi       = rbx.hiVect();
+                const int*       slo       = sbx.loVect();
+                const int*       shi       = sbx.hiVect();
+                Real*            rhs       = rhsfab.dataPtr();
+                const Real*      sdat      = U_old[Rhsmfi].dataPtr(Xvel);
+                const Real*      rcendat   = rcen.dataPtr();
+                const Real       coeff     = (1.0-be_cn_theta)*dt;
+                const Real*      voli      = volume[Rhsmfi].dataPtr();
+                Box              vbox      = volume[Rhsmfi].box();
+                const int*       vlo       = vbox.loVect();
+                const int*       vhi       = vbox.hiVect();
+                const FArrayBox& betax     = (*betanp1[0])[Rhsmfi];
+                const int*       betax_lo  = betax.loVect();
+                const int*       betax_hi  = betax.hiVect();
+                const Real*      betax_dat = betax.dataPtr(betaComp);
+                const FArrayBox& betay     = (*betanp1[1])[Rhsmfi];
+                const int*       betay_lo  = betay.loVect();
+                const int*       betay_hi  = betay.hiVect();
+                const Real*      betay_dat = betay.dataPtr(betaComp);
+
+                tensor_hooprhs(&fort_xvel_comp,
+			       ARLIM(lo), ARLIM(hi),
+			       rhs, ARLIM(rlo), ARLIM(rhi), 
+			       sdat, ARLIM(slo), ARLIM(shi),
+			       rcendat, &coeff, 
+			       voli, ARLIM(vlo), ARLIM(vhi),
+			       betax_dat,ARLIM(betax_lo),ARLIM(betax_hi),
+			       betay_dat,ARLIM(betay_lo),ARLIM(betay_hi));
+	}
+    }
+#endif
+  }
+    
+    const int soln_grow = 1;
+    MultiFab Soln(grids,dmap,BL_SPACEDIM,soln_grow);
+    Soln.setVal(0);
+    //
+    // Compute guess of solution.
+    //
+    if (level == 0)
+    {
+        MultiFab::Copy(Soln,U_old,Xvel,0,BL_SPACEDIM,0);
+    }
+    else
+    {
+        navier_stokes->FillCoarsePatch(Soln,0,cur_time,State_Type,Xvel,BL_SPACEDIM);
+    }
+    //
+    // Copy guess into U_new.
+    //
+    // The new-time operator is initialized with a "guess" for the new-time
+    // state.  We intentionally initialize the grow cells with a bogus
+    // value to emphasize that the values are not to be considered "valid"
+    // (we shouldn't specify any grow cell information), but rather are to
+    // filled by the "physics bc's, etc" in the problem-dependent code.  In
+    // the course of this filling (typically while generating/filling the
+    // BndryData object for the solvers), StateData::filcc is called to get
+    // physical bc's.  Here 'something computable' has to already exist in
+    // the grow cells (even though filcc ultimately will fill the corner
+    // correctly, if applicable).  This is apparently where the
+    // `something computable' is to be set.
+    //
+    int n_comp  = BL_SPACEDIM;
+    int n_ghost = 1;
+    U_new.setVal(BL_SAFE_BOGUS,Xvel,n_comp,n_ghost);
+    n_ghost = 0;
+    U_new.copy(Soln,0,Xvel,n_comp);
+    //
+    // Construct viscous operator with bndry data at time N+1.
+    //
+    const Real a = 1.0;
+    Real       b = be_cn_theta*dt;
+    if (allnull)
+        b *= visc_coef[Xvel];
+       
+    ViscBndryTensor visc_bndry;
+    const MultiFab& rho = (rho_flag == 1) ? rho_half : navier_stokes->rho_ctime;
+    std::unique_ptr<DivVis> tensor_op
+	(getTensorOp(a,b,cur_time,visc_bndry,rho,betanp1,betaComp));
+    tensor_op->maxOrder(tensor_max_order);
+    //
+    // Construct solver and call it.
+    //
+    const Real S_tol     = visc_tol;
+    const Real S_tol_abs = -1;
+    if (use_tensor_cg_solve)
+    {
+        const int use_mg_pre = 0;
+        MCCGSolver cg(*tensor_op,use_mg_pre);
+        cg.solve(Soln,Rhs,S_tol,S_tol_abs);
+    }
+    else
+    {
+        MCMultiGrid mg(*tensor_op);
+        mg.solve(Soln,Rhs,S_tol,S_tol_abs);
+    }
+    Rhs.clear();
+
+    int visc_op_lev = 0;
+    tensor_op->applyBC(Soln,visc_op_lev); // This may not be needed.
+    //
+    // Copy into state variable at new time.
+    //
+    n_ghost = soln_grow;
+    MultiFab::Copy(U_new,Soln,0,Xvel,n_comp,n_ghost);
+    //
+    // Modify diffusive fluxes here.
+    //
+    if (do_reflux && (level < finest_level || level > 0))
+    {
+	FluxBoxes fb(navier_stokes, BL_SPACEDIM);
+        MultiFab** tensorflux = fb.get();
+        tensor_op->compFlux(D_DECL(*(tensorflux[0]), *(tensorflux[1]), *(tensorflux[2])),Soln);
+
+        for (int d = 0; d < BL_SPACEDIM; d++)
+        {
+            tensorflux[d]->mult(b/(dt*navier_stokes->Geom().CellSize()[d]),0);
+            tensorflux[d]->plus(*(tensorflux_old[d]),0,BL_SPACEDIM,0);
+        }       
+
+        if (level > 0)
+        {
+            for (int k = 0; k < BL_SPACEDIM; k++)
+                viscflux_reg->FineAdd(*(tensorflux[k]),k,Xvel,Xvel,BL_SPACEDIM,dt);
+        }
+
+        if (level < finest_level)
+        {
+            for (int d = 0; d < BL_SPACEDIM; d++)
+                finer->viscflux_reg->CrseInit(*tensorflux[d],d,0,Xvel,BL_SPACEDIM,-dt);
+        }
+    }
+}
+
+void
+Diffusion::diffuse_Vsync (MultiFab&              Vsync,
+                          Real                   dt,
+                          Real                   be_cn_theta,
+                          const MultiFab&        rho_half,
+                          int                    rho_flag,
+                          const MultiFab* const* beta,
+                          int                    betaComp,
+			  bool                   update_fluxreg)
+{
+    BL_ASSERT(rho_flag == 1|| rho_flag == 3);
+
+    int allnull, allthere;
+    checkBeta(beta, allthere, allnull);
+
+#ifdef AMREX_DEBUG
+    for (int d = 0; d < BL_SPACEDIM; ++d)
+        BL_ASSERT(allnull ? visc_coef[Xvel+d]>=0 : beta[d]->min(0,0) >= 0.0);
+#endif
+
+    if (allnull)
+      amrex::Abort("Constant viscosity case no longer supported");
+//      diffuse_Vsync_constant_mu(Vsync,dt,be_cn_theta,rho_half,rho_flag,update_fluxreg);
+    else
+      diffuse_tensor_Vsync(Vsync,dt,be_cn_theta,rho_half,rho_flag,beta,betaComp,update_fluxreg);
+    //
+    // applyBC has put "incorrect" values in the ghost cells
+    // outside external Dirichlet boundaries. Reset these to zero
+    // so that syncproject and conservative interpolation works correctly.
+    //
+    Box domain = amrex::grow(navier_stokes->Geom().Domain(),1);
+
+    for (int n = Xvel; n < Xvel+BL_SPACEDIM; n++)
+    {
+        const BCRec& velbc = navier_stokes->get_desc_lst()[State_Type].getBC(n);
+
+        for (int k = 0; k < BL_SPACEDIM; k++)
+        {
+            if (velbc.hi(k) == EXT_DIR)
+            {
+                IntVect smallend = domain.smallEnd();
+                smallend.setVal(k,domain.bigEnd(k));
+                Box top_strip(smallend,domain.bigEnd(),IntVect::TheCellVector());
+                Vsync.setVal(0,top_strip,n-Xvel,1,1);
+            }
+            if (velbc.lo(k) == EXT_DIR)
+            {
+                IntVect bigend = domain.bigEnd();
+                bigend.setVal(k,domain.smallEnd(k));
+                Box bottom_strip(domain.smallEnd(),bigend,IntVect::TheCellVector());
+                Vsync.setVal(0,bottom_strip,n-Xvel,1,1);
+            }
+        }
+    }
+}
+
+void
+Diffusion::diffuse_tensor_Vsync (MultiFab&              Vsync,
+                                 Real                   dt,
+                                 Real                   be_cn_theta,
+                                 const MultiFab&        rho_half,
+                                 int                    rho_flag,
+                                 const MultiFab* const* beta,
+                                 int                    betaComp,
+				 bool                   update_fluxreg)
+{
+    BL_ASSERT(rho_flag == 1 || rho_flag == 3);
+
+    if (verbose) amrex::Print() << "Diffusion::diffuse_tensor_Vsync ...\n";
+
+    const MultiFab& volume = navier_stokes->Volume(); 
+
+    MultiFab Rhs(grids,dmap,BL_SPACEDIM,0);
+
+    MultiFab::Copy(Rhs,Vsync,0,0,BL_SPACEDIM,0);
+
+    if (verbose > 1)
+    {
+        Real r_norm = Rhs.norm0();
+	amrex::Print() << "Original max of Vsync " << r_norm << '\n';
+    }
+    //
+    // Multiply RHS by volume and density.
+    //
+#ifdef _OPENMP
+#pragma omp parallel
+#endif
+    for (MFIter Rhsmfi(Rhs,true); Rhsmfi.isValid(); ++Rhsmfi)
+    {
+	const Box&       bx   = Rhsmfi.tilebox();
+        FArrayBox&       rhs  = Rhs[Rhsmfi];
+        const FArrayBox& rho  = rho_half[Rhsmfi];
+        const FArrayBox& prho = (navier_stokes->rho_ptime)[Rhsmfi];
+
+        for (int comp = 0; comp < BL_SPACEDIM; comp++)
+        {
+            rhs.mult(volume[Rhsmfi],bx,0,comp,1); 
+            if (rho_flag == 1)
+                rhs.mult(rho,bx,0,comp,1); 
+            if (rho_flag == 3)
+                rhs.mult(prho,bx,0,comp,1); 
+        }
+    }
+
+    //
+    // SET UP COEFFICIENTS FOR VISCOUS SOLVER.
+    //
+    const Real      a         = 1.0;
+    const Real      b         = be_cn_theta*dt;
+    const MultiFab& rho       = (rho_flag == 1) ? rho_half : navier_stokes->rho_ctime;
+    std::unique_ptr<DivVis> tensor_op ( getTensorOp(a,b,rho,beta,betaComp) );
+    tensor_op->maxOrder(tensor_max_order);
+
+    MultiFab Soln(grids,dmap,BL_SPACEDIM,1);
+
+    Soln.setVal(0);
+    //
+    // Construct solver and call it.
+    //
+    const Real S_tol     = visc_tol;
+    const Real S_tol_abs = -1;
+    if (use_tensor_cg_solve)
+    {
+        MCCGSolver cg(*tensor_op,use_mg_precond_flag);
+        cg.solve(Soln,Rhs,S_tol,S_tol_abs);
+    }
+    else
+    {
+        MCMultiGrid mg(*tensor_op);
+        mg.solve(Soln,Rhs,S_tol,S_tol_abs);
+    }
+    Rhs.clear();
+
+    int visc_op_lev = 0;
+    tensor_op->applyBC(Soln,visc_op_lev); 
+
+    MultiFab::Copy(Vsync,Soln,0,0,BL_SPACEDIM,1);
+
+    if (verbose > 1)
+    {
+        Real s_norm = Soln.norm0(0,Soln.nGrow());
+	amrex::Print() << "Final max of Vsync " << s_norm << '\n';
+    }
+
+    if (level > 0)
+    {
+	FluxBoxes fb(navier_stokes, BL_SPACEDIM);
+        MultiFab** tensorflux = fb.get();
+        tensor_op->compFlux(D_DECL(*(tensorflux[0]), *(tensorflux[1]), *(tensorflux[2])),Soln);
+        //
+        // The extra factor of dt comes from the fact that Vsync looks
+        // like dV/dt, not just an increment to V.
+        //
+        // This is to remove the dx scaling in the coeffs
+        //
+        for (int d =0; d <BL_SPACEDIM; d++)
+            tensorflux[d]->mult(b/(dt*navier_stokes->Geom().CellSize()[d]),0);
+
+	if (update_fluxreg)
+	{	  
+	  for (int k = 0; k < BL_SPACEDIM; k++)
+	    viscflux_reg->FineAdd(*(tensorflux[k]),k,Xvel,Xvel,
+	  			  BL_SPACEDIM,dt*dt);
+	}
+    }
+}
+
+void
+Diffusion::diffuse_Ssync (MultiFab&              Ssync,
+                          int                    sigma,
+                          Real                   dt,
+                          Real                   be_cn_theta,
+                          const MultiFab&        rho_half,
+                          int                    rho_flag,
+                          MultiFab* const*       flux,
+                          int                    fluxComp,
+                          const MultiFab* const* beta,
+                          int                    betaComp,
+                          const MultiFab*        alpha,
+                          int                    alphaComp)
+{
+    const MultiFab& volume = navier_stokes->Volume(); 
+    const int state_ind    = sigma + BL_SPACEDIM;
+
+    if (verbose)
+    {
+        amrex::Print() << "Diffusion::diffuse_Ssync lev: " << level << " "
+                       << navier_stokes->get_desc_lst()[State_Type].name(state_ind) << '\n';
+    }
+
+    const Real strt_time = ParallelDescriptor::second();
+
+    int allnull, allthere;
+    checkBeta(beta, allthere, allnull);
+
+    MultiFab  Rhs(grids,dmap,1,0);
+
+    MultiFab::Copy(Rhs,Ssync,sigma,0,1,0);
+
+    Rhs.mult(dt);
+
+
+    if (verbose > 1)
+    {
+        MultiFab junk(grids,dmap,1,0);
+
+        MultiFab::Copy(junk,Rhs,0,0,1,0);
+
+        if (rho_flag == 2)
+        {
+            MultiFab& S_new = navier_stokes->get_new_data(State_Type);
+	    MultiFab::Divide(junk, S_new, Density, 0, 1, 0);
+        }
+        Real r_norm = junk.norm0();
+	amrex::Print() << "Original max of Ssync " << r_norm << '\n';
+    }
+    //
+    // SET UP COEFFICIENTS FOR VISCOUS SOLVER.
+    //
+    const Real a = 1.0;
+    Real       b = be_cn_theta*dt;
+    if (allnull)
+        b *= visc_coef[state_ind];
+    Real           rhsscale = 1.0;
+
+    const Real S_tol     = visc_tol;
+    const Real S_tol_abs = -1;
+
+    MultiFab Soln(grids,dmap,1,1);
+    Soln.setVal(0);
+
+    LPInfo info;
+    info.setAgglomeration(agglomeration);
+    info.setConsolidation(consolidation);
+    info.setMetricTerm(false);
+       
+    MLABecLaplacian mlabec({navier_stokes->Geom()}, {grids}, {dmap}, info);
+    mlabec.setMaxOrder(max_order);
+
+    std::array<LinOpBCType,AMREX_SPACEDIM> mlmg_lobc;
+    std::array<LinOpBCType,AMREX_SPACEDIM> mlmg_hibc;
+    setDomainBC(mlmg_lobc, mlmg_hibc, state_ind);
+       
+    mlabec.setDomainBC(mlmg_lobc, mlmg_hibc);
+    if (level > 0) {
+      mlabec.setCoarseFineBC(nullptr, crse_ratio[0]);
+    }
+    mlabec.setLevelBC(0, nullptr);
+
+    {
+      MultiFab acoef;
+      std::pair<Real,Real> scalars;
+      const Real cur_time = navier_stokes->get_state_data(State_Type).curTime();
+      computeAlpha(acoef, scalars, state_ind, a, b, cur_time, rho_half, rho_flag,
+                   &rhsscale, alphaComp, alpha);
+      mlabec.setScalars(scalars.first, scalars.second);
+      mlabec.setACoeffs(0, acoef);
+    }
+        
+    {
+      std::array<MultiFab,BL_SPACEDIM> bcoeffs;
+      computeBeta(bcoeffs, beta, betaComp);
+      mlabec.setBCoeffs(0, amrex::GetArrOfConstPtrs(bcoeffs));
+    }
+
+    MLMG mlmg(mlabec);
+    if (use_hypre) {
+      mlmg.setBottomSolver(MLMG::BottomSolver::hypre);
+      mlmg.setBottomVerbose(hypre_verbose);
+    }
+    mlmg.setMaxFmgIter(max_fmg_iter);
+    mlmg.setVerbose(verbose);
+
+#ifdef _OPENMP
+#pragma omp parallel
+#endif
+    for (MFIter Rhsmfi(Rhs,true); Rhsmfi.isValid(); ++Rhsmfi)
+    {
+      const Box& bx = Rhsmfi.tilebox();
+      Rhs[Rhsmfi].mult(volume[Rhsmfi],bx,0,0); 
+      if (rho_flag == 1) {
+        Rhs[Rhsmfi].mult(rho_half[Rhsmfi],bx,0,0);
+      }
+      Rhs[Rhsmfi].mult(rhsscale,bx);
+    }
+
+    mlmg.solve({&Soln}, {&Rhs}, S_tol, S_tol_abs);
+        
+    int flux_allthere, flux_allnull;
+    checkBeta(flux, flux_allthere, flux_allnull);
+    if (flux_allthere)
+    {
+      AMREX_D_TERM(MultiFab flxx(*flux[0], amrex::make_alias, fluxComp, 1);,
+                   MultiFab flxy(*flux[1], amrex::make_alias, fluxComp, 1);,
+                   MultiFab flxz(*flux[2], amrex::make_alias, fluxComp, 1););
+                   std::array<MultiFab*,AMREX_SPACEDIM> fp{AMREX_D_DECL(&flxx,&flxy,&flxz)};
+                   mlmg.getFluxes({fp});
+      for (int i = 0; i < BL_SPACEDIM; ++i) {
+        (*flux[i]).mult(b/(dt*navier_stokes->Geom().CellSize()[i]),fluxComp,1,0);
+       }
+    }
+
+    MultiFab::Copy(Ssync,Soln,0,sigma,1,0);
+    
+    if (verbose > 1)
+    {
+        Real s_norm = Soln.norm0(0,Soln.nGrow());
+	      amrex::Print() << "Final max of Ssync " << s_norm << '\n';
+    }
+    
+    if (rho_flag == 2)
+    {
+        MultiFab& S_new = navier_stokes->get_new_data(State_Type);
+
+#ifdef _OPENMP
+#pragma omp parallel
+#endif
+        for (MFIter Ssyncmfi(Ssync,true); Ssyncmfi.isValid(); ++Ssyncmfi)
+        {
+            Ssync[Ssyncmfi].mult(S_new[Ssyncmfi],Ssyncmfi.tilebox(),Density,sigma,1);
+        }
+    }
+
+    if (verbose)
+    {
+        const int IOProc   = ParallelDescriptor::IOProcessorNumber();
+        Real      run_time = ParallelDescriptor::second() - strt_time;
+
+        ParallelDescriptor::ReduceRealMax(run_time,IOProc);
+
+	amrex::Print() << "Diffusion::diffuse_Ssync(): lev: " << level
+		       << ", time: " << run_time << '\n';
+    }
+}
+
+void
+Diffusion::getTensorOp_doit (DivVis*                tensor_op,
+                             Real                   a,
+                             Real                   b,
+                             const MultiFab&        rho,
+                             const MultiFab* const* beta,
+                             int                    betaComp)
+{
+    const MultiFab& volume = navier_stokes->Volume(); 
+    const MultiFab* area   = navier_stokes->Area(); 
+
+    int allthere;
+    checkBeta(beta, allthere);
+
+    int       isrz       = parent->Geom(0).IsRZ();
+    const int nghost     = 1;
+    const int nCompAlpha = BL_SPACEDIM == 2  ?  2  :  1;
+
+    const Real* dx = navier_stokes->Geom().CellSize();
+
+    MultiFab alpha(grids,dmap,nCompAlpha,nghost);
+
+    alpha.setVal(0,nghost);
+
+    if (a != 0.0)
+    {
+#ifdef _OPENMP
+#pragma omp parallel
+#endif
+        for (MFIter mfi(alpha,true); mfi.isValid(); ++mfi)
+        {
+            const Box&  bx        = mfi.tilebox();
+            Vector<Real> rcen(bx.length(0));
+
+            navier_stokes->Geom().GetCellLoc(rcen, bx, 0);
+
+            const int*  lo        = bx.loVect();
+            const int*  hi        = bx.hiVect();
+            Real*       alpha_dat = alpha[mfi].dataPtr();
+            Box         abx       = alpha[mfi].box();
+            const int*  alo       = abx.loVect();
+            const int*  ahi       = abx.hiVect();
+            const Real* rcendat   = rcen.dataPtr();
+            const Real* voli      = volume[mfi].dataPtr();
+            const Box&  vbox      = volume[mfi].box();
+            const int*  vlo       = vbox.loVect();
+            const int*  vhi       = vbox.hiVect();
+
+            const FArrayBox& Rh = rho[mfi];
+            DEF_CLIMITS(Rh,rho_dat,rlo,rhi);
+
+            const FArrayBox&  betax = (*beta[0])[mfi];
+            const Real* betax_dat   = betax.dataPtr(betaComp);
+            const int*  betax_lo    = betax.loVect();
+            const int*  betax_hi    = betax.hiVect();
+
+            const FArrayBox&  betay = (*beta[1])[mfi];
+            const Real* betay_dat   = betay.dataPtr(betaComp);
+            const int*  betay_lo    = betay.loVect();
+            const int*  betay_hi    = betay.hiVect();
+
+#if (BL_SPACEDIM == 3)
+            const FArrayBox&  betaz = (*beta[2])[mfi];
+            const Real* betaz_dat   = betaz.dataPtr(betaComp);
+            const int*  betaz_lo    = betaz.loVect();
+            const int*  betaz_hi    = betaz.hiVect();
+#endif
+
+            set_tensor_alpha(alpha_dat, ARLIM(alo), ARLIM(ahi),
+			     lo, hi, rcendat, ARLIM(lo), ARLIM(hi), &b,
+			     voli, ARLIM(vlo), ARLIM(vhi),
+			     rho_dat,ARLIM(rlo),ARLIM(rhi),
+			     betax_dat,ARLIM(betax_lo),ARLIM(betax_hi),
+			     betay_dat,ARLIM(betay_lo),ARLIM(betay_hi),
+#if (BL_SPACEDIM == 3)
+			     betaz_dat,ARLIM(betaz_lo),ARLIM(betaz_hi),
+#endif
+			     &isrz);
+        }
+    }
+    tensor_op->setScalars(a,b);
+    tensor_op->aCoefficients(alpha);
+
+    alpha.clear();
+
+    for (int n = 0; n < BL_SPACEDIM; n++)
+    {
+        MultiFab bcoeffs(area[n].boxArray(),area[n].DistributionMap(),1,0);
+	
+#ifdef _OPENMP
+#pragma omp parallel
+#endif
+	for (MFIter bcoeffsmfi(*beta[n],true); bcoeffsmfi.isValid(); ++bcoeffsmfi)
+	{
+	    const Box& bx = bcoeffsmfi.tilebox();
+	      
+	    bcoeffs[bcoeffsmfi].copy(area[n][bcoeffsmfi],bx,0,bx,0,1);
+	    bcoeffs[bcoeffsmfi].mult(dx[n],bx);
+	    bcoeffs[bcoeffsmfi].mult((*beta[n])[bcoeffsmfi],bx,bx,betaComp,0,1);
+	}
+	
+	tensor_op->bCoefficients(bcoeffs,n); // not thread safe?
+    }
+}
+
+DivVis*
+Diffusion::getTensorOp (Real                   a,
+                        Real                   b,
+                        Real                   time,
+                        ViscBndryTensor&       visc_bndry,
+                        const MultiFab&        rho,
+                        const MultiFab* const* beta,
+                        int                    betaComp)
+{
+    const Real* dx = navier_stokes->Geom().CellSize();
+
+    getTensorBndryData(visc_bndry,time);
+
+    DivVis* tensor_op = new DivVis(visc_bndry,dx);
+
+    tensor_op->maxOrder(tensor_max_order);
+
+    getTensorOp_doit(tensor_op, a, b, rho, beta, betaComp);
+
+    return tensor_op;
+}
+
+DivVis*
+Diffusion::getTensorOp (Real                   a,
+                        Real                   b,
+                        const MultiFab&        rho,
+                        const MultiFab* const* beta,
+                        int                    betaComp)
+{
+    int allthere;
+    checkBeta(beta, allthere);
+
+    const Real* dx   = navier_stokes->Geom().CellSize();
+    const int   nDer = MCLinOp::bcComponentsNeeded();
+
+    Vector<BCRec> bcarray(nDer,BCRec(D_DECL(EXT_DIR,EXT_DIR,EXT_DIR),
+                                    D_DECL(EXT_DIR,EXT_DIR,EXT_DIR)));
+
+    for (int id = 0; id < BL_SPACEDIM; id++)
+    {
+        bcarray[id] = navier_stokes->get_desc_lst()[State_Type].getBC(Xvel+id);
+    }
+
+    IntVect ref_ratio = level > 0 ? parent->refRatio(level-1) : IntVect::TheUnitVector();
+
+    ViscBndryTensor bndry;
+
+    bndry.define(grids,dmap,nDer,navier_stokes->Geom());
+    bndry.setHomogValues(bcarray, ref_ratio[0]);
+
+    DivVis* tensor_op = new DivVis(bndry,dx);
+
+    tensor_op->maxOrder(tensor_max_order);
+
+    getTensorOp_doit(tensor_op, a, b, rho, beta, betaComp);
+
+    return tensor_op;
+}
+
+ABecLaplacian*
+Diffusion::getViscOp (int                    comp,
+                      Real                   a,
+                      Real                   b,
+                      Real                   time,
+                      ViscBndry&             visc_bndry,
+                      const MultiFab&        rho_half,
+                      int                    rho_flag, 
+                      Real*                  rhsscale,
+                      const MultiFab* const* beta,
+                      int                    betaComp,
+                      const MultiFab*        alpha_in,
+                      int                    alphaComp,
+                      bool		     bndry_already_filled)
+{
+    const Real* dx = navier_stokes->Geom().CellSize();
+
+    if (!bndry_already_filled)
+        getBndryData(visc_bndry,comp,1,time,rho_flag);
+
+    ABecLaplacian* visc_op = new ABecLaplacian(visc_bndry,dx);
+
+    visc_op->maxOrder(max_order);
+
+    setAlpha(visc_op,comp,a,b,time,rho_half,rho_flag,rhsscale,alphaComp,alpha_in);
+
+    setBeta(visc_op,beta,betaComp);
+
+    return visc_op;
+}
+
+void
+Diffusion::getBndryDataGivenS (ViscBndry&               bndry,
+                               const Vector<MultiFab*>& S,
+                               int                      S_comp,
+                               const Vector<MultiFab*>& Rho,
+                               int                      Rho_comp,
+                               const BCRec&             bc,
+                               const IntVect&           crat,
+                               int                      rho_flag)
+{
+  const int nGrow = 1;
+  const int nComp = 1;
+
+  MultiFab tmp(S[0]->boxArray(),S[0]->DistributionMap(),nComp,nGrow);
+
+  MultiFab::Copy(tmp,*S[0],S_comp,0,1,nGrow);
+  if (rho_flag == 2)
+      MultiFab::Divide(tmp,*Rho[0],Rho_comp,0,1,nGrow);
+
+  bool has_coarse_data = S.size() > 1;
+  if (!has_coarse_data)
+  {
+    bndry.setBndryValues(tmp,0,0,nComp,bc);
+  }
+  else
+  {
+    BoxArray cgrids = S[0]->boxArray();
+    cgrids.coarsen(crat);
+    BndryRegister crse_br(cgrids,S[0]->DistributionMap(),0,1,2,nComp);
+    //
+    // interp for solvers over ALL c-f brs, need safe data.
+    //
+    crse_br.setVal(BL_BOGUS);
+    MultiFab tmpc(S[1]->boxArray(),S[1]->DistributionMap(),nComp,nGrow);
+    MultiFab::Copy(tmpc,*S[1],S_comp,0,1,nGrow);
+    if (rho_flag == 2)
+        MultiFab::Divide(tmpc,*Rho[1],Rho_comp,0,1,nGrow);
+    crse_br.copyFrom(tmpc,nGrow,0,0,nComp);
+    bndry.setBndryValues(crse_br,0,tmp,0,0,nComp,crat,bc);
+  }
+}
+
+ABecLaplacian*
+Diffusion::getViscOp (Real                                 a,
+                      Real                                 b,
+                      ViscBndry&                           visc_bndry,
+                      const Vector<MultiFab*>&             S,
+                      int                                  S_comp,
+                      const Vector<MultiFab*>&             Rho,
+                      int                                  Rho_comp,
+                      const MultiFab&                      rho_half,
+                      int                                  rho_flag, 
+                      Real*                                rhsscale,
+                      const MultiFab* const*               beta,
+                      int                                  betaComp,
+                      const MultiFab*                      alpha_in,
+                      int                                  alpha_in_comp,
+                      MultiFab&                            alpha,
+                      std::array<MultiFab,AMREX_SPACEDIM>& bcoeffs,
+                      const BCRec&                         bc,
+                      const IntVect&                       crat,
+                      const Geometry&                      geom,
+                      const MultiFab&                      volume,
+                      const MultiFab* const*               area,
+                      bool                                 use_hoop_stress)
+{
+    getBndryDataGivenS(visc_bndry,S,S_comp,Rho,Rho_comp,bc,crat,rho_flag);
+
+    ABecLaplacian* visc_op = new ABecLaplacian(visc_bndry,geom.CellSize());
+
+    visc_op->maxOrder(max_order);
+
+    setAlpha(visc_op,a,b,rho_half,rho_flag,rhsscale,alpha_in,alpha_in_comp,
+             Rho[0],Rho_comp,alpha,geom,volume,use_hoop_stress);
+
+    setBeta(visc_op,beta,betaComp,bcoeffs,geom,area,use_hoop_stress);
+
+    return visc_op;
+}
+
+ABecLaplacian*
+Diffusion::getViscOp (int                    comp,
+                      Real                   a,
+                      Real                   b,
+                      const MultiFab&        rho,
+                      int                    rho_flag,
+                      Real*                  rhsscale,
+                      const MultiFab* const* beta,
+                      int                    betaComp,
+                      const MultiFab*        alpha_in,
+                      int                    alphaComp)
+{
+    //
+    // Note: This assumes that the "NEW" density is to be used, if rho_flag==2
+    //
+    const Geometry& geom = navier_stokes->Geom();
+    const Real*  dx      = geom.CellSize();
+    const BCRec& bc      = navier_stokes->get_desc_lst()[State_Type].getBC(comp);
+
+    IntVect ref_ratio = level > 0 ? parent->refRatio(level-1) : IntVect::TheUnitVector();
+
+    ViscBndry bndry(grids,dmap,1,geom);
+    bndry.setHomogValues(bc, ref_ratio);
+
+    ABecLaplacian* visc_op = new ABecLaplacian(bndry,dx);
+    visc_op->maxOrder(max_order);
+
+    const Real time = navier_stokes->get_state_data(State_Type).curTime();
+
+    setAlpha(visc_op,comp,a,b,time,rho,rho_flag,rhsscale,alphaComp,alpha_in);
+
+    setBeta(visc_op,beta,betaComp);
+
+    return visc_op;
+}
+
+void
+Diffusion::setAlpha (ABecLaplacian*  visc_op,
+                     int             comp,
+                     Real            a,
+                     Real            b,
+                     Real            time,
+                     const MultiFab& rho,
+                     int             rho_flag, 
+                     Real*           rhsscale,
+                     int             dataComp,
+                     const MultiFab* alpha_in)
+{
+    BL_ASSERT(visc_op != 0);
+
+    MultiFab alpha;
+    std::pair<Real,Real> scalars;
+    computeAlpha(alpha, scalars, comp, a, b, time, rho, rho_flag, rhsscale, dataComp, alpha_in);
+
+    visc_op->setScalars(scalars.first, scalars.second);
+    visc_op->aCoefficients(alpha);
+}
+
+void
+Diffusion::setAlpha (ABecLaplacian*  visc_op,
+                     Real            a,
+                     Real            b,
+                     const MultiFab& rho_half,
+                     int             rho_flag, 
+                     Real*           rhsscale,
+                     const MultiFab* alpha_in,
+                     int             alpha_in_comp,
+                     const MultiFab* rho,
+                     int             rho_comp,
+                     MultiFab&       alpha,
+                     const Geometry& geom,
+                     const MultiFab& volume,
+                     bool            use_hoop_stress)
+{
+    BL_ASSERT(visc_op != 0);
+
+    std::pair<Real,Real> scalars;
+    computeAlpha(alpha, scalars, a, b, rho_half, rho_flag, rhsscale, alpha_in, alpha_in_comp,
+                 rho, rho_comp, geom, volume, use_hoop_stress);
+
+    visc_op->setScalars(scalars.first, scalars.second);
+
+    visc_op->aCoefficients(alpha);
+}
+
+void
+Diffusion::computeAlpha (MultiFab&       alpha,
+                         std::pair<Real,Real>& scalars,
+                         int             comp,
+                         Real            a,
+                         Real            b,
+                         Real            time,
+                         const MultiFab& rho,
+                         int             rho_flag, 
+                         Real*           rhsscale,
+                         int             dataComp,
+                         const MultiFab* alpha_in)
+{
+/*
+#if 0
+  //#ifdef AMREX_USE_EB
+  //fixme? do we want to assume everything passed in has good data in enough ghost cells
+  //  or do we want take ng=0 and then fill alpha's ghost cells after?
+  //    int ng = eb_ngrow;
+  // Don't think alpha needs any grow cells... see ng comments in diffuse scalar
+    int ng = 0;
+    alpha.define(grids, dmap, 1, ng, MFInfo(), navier_stokes->Factory());
+      
+    if (alpha_in != 0){
+        BL_ASSERT(dataComp >= 0 && dataComp < alpha.nComp());
+	// fixme? again original did not use any ghost cells
+	MultiFab::Copy(alpha,*alpha_in,dataComp,0,1,ng);
+    }
+    else{
+      alpha.setVal(1.0);
+    }
+
+    if ( rho_flag == 1 ) {
+      MultiFab::Multiply(alpha,rho,0,0,1,ng);
+    }
+    else if (rho_flag == 2 || rho_flag == 3) {
+      MultiFab& S = navier_stokes->get_data(State_Type,time);
+      // original didn't copy any ghost cells...
+      MultiFab::Multiply(alpha,S,Density,0,1,ng);
+    }
+  
+#else
+*/
+
+    int ng = 1;
+
+    alpha.define(grids, dmap, 1, ng, MFInfo(), navier_stokes->Factory());
+
+    const MultiFab& volume = navier_stokes->Volume(); 
+
+    int usehoop = (comp == Xvel && (parent->Geom(0).IsRZ()));
+    int useden  = (rho_flag == 1);
+
+    if (!usehoop)
+    {
+	MultiFab::Copy(alpha, volume, 0, 0, 1, ng);
+  alpha.setVal(1.0); // Here we reset to 1. to remove the volume scaling
+                      // Warning this will fail in Sync routines, but we will see that later
+
+        if (useden) 
+            MultiFab::Multiply(alpha,rho,0,0,1,ng);
+    }
+    else
+    {
+#ifdef _OPENMP
+#pragma omp parallel
+#endif
+        for (MFIter mfi(alpha,true); mfi.isValid(); ++mfi)
+        {
+            const Box& bx = mfi.tilebox();
+
+            Vector<Real> rcen(bx.length(0));
+            navier_stokes->Geom().GetCellLoc(rcen, bx, 0);
+
+            const int*       lo      = bx.loVect();
+            const int*       hi      = bx.hiVect();
+            Real*            dat     = alpha[mfi].dataPtr();
+            const Box&       abx     = alpha[mfi].box();
+            const int*       alo     = abx.loVect();
+            const int*       ahi     = abx.hiVect();
+            const Real*      rcendat = rcen.dataPtr();
+            const Real*      voli    = volume[mfi].dataPtr();
+            const Box&       vbox    = volume[mfi].box();
+            const int*       vlo     = vbox.loVect();
+            const int*       vhi     = vbox.hiVect();
+            const FArrayBox& Rh      = rho[mfi];
+
+            DEF_CLIMITS(Rh,rho_dat,rlo,rhi);
+
+            fort_setalpha(dat, ARLIM(alo), ARLIM(ahi),
+                          lo, hi, rcendat, ARLIM(lo), ARLIM(hi), &b,
+                          voli, ARLIM(vlo), ARLIM(vhi),
+                          rho_dat,ARLIM(rlo),ARLIM(rhi),&usehoop,&useden);
+        }
+    }
+
+    if (rho_flag == 2 || rho_flag == 3)
+    {
+        MultiFab& S = navier_stokes->get_data(State_Type,time);
+
+#ifdef _OPENMP
+#pragma omp parallel
+#endif
+	for (MFIter alphamfi(alpha,true); alphamfi.isValid(); ++alphamfi)
+        {
+	  BL_ASSERT(grids[alphamfi.index()].contains(alphamfi.tilebox())==1);
+	    alpha[alphamfi].mult(S[alphamfi],alphamfi.tilebox(),Density,0,1);
+        }
+    }
+
+    if (alpha_in != 0)
+    {
+        BL_ASSERT(dataComp >= 0 && dataComp < alpha.nComp());
+
+#ifdef _OPENMP
+#pragma omp parallel
+#endif
+        for (MFIter alphamfi(alpha,true); alphamfi.isValid(); ++alphamfi)
+        {
+            alpha[alphamfi].mult((*alpha_in)[alphamfi],alphamfi.tilebox(),dataComp,0,1);
+        }
+    }
+
+    if (rhsscale != 0)
+    {
+        *rhsscale = scale_abec ? 1.0/alpha.max(0) : 1.0;
+
+        scalars.first = a*(*rhsscale);
+        scalars.second = b*(*rhsscale);
+    }
+    else
+    {
+        scalars.first = a;
+        scalars.second = b;
+    }
+}
+
+void
+Diffusion::computeAlpha (MultiFab&       alpha,
+                         std::pair<Real,Real>& scalars,
+                         Real            a,
+                         Real            b,
+                         const MultiFab& rho_half,
+                         int             rho_flag, 
+                         Real*           rhsscale,
+                         const MultiFab* alpha_in,
+                         int             alpha_in_comp,
+                         const MultiFab* rho,
+                         int             rho_comp,
+                         const Geometry& geom,
+                         const MultiFab& volume,
+                         bool            use_hoop_stress)
+{
+
+    int useden  = (rho_flag == 1);
+
+    if (!use_hoop_stress)
+    {
+	  MultiFab::Copy(alpha, volume, 0, 0, 1, 0);
+    alpha.setVal(1.0); // Here we reset to 1. to remove the volume scaling
+    if (useden) 
+      MultiFab::Multiply(alpha,rho_half,0,0,1,0);
+    }
+    else
+    {
+
+#ifdef _OPENMP
+#pragma omp parallel
+#endif
+        for (MFIter mfi(alpha,true); mfi.isValid(); ++mfi)
+        {
+
+            const Box& bx = mfi.tilebox();
+
+            Vector<Real> rcen(bx.length(0));
+            geom.GetCellLoc(rcen, bx, 0);
+
+            const int*       lo      = bx.loVect();
+            const int*       hi      = bx.hiVect();
+            Real*            dat     = alpha[mfi].dataPtr();
+            const Box&       abx     = alpha[mfi].box();
+            const int*       alo     = abx.loVect();
+            const int*       ahi     = abx.hiVect();
+            const Real*      rcendat = rcen.dataPtr();
+            const Real*      voli    = volume[mfi].dataPtr();
+            const Box&       vbox    = volume[mfi].box();
+            const int*       vlo     = vbox.loVect();
+            const int*       vhi     = vbox.hiVect();
+
+	    Print() << "Doing the RZ geometry - one" << std::endl;
+
+            const FArrayBox& Rh      = rho_half[mfi];
+
+	    Print() << "Doing the RZ geometry - two" << std::endl;
+
+            int usehoop              = (int)use_hoop_stress;
+
+            DEF_CLIMITS(Rh,rho_dat,rlo,rhi);
+
+            fort_setalpha(dat, ARLIM(alo), ARLIM(ahi),
+                          lo, hi, rcendat, ARLIM(lo), ARLIM(hi), &b,
+                          voli, ARLIM(vlo), ARLIM(vhi),
+                          rho_dat,ARLIM(rlo),ARLIM(rhi),&usehoop,&useden);
+        }
+    }
+
+    if (rho_flag == 2 || rho_flag == 3)
+    {
+        MultiFab::Multiply(alpha,*rho,rho_comp,0,1,0);
+    }
+
+    if (alpha_in != 0)
+    {
+        BL_ASSERT(alpha_in_comp >= 0 && alpha_in_comp < alpha.nComp());
+        MultiFab::Multiply(alpha,*alpha_in,alpha_in_comp,0,1,0);
+    }
+
+    if (rhsscale != 0)
+    {
+        *rhsscale = scale_abec ? 1.0/alpha.max(0) : 1.0;
+
+        scalars.first = a*(*rhsscale);
+        scalars.second = b*(*rhsscale);
+    }
+    else
+    {
+        scalars.first = a;
+        scalars.second = b;
+    }
+}
+
+void
+Diffusion::setBeta (ABecLaplacian*         visc_op,
+                    const MultiFab* const* beta,
+                    int                    betaComp)
+{
+    BL_ASSERT(visc_op != 0);
+
+    std::array<MultiFab,AMREX_SPACEDIM> bcoeffs;
+
+    computeBeta(bcoeffs, beta, betaComp);
+
+    for (int n = 0; n < AMREX_SPACEDIM; n++)
+    {
+        visc_op->bCoefficients(bcoeffs[n],n);
+    }
+}
+
+void
+Diffusion::setBeta (ABecLaplacian*         visc_op,
+                    const MultiFab* const* beta,
+                    int                    betaComp,
+                    std::array<MultiFab,AMREX_SPACEDIM>& bcoeffs,
+                    const Geometry&        geom,
+                    const MultiFab* const* area,
+                    bool            use_hoop_stress)
+{
+    BL_ASSERT(visc_op != 0);
+
+    computeBeta(bcoeffs, beta, betaComp, geom, area, use_hoop_stress);
+
+    for (int n = 0; n < AMREX_SPACEDIM; n++)
+    {
+        visc_op->bCoefficients(bcoeffs[n],n);
+    }
+}
+
+void
+Diffusion::computeBeta (std::array<MultiFab,AMREX_SPACEDIM>& bcoeffs,
+                        const MultiFab* const* beta,
+                        int                    betaComp)
+{
+    const MultiFab* area = navier_stokes->Area(); 
+
+    for (int n = 0; n < BL_SPACEDIM; n++)
+    {
+	bcoeffs[n].define(area[n].boxArray(),area[n].DistributionMap(),1,0);
+    }
+
+    int allnull, allthere;
+    checkBeta(beta, allthere, allnull);
+
+    const Real* dx = navier_stokes->Geom().CellSize();
+    
+    if (allnull)
+    {
+        for (int n = 0; n < BL_SPACEDIM; n++)
+        {
+	    MultiFab::Copy(bcoeffs[n], area[n], 0, 0, 1, 0);
+	    bcoeffs[n].mult(dx[n]);
+        }
+    }
+    else
+    {
+#ifdef _OPENMP
+#pragma omp parallel
+#endif
+        for (int n = 0; n < BL_SPACEDIM; n++)
+        {
+	    for (MFIter bcoeffsmfi(*beta[n],true); bcoeffsmfi.isValid(); ++bcoeffsmfi)
+            {
+ 	        const Box& bx = bcoeffsmfi.tilebox();
+	      
+ 		bcoeffs[n][bcoeffsmfi].copy(area[n][bcoeffsmfi],bx,0,bx,0,1);
+		bcoeffs[n][bcoeffsmfi].mult((*beta[n])[bcoeffsmfi],bx,bx,betaComp,0,1);
+		bcoeffs[n][bcoeffsmfi].mult(dx[n],bx);
+            }
+        }
+    }
+}
+
+
+void
+Diffusion::computeBeta_null (std::array<MultiFab,AMREX_SPACEDIM>& bcoeffs,
+                        const MultiFab* const* beta,
+                        int                    betaComp)
+{
+    const MultiFab* area = navier_stokes->Area();
+
+    for (int n = 0; n < BL_SPACEDIM; n++)
+    {
+        bcoeffs[n].define(area[n].boxArray(),area[n].DistributionMap(),1,0);
+    }
+    
+
+    const Real* dx = navier_stokes->Geom().CellSize();
+
+#ifdef _OPENMP
+#pragma omp parallel
+#endif
+        for (int n = 0; n < BL_SPACEDIM; n++)
+        {
+	    for (MFIter bcoeffsmfi(*beta[n],true); bcoeffsmfi.isValid(); ++bcoeffsmfi)
+            {
+ 	        const Box& bx = bcoeffsmfi.tilebox();
+	      
+ 		bcoeffs[n][bcoeffsmfi].copy(area[n][bcoeffsmfi],bx,0,bx,0,1);
+    bcoeffs[n][bcoeffsmfi].setVal(1.0,bx);
+		bcoeffs[n][bcoeffsmfi].mult((*beta[n])[bcoeffsmfi],bx,bx,betaComp,0,1);
+		//bcoeffs[n][bcoeffsmfi].mult(dx[n],bx);
+            }
+        }
+
+}
+
+void
+Diffusion::computeBeta (std::array<MultiFab,AMREX_SPACEDIM>& bcoeffs,
+                        const MultiFab* const* beta,
+                        int                    betaComp,
+                        const Geometry&        geom,
+                        const MultiFab* const* area,
+                        bool            use_hoop_stress)
+{
+
+    int ng = 0;
+  
+    int allnull, allthere;
+    checkBeta(beta, allthere, allnull);
+
+    const Real* dx = geom.CellSize();
+
+    if (allnull)
+    {
+      for (int n = 0; n < BL_SPACEDIM; n++)
+      {
+	      MultiFab::Copy(bcoeffs[n], *area[n], 0, 0, 1, 0);
+
+        if (use_hoop_stress){
+          bcoeffs[n].mult(dx[n]);
+        }
+        else
+        {      
+          bcoeffs[n].setVal(1.0);
+        }
+	    }
+    }
+    else
+    {
+      //fixme
+      //Print()<<"BETACOMP "<<betaComp<<"\n";
+      //  for (int n = 0; n < BL_SPACEDIM; n++)
+      //  {
+ 	//  Print()<<"dim "<<n<<", num comp = "<<beta[n]->nComp()<<"\n";
+	//}
+
+#ifdef _OPENMP
+#pragma omp parallel
+#endif
+      for (int n = 0; n < BL_SPACEDIM; n++)
+      {
+	      for (MFIter bcoeffsmfi(*beta[n],true); bcoeffsmfi.isValid(); ++bcoeffsmfi)
+        {
+ 	        const Box& bx = bcoeffsmfi.tilebox();
+ 		      bcoeffs[n][bcoeffsmfi].copy((*area[n])[bcoeffsmfi],bx,0,bx,0,1);
+    
+          if (use_hoop_stress){
+            bcoeffs[n][bcoeffsmfi].mult((*beta[n])[bcoeffsmfi],bx,bx,betaComp,0,1);
+		        bcoeffs[n][bcoeffsmfi].mult(dx[n],bx);
+          }
+          else
+          {
+            bcoeffs[n][bcoeffsmfi].setVal(1.0,bx);
+		        bcoeffs[n][bcoeffsmfi].mult((*beta[n])[bcoeffsmfi],bx,bx,betaComp,0,1);
+  //          amrex::Print() << "DEBUG BETA n " << n  << std::endl;
+  //amrex::Print() << bcoeffs[n][bcoeffsmfi] << std::endl;
+          }
+        }
+      }
+    }
+}
+
+void
+Diffusion::getViscTerms (MultiFab&              visc_terms,
+                         int                    src_comp,
+                         int                    comp, 
+                         Real                   time,
+                         int                    rho_flag,
+                         const MultiFab* const* beta,
+                         int                    betaComp)
+{
+    int allnull, allthere;
+    checkBeta(beta, allthere, allnull);
+    //
+    // Before computing the godunov predictors we may have to
+    // precompute the viscous source terms.  To do this we must
+    // construct a Laplacian operator, set the coeficients and apply
+    // it to the time N data.  First, however, we must precompute the
+    // fine N bndry values.  We will do this for each scalar that diffuses.
+    //
+    // Note: This routine DOES NOT fill grow cells
+    //
+    const Real* dx = navier_stokes->Geom().CellSize();
+    MultiFab&   S  = navier_stokes->get_data(State_Type,time);
+
+    //
+    // FIXME
+    // LinOp classes cannot handle multcomponent MultiFabs yet,
+    // construct the components one at a time and copy to visc_terms.
+    //
+#if 1
+    // old way with volume weighted beta
+    if (is_diffusive[comp])
+    {
+        MultiFab visc_tmp(grids,dmap,1,1), s_tmp(grids,dmap,1,1);
+
+        ViscBndry visc_bndry;
+        getBndryData(visc_bndry,comp,1,time,rho_flag);
+        //
+        // Set up operator and apply to compute viscous terms.
+        //
+        const Real a = 0.0;
+        const Real b = allnull ? -visc_coef[comp] : -1.0;
+
+        ABecLaplacian visc_op(visc_bndry,dx);
+
+        visc_op.setScalars(a,b);
+        visc_op.maxOrder(max_order);
+
+	// setBeta still puts in vol factor
+        setBeta(&visc_op,beta,betaComp);
+        //
+        // Copy to single component multifab for operator classes.
+        //
+        MultiFab::Copy(s_tmp,S,comp,0,1,0);
+
+        if (rho_flag == 2)
+        {
+            //
+            // We want to evaluate (div beta grad) S, not rho*S.
+            //
+	    MultiFab::Divide(s_tmp, S, Density, 0, 1, 0);
+        }
+
+        visc_op.apply(visc_tmp,s_tmp);
+        //
+        // Must divide by volume.
+        //
+        {
+	    const MultiFab& volume = navier_stokes->Volume(); 
+	    MultiFab::Divide(visc_tmp, volume, 0, 0, 1, 0);
+        }
+
+#if (BL_SPACEDIM == 2)
+        if (comp == Xvel && parent->Geom(0).IsRZ())
+        {
+#ifdef _OPENMP
+#pragma omp parallel
+#endif
+	  for (MFIter visc_tmpmfi(visc_tmp,true); visc_tmpmfi.isValid(); ++visc_tmpmfi)
+            {
+                //
+                // visc_tmp[k] += -mu * u / r^2
+                //
+                const int  i   = visc_tmpmfi.index();
+                const Box& bx  = visc_tmpmfi.tilebox();
+		const Box& tmpbx = visc_tmpmfi.validbox();
+
+		Box        vbx = amrex::grow(tmpbx,visc_tmp.nGrow());
+                Box        sbx = amrex::grow(s_tmp.box(i),s_tmp.nGrow());
+                Vector<Real> rcen(bx.length(0));
+                navier_stokes->Geom().GetCellLoc(rcen, bx, 0);
+                const int*  lo      = bx.loVect();
+                const int*  hi      = bx.hiVect();
+                const int*  vlo     = vbx.loVect();
+                const int*  vhi     = vbx.hiVect();
+                const int*  slo     = sbx.loVect();
+                const int*  shi     = sbx.hiVect();
+                Real*       vdat    = visc_tmp[visc_tmpmfi].dataPtr();
+                Real*       sdat    = s_tmp[visc_tmpmfi].dataPtr();
+                const Real* rcendat = rcen.dataPtr();
+                const Real  mu      = visc_coef[comp];
+                hoopsrc(ARLIM(lo), ARLIM(hi),
+			vdat, ARLIM(vlo), ARLIM(vhi),
+			sdat, ARLIM(slo), ARLIM(shi),
+			rcendat, &mu);
+            }
+        }
+#endif
+
+        MultiFab::Copy(visc_terms,visc_tmp,0,comp-src_comp,1,0);
+    }
+    else {
+      int ngrow = visc_terms.nGrow();
+      visc_terms.setVal(0.0,comp-src_comp,1,ngrow);
+    }
+#else
+    // mlmg way ...
+    if (is_diffusive[comp])
+    {
+      // fixme for EB? again guessing 
+        int ng = 1;
+	// should try visc_tmp.nGrow = 0
+        MultiFab visc_tmp(grids,dmap,1,ng), s_tmp(grids,dmap,1,ng);
+        //
+        // Set up operator and apply to compute viscous terms.
+        //
+        const Real a = 0.0;
+        const Real b = allnull ? -visc_coef[comp] : -1.0;
+
+	LPInfo info;
+	info.setAgglomeration(agglomeration);
+	info.setConsolidation(consolidation);
+	info.setMaxCoarseningLevel(0);
+	// let MLMG take care of r-z 
+	//info.setMetricTerm(false);
+
+#ifdef AMREX_USE_EB
+	// create the right data holder for passing to MLEBABecLap
+	amrex::Vector<const amrex::EBFArrayBoxFactory*> ebf(1);
+	//ebf.resize(1);
+	ebf[0] = &(dynamic_cast<EBFArrayBoxFactory const&>(navier_stokes->Factory()));
+	
+	MLEBABecLap mlabec({navier_stokes->Geom()}, {grids}, {dmap}, info, ebf);
+#else	  
+	MLABecLaplacian mlabec({navier_stokes->Geom()},{grids},{dmap},info);
+#endif
+	// default max_order=2
+	// mfix says:
+	// It is essential that we set MaxOrder of the solver to 2
+	// if we want to use the standard sol(i)-sol(i-1) approximation
+	// for the gradient at Dirichlet boundaries.
+	// The solver's default order is 3 and this uses three points for the
+	// gradient at a Dirichlet boundary.
+	mlabec.setMaxOrder(max_order);
+	
+	{
+	  // set BCs
+
+	  std::array<LinOpBCType,AMREX_SPACEDIM> mlmg_lobc;
+	  std::array<LinOpBCType,AMREX_SPACEDIM> mlmg_hibc;
+	  setDomainBC(mlmg_lobc, mlmg_hibc, comp);
+	  
+	  mlabec.setDomainBC(mlmg_lobc, mlmg_hibc);
+  
+	  MultiFab crsedata;
+	    
+	  if (level > 0) {
+	    auto& crse_ns = *(coarser->navier_stokes);
+	    crsedata.define(crse_ns.boxArray(), crse_ns.DistributionMap(), 1, ng);
+	    AmrLevel::FillPatch(crse_ns,crsedata,ng,time,State_Type,comp,1);
+	    if (rho_flag == 2) {
+	      // We want to evaluate (div beta grad) S, not rho*S.
+	      const MultiFab& rhotime = crse_ns.get_rho(time);
+	      MultiFab::Divide(crsedata,rhotime,0,0,1,ng);
+	    }
+	    mlabec.setCoarseFineBC(&crsedata, crse_ratio[0]);
+	  }
+	  
+	  AmrLevel::FillPatch(*navier_stokes,s_tmp,ng,time,State_Type,comp,1);
+	  if (rho_flag == 2) {
+	    const MultiFab& rhotime = navier_stokes->get_rho(time);
+	    MultiFab::Divide(s_tmp,rhotime,0,0,1,ng);
+	  }
+	  // fixme? Do we need/want this???
+	  // mfix does this
+	  //EB_set_covered(s_tmp, 0, 1, ng, covered_val);
+	  //s_tmp.FillBoundary (geom.periodicity());
+	  mlabec.setLevelBC(0, &s_tmp);
+	}
+	
+	mlabec.setScalars(a,b);
+	// mlabec.setACoeffs() not needed since a = 0.0 
+
+	{
+	  std::array<MultiFab,BL_SPACEDIM> bcoeffs;
+	  computeBeta(bcoeffs, beta, betaComp);
+	  mlabec.setBCoeffs(0, amrex::GetArrOfConstPtrs(bcoeffs));
+	}
+
+	// Do we need something like this cribbed from mfix???
+	// This sets the coefficient on the wall and defines it as a homogeneous
+	// Dirichlet bc for the solve. mu_g is the viscosity at cc in mfix
+	// matches what's in bcoeff
+	//mlabec.setEBHomogDirichlet ( 0, (*mu_g[lev]) );
+
+	MLMG mgn(mlabec);
+	mgn.setVerbose(verbose);
+
+	mgn.apply({&visc_tmp},{&s_tmp});
+
+	//fixme
+	// // compare to old method...
+	// VisMF::Write(visc_terms,"VT");
+	// VisMF::Write(visc_tmp,"VTtmp");
+        // MultiFab diff(grids,dmap,1,1);
+	// MultiFab::Copy(diff,visc_tmp,0,0,1,0);
+	// MultiFab::Subtract(diff,visc_terms,comp-src_comp,0,1,0);
+	// VisMF::Write(diff,"VTdiff");
+	// std::cout << "Min and max of the diff are " << diff.min(0,0) <<" "
+	// 	  <<diff.max(0,0)<<"\n";
+	// MultiFab::Copy(diff,visc_tmp,0,0,1,0);
+	// MultiFab::Divide(diff,visc_terms,comp-src_comp,0,1,0);
+	// VisMF::Write(diff,"VTdiff2");
+	///
+	MultiFab::Copy(visc_terms,visc_tmp,0,comp-src_comp,1,0);
+    }
+    else {
+      int ngrow = visc_terms.nGrow();
+      visc_terms.setVal(0.0,comp-src_comp,1,ngrow);
+    }
+#endif
+}
+
+void
+Diffusion::getTensorViscTerms (MultiFab&              visc_terms, 
+                               Real                   time,
+                               const MultiFab* const* beta,
+                               int                    betaComp)
+{
+    const MultiFab& volume = navier_stokes->Volume(); 
+    const MultiFab* area   = navier_stokes->Area();
+
+    int allthere;
+    checkBeta(beta, allthere);
+
+    const int src_comp = Xvel;
+    const int ncomp    = visc_terms.nComp();
+
+    if (ncomp < BL_SPACEDIM)
+        amrex::Abort("Diffusion::getTensorViscTerms(): visc_terms needs at least BL_SPACEDIM components");
+    //
+    // Before computing the godunov predicitors we may have to
+    // precompute the viscous source terms.  To do this we must
+    // construct a Laplacian operator, set the coeficients and apply
+    // it to the time N data.  First, however, we must precompute the
+    // fine N bndry values.  We will do this for each scalar that diffuses.
+    //
+    // Note: This routine DOES NOT fill grow cells
+    //
+    const Real* dx   = navier_stokes->Geom().CellSize();
+    MultiFab&   S    = navier_stokes->get_data(State_Type,time);
+    //
+    // FIXME
+    // LinOp classes cannot handle multcomponent MultiFabs yet,
+    // construct the components one at a time and copy to visc_terms.
+    //
+    if (is_diffusive[src_comp])
+    {
+        MultiFab visc_tmp(grids,dmap,BL_SPACEDIM,1), s_tmp(grids,dmap,BL_SPACEDIM,1);
+
+        ViscBndryTensor visc_bndry;
+        getTensorBndryData(visc_bndry,time);
+        //
+        // Set up operator and apply to compute viscous terms.
+        //
+        const Real a = 0.0;
+        const Real b = -1.0;
+
+        DivVis tensor_op(visc_bndry,dx);
+        tensor_op.maxOrder(tensor_max_order);
+        tensor_op.setScalars(a,b);
+
+        tensor_op.ZeroACoefficients();
+
+        for (int n = 0; n < BL_SPACEDIM; n++)
+        {
+	    MultiFab bcoeffs(area[n].boxArray(),area[n].DistributionMap(),1,0);
+	    
+#ifdef _OPENMP
+#pragma omp parallel
+#endif
+            for (MFIter bcoeffsmfi(*beta[n],true); bcoeffsmfi.isValid(); ++bcoeffsmfi)
+            {
+	        const Box& bx = bcoeffsmfi.tilebox();
+	      
+		bcoeffs[bcoeffsmfi].copy(area[n][bcoeffsmfi],bx,0,bx,0,1);
+                bcoeffs[bcoeffsmfi].mult(dx[n],bx);
+                bcoeffs[bcoeffsmfi].mult((*beta[n])[bcoeffsmfi],bx,bx,betaComp,0,1);
+            }
+	    
+	    tensor_op.bCoefficients(bcoeffs,n); // not thread safe?
+        }
+
+        MultiFab::Copy(s_tmp,S,Xvel,0,BL_SPACEDIM,0);
+
+        tensor_op.apply(visc_tmp,s_tmp);
+        //
+        // Must divide by volume.
+        //
+	for (int n = 0; n < BL_SPACEDIM; ++n) {
+	    MultiFab::Divide(visc_tmp, volume, 0, n, 1, 0);
+	}
+
+#if (BL_SPACEDIM == 2)
+        if (parent->Geom(0).IsRZ())
+        {
+            int fort_xvel_comp = Xvel+1;
+
+#ifdef _OPENMP
+#pragma omp parallel
+#endif
+            for (MFIter vmfi(visc_tmp,true); vmfi.isValid(); ++vmfi)
+            {
+                const int  k   = vmfi.index();
+                const Box& bx  = vmfi.tilebox();
+		const Box& tmpbx  = vmfi.validbox();
+                Box        vbx = amrex::grow(tmpbx,visc_tmp.nGrow());
+                Box        sbx = amrex::grow(s_tmp.box(k),s_tmp.nGrow());
+
+		Vector<Real> rcen;
+                rcen.resize(bx.length(0));
+
+                navier_stokes->Geom().GetCellLoc(rcen, bx, 0);
+
+                const int*       lo        = bx.loVect();
+                const int*       hi        = bx.hiVect();
+                const int*       vlo       = vbx.loVect();
+                const int*       vhi       = vbx.hiVect();
+                const int*       slo       = sbx.loVect();
+                const int*       shi       = sbx.hiVect();
+                Real*            vdat      = visc_tmp[vmfi].dataPtr();
+                Real*            sdat      = s_tmp[vmfi].dataPtr();
+                const Real*      rcendat   = rcen.dataPtr();
+                const FArrayBox& betax     = (*beta[0])[vmfi];
+                const Real*      betax_dat = betax.dataPtr(betaComp);
+                const int*       betax_lo  = betax.loVect();
+                const int*       betax_hi  = betax.hiVect();
+                const FArrayBox& betay     = (*beta[1])[vmfi];
+                const Real*      betay_dat = betay.dataPtr(betaComp);
+                const int*       betay_lo  = betay.loVect();
+                const int*       betay_hi  = betay.hiVect();
+
+                tensor_hoopsrc(&fort_xvel_comp,ARLIM(lo), ARLIM(hi),
+			       vdat, ARLIM(vlo), ARLIM(vhi),
+			       sdat, ARLIM(slo), ARLIM(shi),
+			       rcendat, 
+			       betax_dat,ARLIM(betax_lo),ARLIM(betax_hi),
+			       betay_dat,ARLIM(betay_lo),ARLIM(betay_hi));
+            }
+        }
+#endif
+        MultiFab::Copy(visc_terms,visc_tmp,0,0,BL_SPACEDIM,0);
+    }
+    else
+    {
+        int ngrow = visc_terms.nGrow();
+        visc_terms.setVal(0.0,src_comp,BL_SPACEDIM,ngrow);
+    }
+}
+
+#include <AMReX_Utility.H>
+
+void
+Diffusion::getBndryData (ViscBndry& bndry,
+                         int        src_comp,
+                         int        num_comp,
+                         Real       time,
+                         int        rho_flag)
+{
+    BL_ASSERT(num_comp == 1);
+    //
+    // Fill phys bndry vals of grow cells of (tmp) multifab passed to bndry.
+    //
+    // TODO -- A MultiFab is a huge amount of space in which to pass along
+    // the phys bc's.  InterpBndryData needs a more efficient interface.
+    //
+    const int     nGrow = 1;
+    const BCRec&  bc    = navier_stokes->get_desc_lst()[State_Type].getBC(src_comp);
+
+    bndry.define(grids,dmap,num_comp,navier_stokes->Geom());
+
+    const MultiFab& rhotime = navier_stokes->get_rho(time);
+
+    MultiFab S(grids, dmap, num_comp, nGrow);
+
+    AmrLevel::FillPatch(*navier_stokes,S,nGrow,time,State_Type,src_comp,num_comp);
+
+    if (rho_flag == 2) {
+        for (int n = 0; n < num_comp; ++n) {
+	    MultiFab::Divide(S,rhotime,0,n,1,nGrow);
+	}
+    }
+
+    S.setVal(BL_SAFE_BOGUS, 0, num_comp, 0);
+    
+    if (level == 0)
+    {
+        bndry.setBndryValues(S,0,0,num_comp,bc);
+    }
+    else
+    {
+        BoxArray cgrids = grids;
+        cgrids.coarsen(crse_ratio);
+        BndryRegister crse_br(cgrids,dmap,0,1,2,num_comp);
+        //
+        // interp for solvers over ALL c-f brs, need safe data.
+        //
+        crse_br.setVal(BL_BOGUS);
+        coarser->FillBoundary(crse_br,src_comp,0,num_comp,time,rho_flag);
+        bndry.setBndryValues(crse_br,0,S,0,0,num_comp,crse_ratio,bc);
+    }
+}
+
+void
+Diffusion::getBndryDataGivenS (ViscBndry& bndry,
+                               MultiFab&  Rho_and_spec,
+                               MultiFab&  Rho_and_spec_crse,
+                               int        state_ind,
+                               int        src_comp,
+                               int        num_comp)
+{
+    BL_ASSERT(num_comp == 1);
+    const int     nGrow = 1;
+    //
+    // Fill phys bndry vals of grow cells of (tmp) multifab passed to bndry.
+    //
+    // TODO -- A MultiFab is a huge amount of space in which to pass along
+    // the phys bc's.  InterpBndryData needs a more efficient interface.
+    //
+    const BCRec& bc = navier_stokes->get_desc_lst()[State_Type].getBC(state_ind);
+
+    bndry.define(grids,dmap,num_comp,navier_stokes->Geom());
+
+    if (level == 0)
+    {
+        bndry.setBndryValues(Rho_and_spec,src_comp,0,num_comp,bc);
+    }
+    else
+    {
+        BoxArray cgrids = grids;
+        cgrids.coarsen(crse_ratio);
+        BndryRegister crse_br(cgrids,dmap,0,1,2,num_comp);
+        //
+        // interp for solvers over ALL c-f brs, need safe data.
+        //
+        crse_br.setVal(BL_BOGUS);
+        crse_br.copyFrom(Rho_and_spec_crse,nGrow,src_comp,0,num_comp);
+        bndry.setBndryValues(crse_br,0,Rho_and_spec,src_comp,0,num_comp,crse_ratio,bc);
+    }
+}
+
+void
+Diffusion::FillBoundary (BndryRegister& bdry,
+                         int            state_ind,
+                         int            dest_comp,
+                         int            num_comp,
+                         Real           time,
+                         int            rho_flag)
+{
+    //
+    // Need one grow cell filled for linear solvers.
+    // We assume filPatch gets this right, where possible.
+    //
+// #ifdef AMREX_USE_EB
+//   //fixme?  guessing this is needed
+//     const int     nGrow = eb_ngrow;
+// #else
+    const int     nGrow = 1;
+    //#endif
+    
+    const MultiFab& rhotime = navier_stokes->get_rho(time);
+
+    MultiFab S(navier_stokes->boxArray(),
+               navier_stokes->DistributionMap(),
+               num_comp,nGrow);
+
+    AmrLevel::FillPatch(*navier_stokes,S,nGrow,time,State_Type,state_ind,num_comp);
+
+    if (rho_flag == 2) {
+        for (int n = 0; n < num_comp; ++n) {
+	    MultiFab::Divide(S,rhotime,0,n,1,nGrow);
+	}
+    }
+
+    //
+    // Copy into boundary register.
+    //
+    bdry.copyFrom(S,nGrow,0,dest_comp,num_comp);
+    
+}
+
+void
+Diffusion::getTensorBndryData (ViscBndryTensor& bndry, 
+                               Real             time)
+{
+    const int num_comp = BL_SPACEDIM;
+    const int src_comp = Xvel;
+    const int nDer     = MCLinOp::bcComponentsNeeded();
+    //
+    // Create the BCRec's interpreted by ViscBndry objects
+    //
+    Vector<BCRec> bcarray(nDer, BCRec(D_DECL(EXT_DIR,EXT_DIR,EXT_DIR),
+                                     D_DECL(EXT_DIR,EXT_DIR,EXT_DIR)));
+
+    for (int idim = 0; idim < BL_SPACEDIM; idim++)
+        bcarray[idim] = navier_stokes->get_desc_lst()[State_Type].getBC(src_comp+idim);
+
+    bndry.define(grids,dmap,nDer,navier_stokes->Geom());
+
+    // don't think EB needs extra ghost cells after all...
+// #ifdef AMREX_USE_EB
+//   //fixme?  guessing this is needed
+//     const int     nGrow = eb_ngrow;
+// #else
+    const int     nGrow = 1;
+    //#endif
+
+    MultiFab S(grids,dmap,num_comp,nGrow);
+
+    AmrLevel::FillPatch(*navier_stokes,S,nGrow,time,State_Type,src_comp,num_comp);
+
+    S.setVal(BL_SAFE_BOGUS, 0, num_comp, 0);
+    
+    if (level == 0)
+    {
+        bndry.setBndryValues(S,0,0,num_comp,bcarray);
+    }
+    else
+    {
+        BoxArray cgrids(grids);
+        cgrids.coarsen(crse_ratio);
+        BndryRegister crse_br(cgrids,dmap,0,1,1,num_comp);
+        crse_br.setVal(BL_BOGUS);
+        const int rho_flag = 0;
+        coarser->FillBoundary(crse_br,src_comp,0,num_comp,time,rho_flag);
+        bndry.setBndryValues(crse_br,0,S,0,0,num_comp,crse_ratio[0],bcarray);
+    }
+}
+
+void
+Diffusion::checkBetas (const MultiFab* const* beta1, 
+                       const MultiFab* const* beta2,
+                       int&                   allthere,
+                       int&                   allnull) const
+{
+    int allnull1, allnull2, allthere1, allthere2;
+
+    checkBeta(beta1,allthere1,allnull1);
+    checkBeta(beta2,allthere2,allnull2);
+    allnull  = allnull1 && allnull2;
+    allthere = allthere1 && allthere2;
+
+    if (!(allthere || allnull))
+        amrex::Abort("Diffusion::checkBetas(): betas must either be all 0 or all non-0");
+}
+
+void
+Diffusion::checkBeta (const MultiFab* const* beta,
+                      int&                   allthere,
+                      int&                   allnull) //const
+{
+    allnull  = 1;
+    allthere = beta != 0;
+
+    if (allthere)
+    {
+        for (int d = 0; d < BL_SPACEDIM; d++)
+        {
+            allnull = allnull && beta[d] == 0;
+            allthere = allthere && beta[d] != 0;
+        }
+    }
+
+    if (!(allthere || allnull))
+        amrex::Abort("Diffusion::checkBeta(): betas must be all 0 or all non-0");
+}
+
+void
+Diffusion::checkBeta (const MultiFab* const* beta,
+                      int&                   allthere) const
+{
+    allthere = beta != 0;
+
+    if (allthere)
+    {
+        for (int d = 0; d < BL_SPACEDIM; d++)
+            allthere = allthere && beta[d] != 0;
+    }
+
+    if (!allthere)
+        amrex::Abort("Diffusion::checkBeta(): betas must be all non-0");
+}
+
+//
+// This routine computes the vector div mu SI, where I is the identity 
+// tensor, S = div U, and mu is constant.
+//
+
+void
+Diffusion::compute_divmusi (Real      time,
+                            Real      mu,
+                            MultiFab& divmusi)
+{
+    //
+    // Compute on valid region.  Calling function should fill grow cells.
+    //
+    if (mu > 0.0)
+    {
+        const int     nGrowDU  = 1;
+        const Real*   dx       = navier_stokes->Geom().CellSize();
+        std::unique_ptr<MultiFab> divu_fp ( navier_stokes->getDivCond(nGrowDU,time) );
+
+#ifdef _OPENMP
+#pragma omp parallel
+#endif
+        for (MFIter divmusimfi(divmusi,true); divmusimfi.isValid(); ++divmusimfi)
+        {
+            FArrayBox& fab  = divmusi[divmusimfi];
+            FArrayBox& divu = (*divu_fp)[divmusimfi];
+            const Box& box  = divmusimfi.tilebox();
+
+            div_mu_si(box.loVect(), box.hiVect(), dx, &mu,
+		      ARLIM(divu.loVect()), ARLIM(divu.hiVect()),
+		      divu.dataPtr(),
+		      ARLIM(fab.loVect()),  ARLIM(fab.hiVect()),
+		      fab.dataPtr());
+        }
+    }
+    else
+    {
+        const int nGrow = 0; // Not to fill grow cells here
+        divmusi.setVal(0,nGrow);
+    }
+}
+
+//
+// This routine computes the vector div beta SI, where I is the identity 
+// tensor, S = div U, and beta is non-constant.
+//
+
+void
+Diffusion::compute_divmusi (Real                   time,
+                            const MultiFab* const* beta,
+                            MultiFab&              divmusi)
+{
+    const int     nGrowDU  = 1;
+    const Real*   dx       = navier_stokes->Geom().CellSize();
+    std::unique_ptr<MultiFab> divu_fp ( navier_stokes->getDivCond(nGrowDU,time) );
+
+#ifdef _OPENMP
+#pragma omp parallel
+#endif
+    for (MFIter divmusimfi(divmusi,true); divmusimfi.isValid(); ++divmusimfi)
+    {
+        FArrayBox& divu = (*divu_fp)[divmusimfi];
+        const Box& box  = divmusimfi.tilebox();
+
+        DEF_CLIMITS((*beta[0])[divmusimfi],betax,betaxlo,betaxhi);
+        DEF_CLIMITS((*beta[1])[divmusimfi],betay,betaylo,betayhi);
+
+#if (BL_SPACEDIM==3)
+        DEF_CLIMITS((*beta[2])[divmusimfi],betaz,betazlo,betazhi);
+#endif
+
+        div_varmu_si(box.loVect(),box.hiVect(), dx,
+		     ARLIM(divu.loVect()), ARLIM(divu.hiVect()),
+		     divu.dataPtr(),
+		     ARLIM(betaxlo), ARLIM(betaxhi), betax,
+		     ARLIM(betaylo), ARLIM(betayhi), betay,
+#if (BL_SPACEDIM==3)
+		     ARLIM(betazlo), ARLIM(betazhi), betaz,
+#endif
+		     ARLIM(divmusi[divmusimfi].loVect()), ARLIM(divmusi[divmusimfi].hiVect()),
+		     divmusi[divmusimfi].dataPtr());
+    }
+}
+
+
+//
+// SAS: The following function is a temporary fix in the migration from
+//      using is_conservative and rho_flag over to using advectionType
+//      and diffusionType.
+//
+int
+Diffusion::set_rho_flag(const DiffusionForm compDiffusionType)
+{
+    int rho_flag = 0;
+
+    switch (compDiffusionType)
+    {
+        case Laplacian_S:
+            rho_flag = 0;
+            break;
+
+        case RhoInverse_Laplacian_S:
+            rho_flag = 1;
+            break;
+
+        case Laplacian_SoverRho:
+            rho_flag = 2;
+            break;
+
+	    //NOTE: rho_flag = 3 is used in a different context for
+	    //      do_mom_diff==1
+	    
+        default:
+            amrex::Print() << "compDiffusionType = " << compDiffusionType << '\n';
+            amrex::Abort("An unknown NavierStokesBase::DiffusionForm was used in set_rho_flag");
+    }
+
+    return rho_flag;
+}
+
+bool
+Diffusion::are_any(const Vector<DiffusionForm>& diffusionType,
+                   const DiffusionForm         testForm,
+                   const int                   sComp,
+                   const int                   nComp)
+{
+    for (int comp = sComp; comp < sComp + nComp; ++comp)
+    {
+        if (diffusionType[comp] == testForm)
+            return true;
+    }
+
+    return false;
+}
+
+int
+Diffusion::how_many(const Vector<DiffusionForm>& diffusionType,
+                    const DiffusionForm         testForm,
+                    const int                   sComp,
+                    const int                   nComp)
+{
+    int counter = 0;
+
+    for (int comp = sComp; comp < sComp + nComp; ++comp)
+    {
+        if (diffusionType[comp] == testForm)
+            ++counter;
+    }
+
+    return counter;
+}
+
+void
+Diffusion::setDomainBC (std::array<LinOpBCType,AMREX_SPACEDIM>& mlmg_lobc,
+                        std::array<LinOpBCType,AMREX_SPACEDIM>& mlmg_hibc,
+                        int src_comp)
+{
+    const BCRec& bc = navier_stokes->get_desc_lst()[State_Type].getBC(src_comp);
+
+    for (int idim = 0; idim < AMREX_SPACEDIM; ++idim)
+    {
+        if (parent->Geom(0).isPeriodic(idim))
+        {
+            mlmg_lobc[idim] = mlmg_hibc[idim] = LinOpBCType::Periodic;
+        }
+        else
+        {
+            int pbc = bc.lo(idim);
+            if (pbc == EXT_DIR)
+            {
+                mlmg_lobc[idim] = LinOpBCType::Dirichlet;
+            }
+            else if (pbc == FOEXTRAP      ||
+                     pbc == HOEXTRAP      || 
+                     pbc == REFLECT_EVEN)
+            {
+                mlmg_lobc[idim] = LinOpBCType::Neumann;
+            }
+            else if (pbc == REFLECT_ODD)
+            {
+                mlmg_lobc[idim] = LinOpBCType::reflect_odd;
+            }
+            else
+            {
+                mlmg_lobc[idim] = LinOpBCType::bogus;
+            }
+
+            pbc = bc.hi(idim);
+            if (pbc == EXT_DIR)
+            {
+                mlmg_hibc[idim] = LinOpBCType::Dirichlet;
+            }
+            else if (pbc == FOEXTRAP      ||
+                     pbc == HOEXTRAP      || 
+                     pbc == REFLECT_EVEN)
+            {
+                mlmg_hibc[idim] = LinOpBCType::Neumann;
+            }
+            else if (pbc == REFLECT_ODD)
+            {
+                mlmg_hibc[idim] = LinOpBCType::reflect_odd;
+            }
+            else
+            {
+                mlmg_hibc[idim] = LinOpBCType::bogus;
+            }
+        }
+    }
+}
+
+void
+Diffusion::setDomainBC (std::array<LinOpBCType,AMREX_SPACEDIM>& mlmg_lobc,
+                            std::array<LinOpBCType,AMREX_SPACEDIM>& mlmg_hibc,
+                            const BCRec& bc)
+{
+
+    for (int idim = 0; idim < AMREX_SPACEDIM; ++idim)
+    {
+      // fixme??? not sure DefaultGeometry really returns what's desired: parent->Geom(0)
+      if (DefaultGeometry().isPeriodic(idim))
+        {
+            mlmg_lobc[idim] = mlmg_hibc[idim] = LinOpBCType::Periodic;
+        }
+        else
+        {
+            int pbc = bc.lo(idim);
+            if (pbc == EXT_DIR)
+            {
+                mlmg_lobc[idim] = LinOpBCType::Dirichlet;
+            }
+            else if (pbc == FOEXTRAP      ||
+                     pbc == HOEXTRAP      || 
+                     pbc == REFLECT_EVEN)
+            {
+                mlmg_lobc[idim] = LinOpBCType::Neumann;
+            }
+            else if (pbc == REFLECT_ODD)
+            {
+                mlmg_lobc[idim] = LinOpBCType::reflect_odd;
+            }
+            else
+            {
+                mlmg_lobc[idim] = LinOpBCType::bogus;
+            }
+
+            pbc = bc.hi(idim);
+            if (pbc == EXT_DIR)
+            {
+                mlmg_hibc[idim] = LinOpBCType::Dirichlet;
+            }
+            else if (pbc == FOEXTRAP      ||
+                     pbc == HOEXTRAP      || 
+                     pbc == REFLECT_EVEN)
+            {
+                mlmg_hibc[idim] = LinOpBCType::Neumann;
+            }
+            else if (pbc == REFLECT_ODD)
+            {
+                mlmg_hibc[idim] = LinOpBCType::reflect_odd;
+            }
+            else
+            {
+                mlmg_hibc[idim] = LinOpBCType::bogus;
+            }
+        }
+    }
+}
+
+
+// Below we introduce back the previous diffuse_scalar routine
+// in order to use it for solving the constant viscosity case.
+// It was removed before because the new diffuse_scalar is oriented to multi-species
+
+void
+Diffusion::diffuse_velocity_constant_mu (Real                   dt,
+                                         int                    sigma,
+                                         Real                   be_cn_theta,
+                                         const MultiFab&        rho_half,
+                                         int                    rho_flag,
+                                         MultiFab* const*       fluxn,
+                                         MultiFab* const*       fluxnp1,
+                                         int                    fluxComp,
+                                         MultiFab*              delta_rhs, 
+                                         int                    rhsComp,
+                                         const MultiFab*        alpha, 
+                                         int                    alphaComp,
+                                         const MultiFab* const* betan, 
+                                         const MultiFab* const* betanp1,
+                                         int                    betaComp,
+                                         const SolveMode&       solve_mode,
+                                         bool                   add_old_time_divFlux)
+{
+    //
+    // This routine expects that physical BC's have been loaded into
+    // the grow cells of the old and new state at this level.  If rho_flag==2,
+    // the values there are rho.phi, where phi is the quantity being diffused.
+    // Values in these cells will be preserved.  Also, if there are any
+    // explicit update terms, these have already incremented the new state
+    // on the valid region (i.e., on the valid region the new state is the old
+    // state + dt*Div(explicit_fluxes), e.g.)
+    //
+    
+    //if (verbose)
+      amrex::Print() << "... Diffusion::diffuse_scalar(): " 
+                     << navier_stokes->get_desc_lst()[State_Type].name(sigma) 
+                     << " lev: " << level << '\n';
+
+    const Real strt_time = ParallelDescriptor::second();
+
+    int allnull, allthere;
+    checkBeta(betan, allthere, allnull);
+    checkBeta(betanp1, allthere, allnull);
+    
+    //VisMF::Write(*betan[0],"betan");
+    //VisMF::Write(*betanp1[0],"betanp1");
+    
+    
+    // if (!navier_stokes->variable_vel_visc)
+    //{
+    //  allnull = 1;
+    //}
+    //else
+    //{
+    //  amrex::Abort("variable_vel_visc true, we should not be in the scalar solve for viscosity");
+    //}
 
     // FIXME -- need to check on ghost cells of all MFs passed in
     //
@@ -346,6 +3445,9 @@
     
     if (add_old_time_divFlux && be_cn_theta!=1)
     {
+      
+      Print()<<"DEBUG WE ARE IN THIS PART 1 ....\n";
+      
         Real a = 0.0;
         Real b = -(1.0-be_cn_theta)*dt;
         if (allnull)
@@ -400,14 +3502,18 @@
 	    }
 	    mlabec.setCoarseFineBC(&crsedata, crse_ratio[0]);
 	  }
-	  
+//Soln.setVal(0.);
+
 	  AmrLevel::FillPatch(*navier_stokes,Soln,ng,prev_time,State_Type,sigma,1);
+    	      //amrex::Print() << "\n DEBUG Soln \n";
+    //amrex::Print() << Soln[0];
+    
 	  if (rho_flag == 2) {
 	    const MultiFab& rhotime = navier_stokes->get_rho(prev_time);
 	    MultiFab::Divide(Soln,rhotime,0,0,1,ng);
 	  }
 	  // fixme? Do we need/want next 2 lines? mfix does this
-	  EB_set_covered(Soln, 0, 1, ng, 1.2345e30);
+	  //EB_set_covered(Soln, 0, 1, ng, 1.2345e30);
 	  Soln.FillBoundary ((navier_stokes->Geom()).periodicity());
 	  ///
 	  mlabec.setLevelBC(0, &Soln);
@@ -421,7 +3527,7 @@
 
 	{
 	  std::array<MultiFab,BL_SPACEDIM> bcoeffs;
-	  computeBeta(bcoeffs, betan, betaComp);
+	  computeBeta_null(bcoeffs, betan, betaComp);
 	  mlabec.setBCoeffs(0, amrex::GetArrOfConstPtrs(bcoeffs));
 	}
 
@@ -433,8 +3539,14 @@
 
 	MLMG mgn(mlabec);
 	mgn.setVerbose(verbose);
-	
+
+    
 	mgn.apply({&Rhs},{&Soln});
+  
+  //	    amrex::Print() << "\n DEBUG RHS \n";
+  //  amrex::Print() << Rhs[0];
+    //amrex::Print() << "\n DEBUG Soln \n";
+    //amrex::Print() << Soln[0];
 
 	AMREX_D_TERM(MultiFab flxx(*fluxn[0], amrex::make_alias, fluxComp, 1);,
 		     MultiFab flxy(*fluxn[1], amrex::make_alias, fluxComp, 1);,
@@ -596,7 +3708,7 @@
             tmpfab.copy(S_new[Smfi],box,sigma,box,0,1);
             tmpfab.minus(S_old[Smfi],box,sigma,0,1);
             S_new[Smfi].minus(tmpfab,box,0,sigma,1); // Remove this term from S_new
-	    tmpfab.mult(1.0/dt,box,0,1);
+            tmpfab.mult(1.0/dt,box,0,1);
             if (rho_flag == 1)
                 tmpfab.mult(rho_half[Smfi],box,0,0,1);
             if (alpha!=0)
@@ -605,7 +3717,8 @@
         }
     }
     }
-
+    //amrex::Print() << "\n DEBUG RHS \n";
+    //amrex::Print() << Rhs[0];
     //
     // Add body sources
     //
@@ -630,7 +3743,8 @@
     }
     }
 
-
+    //amrex::Print() << "\n DEBUG RHS \n";
+    //amrex::Print() << Rhs[0];
     
     //
     // Increment Rhs with S_old*V (or S_old*V*rho_half if rho_flag==1
@@ -656,6 +3770,10 @@
             Soln[mfi].mult((*alpha)[mfi],box,alphaComp,0,1);
         Rhs[mfi].plus(Soln[mfi],box,0,0,1);
     }
+    //amrex::Print() << "\n DEBUG RHS \n";
+    //amrex::Print() << Rhs[0];
+    //amrex::Print() << "\n DEBUG Soln \n";
+    //amrex::Print() << Soln[0];
 
     //
     // Make a good guess for Soln
@@ -677,6 +3795,7 @@
     if (allnull) {
         b *= visc_coef[sigma];
     }
+
 
     const Real cur_time = navier_stokes->get_state_data(State_Type).curTime();
     Real       rhsscale = 1.0;
@@ -706,7 +3825,7 @@
     std::array<LinOpBCType,AMREX_SPACEDIM> mlmg_lobc;
     std::array<LinOpBCType,AMREX_SPACEDIM> mlmg_hibc;
     setDomainBC(mlmg_lobc, mlmg_hibc, sigma);
-        
+            
     mlabec.setDomainBC(mlmg_lobc, mlmg_hibc);
     {
       MultiFab crsedata;
@@ -728,7 +3847,7 @@
 	MultiFab::Divide(S,rhotime,0,0,1,ng);
       }
       // fixme? Do we need/want next 2 lines? mfix does this
-      EB_set_covered(S, 0, 1, ng, 1.2345e30);
+      //EB_set_covered(S, 0, 1, ng, 1.2345e30);
       S.FillBoundary ((navier_stokes->Geom()).periodicity());
       ///
       mlabec.setLevelBC(0, &S);
@@ -745,7 +3864,7 @@
         
     {
       std::array<MultiFab,BL_SPACEDIM> bcoeffs;
-      computeBeta(bcoeffs, betanp1, betaComp);
+      computeBeta_null(bcoeffs, betanp1, betaComp);
       mlabec.setBCoeffs(0, amrex::GetArrOfConstPtrs(bcoeffs));
     }
 
@@ -771,6 +3890,8 @@
     // This ensures that ghost cells of sol are correctly filled when returned from the solver
     //mlmg.setFinalFillBC(true);
 
+
+    
     mlmg.solve({&Soln}, {&Rhs}, S_tol, S_tol_abs);
     
     AMREX_D_TERM(MultiFab flxx(*fluxnp1[0], amrex::make_alias, fluxComp, 1);,
@@ -844,4115 +3965,6 @@
     //
     // Copy into state variable at new time, without bc's
     //
-    MultiFab::Copy(S_new,Soln,0,sigma,1,0);
-    
-    if (rho_flag == 2) {
-#ifdef _OPENMP
-#pragma omp parallel
-#endif
-    for (MFIter Smfi(S_new,true); Smfi.isValid(); ++Smfi) {
-            S_new[Smfi].mult(S_new[Smfi],Smfi.tilebox(),Density,sigma,1);
-	}
-    }
-
-    if (verbose)
-    {
-        const int IOProc   = ParallelDescriptor::IOProcessorNumber();
-        Real      run_time = ParallelDescriptor::second() - strt_time;
-
-        ParallelDescriptor::ReduceRealMax(run_time,IOProc);
-
-	amrex::Print() << "Diffusion::diffuse_scalar(): lev: " << level
-		       << ", time: " << run_time << '\n';
-    }
-}
-#else
-
-void
-Diffusion::diffuse_scalar (const Vector<MultiFab*>&  S_old,
-                           const Vector<MultiFab*>&  Rho_old,
-                           Vector<MultiFab*>&        S_new,
-                           const Vector<MultiFab*>&  Rho_new,
-                           int                       S_comp,
-                           int                       num_comp,
-                           int                       Rho_comp,
-                           Real                      prev_time,
-                           Real                      curr_time,
-                           Real                      be_cn_theta,
-                           const MultiFab&           rho_half,
-                           int                       rho_flag,
-                           MultiFab* const*          fluxn,
-                           MultiFab* const*          fluxnp1,
-                           int                       fluxComp,
-                           MultiFab*                 delta_rhs, 
-                           int                       rhsComp,
-                           const MultiFab*           alpha_in, 
-                           int                       alpha_in_comp,
-                           const MultiFab* const*    betan, 
-                           const MultiFab* const*    betanp1,
-                           int                       betaComp,
-                           const Vector<Real>&       visc_coef,
-                           int                       visc_coef_comp,
-                           const MultiFab&           volume,
-                           const MultiFab* const*    area,
-                           const IntVect&            cratio,
-                           const BCRec&              bc,
-                           const Geometry&           geom,
-                           bool                      add_hoop_stress,
-                           const SolveMode&          solve_mode,
-                           bool                      add_old_time_divFlux,
-                           const amrex::Vector<int>& is_diffusive)
-{
-  //
-  // This routine expects that physical BC's have been loaded into
-  // the grow cells of the old and new state at this level.  If rho_flag==2,
-  // the values there are rho.phi, where phi is the quantity being diffused.
-  // Values in these cells will be preserved.  Also, if there are any
-  // explicit update terms, these have already incremented the new state
-  // on the valid region (i.e., on the valid region the new state is the old
-  // state + dt*Div(explicit_fluxes), e.g.)
-  //
-
-  if (verbose) amrex::Print() << "Starting diffuse_scalar" << "\n";
-  
-#if (BL_SPACEDIM == 3)
-  // Here we ensure that R-Z related routines cannot be called in 3D
-  if (add_hoop_stress){
-    amrex::Abort("in diffuse_scalar: add_hoop_stress for R-Z geometry called in 3D !");
-  }
-#endif
-
-#ifdef AMREX_USE_EB
-  // Here we ensure that R-Z cannot work with EB (for now)
-  if (add_hoop_stress){
-    amrex::Abort("in diffuse_scalar: add_hoop_stress for R-Z geometry not yet working with EB support !");
-  }
-#endif
-
-  
-  bool has_coarse_data = S_old.size() > 1;
-    
-  const Real strt_time = ParallelDescriptor::second();
-
-  int allnull, allthere;
-  checkBeta(betan, allthere, allnull);
-  checkBeta(betanp1, allthere, allnull);
-
-  Real dt = curr_time - prev_time;
-  const int ng = 1;
-// FIXME - if be_cn_theta==1, should it be okay to pass nullptr for S_old???
-  BL_ASSERT(S_new[0]->nGrow()>0); // && S_old[0]->nGrow()>0);
-  const BoxArray& ba = S_new[0]->boxArray();
-  const DistributionMapping& dm = S_new[0]->DistributionMap();
-  const DistributionMapping* dmc = (has_coarse_data ? &(S_new[1]->DistributionMap()) : 0);
-  const BoxArray* bac = (has_coarse_data ? &(S_new[1]->boxArray()) : 0);
-    
-  BL_ASSERT(solve_mode==ONEPASS || (delta_rhs && delta_rhs->boxArray()==ba));
-  BL_ASSERT(volume.DistributionMap() == dm);
- 
- // Below is another way to bring the factory information 
- const auto& ebfactory = S_old[0]->Factory();
- 
-  MultiFab Rhs(ba,dm,1,0,MFInfo(),ebfactory);
-  MultiFab Soln(ba,dm,1,ng,MFInfo(),ebfactory);
-  MultiFab alpha(ba,dm,1,0,MFInfo(),ebfactory);
-
-  std::array<MultiFab,AMREX_SPACEDIM> bcoeffs;
-  for (int n = 0; n < BL_SPACEDIM; n++)
-  {
-    BL_ASSERT(area[n]->DistributionMap() == dm); 
-    bcoeffs[n].define(area[n]->boxArray(),dm,1,0,MFInfo(),ebfactory);
-  }
-  auto Solnc = std::unique_ptr<MultiFab>(new MultiFab());
-  if (has_coarse_data)
-  {
-    Solnc->define(*bac, *dmc, 1, ng, MFInfo(), ebfactory);
-  }
-
-  std::array<LinOpBCType,AMREX_SPACEDIM> mlmg_lobc;
-  std::array<LinOpBCType,AMREX_SPACEDIM> mlmg_hibc;
-
-  // why bother making this time n operator for purely implicit cases?
-  LPInfo infon;
-  infon.setAgglomeration(agglomeration);
-  infon.setConsolidation(consolidation);
-  infon.setMetricTerm(false);
-  //fixme? not in dev
-  //the coarsenings are unnecessary, and potentially expensive.
-  infon.setMaxCoarseningLevel(0);
-  
-#ifdef AMREX_USE_EB
-	// create the right data holder for passing to MLEBABecLap
-	amrex::Vector<const amrex::EBFArrayBoxFactory*> ebf(1);
-	//ebf.resize(1);
-	ebf[0] = &(dynamic_cast<EBFArrayBoxFactory const&>(ebfactory));
-	
-	MLEBABecLap opn({geom}, {ba}, {dm}, infon, ebf);
-#else	  
-  MLABecLaplacian opn({geom}, {ba}, {dm}, infon);
-#endif  
-   
-  opn.setMaxOrder(max_order);
-  MLMG mgn(opn);
-  //why not set these switches for time n too???
-  // ans from MArc: Solver options and coarsened versions of operator not required for time-n version ABec op.  The solver options are irrelevant, and the coarsenings are unnecessary, and potentially expensive.
-  // if (use_hypre) {
-  //   mgn.setBottomSolver(MLMG::BottomSolver::hypre);
-  //   mgn.setBottomVerbose(hypre_verbose);
-  // }
-  // mgn.setMaxFmgIter(max_fmg_iter);
-  mgn.setVerbose(verbose);
-
-  LPInfo infonp1;
-  // why not set these additional options like for time n
-  infonp1.setAgglomeration(agglomeration);
-  infonp1.setConsolidation(consolidation);
-  infonp1.setMetricTerm(false);
-      
-#ifdef AMREX_USE_EB
-  MLEBABecLap opnp1({geom}, {ba}, {dm}, infonp1, ebf);
-#else	  
-  MLABecLaplacian opnp1({geom}, {ba}, {dm}, infonp1);
-#endif
-  
-  opnp1.setMaxOrder(max_order);
-
-  MLMG mgnp1(opnp1);
-  if (use_hypre)
-  {
-    mgnp1.setBottomSolver(MLMG::BottomSolver::hypre);
-    mgnp1.setBottomVerbose(hypre_verbose);
-  }
-  mgnp1.setMaxFmgIter(max_fmg_iter);
-  mgnp1.setVerbose(verbose);
-
-  setDomainBC(mlmg_lobc, mlmg_hibc, bc); // Same for all comps, by assumption
-  // FIXME -- need to check on DefaultGeometry().getPeriodicity() in setDomainBC_msd()
-  opn.setDomainBC(mlmg_lobc, mlmg_hibc);
-  opnp1.setDomainBC(mlmg_lobc, mlmg_hibc);
- 
-  for (int icomp=0; icomp<num_comp; ++icomp)
-  {
-    if (verbose)
-    {
-      amrex::Print() << "diffusing scalar "<<icomp+1<<" of "<<num_comp << "\n";
-	    amrex::Print() << "rho flag "<<rho_flag << "\n";
-    }
-
-    int sigma = S_comp + icomp;
-
-    if (is_diffusive[icomp] == 0)
-    {
-      for (int n = 0; n < BL_SPACEDIM; n++)
-      {
-        if (fluxn[n]!=0 && fluxnp1[n]!=0)
-        { 
-          fluxn[n]->setVal(0,fluxComp+icomp,1);
-		      fluxnp1[n]->setVal(0,fluxComp+icomp,1);
-        }
-      }
-      break;
-    }
-
-    if (add_old_time_divFlux && be_cn_theta!=1)
-    {
-      Real a = 0.0;
-      Real b = -(1.0-be_cn_theta)*dt;
-      if (allnull)
-        b *= visc_coef[visc_coef_comp + icomp];
-
-	    if(verbose)
-		    Print()<<"Adding old time diff ....\n";
-        
-	    {
-        if (has_coarse_data)
-        {
-          MultiFab::Copy(*Solnc,*S_old[1],sigma,0,1,ng);
-			    // fixme? need to address other rho_flags too?
-          if (rho_flag == 2)
-          {
-            MultiFab::Divide(*Solnc,*Rho_old[1],Rho_comp,0,1,ng);
-          }
-          opn.setCoarseFineBC(Solnc.get(), cratio[0]);
-        }
-        MultiFab::Copy(Soln,*S_old[0],sigma,0,1,ng);
-        if (rho_flag == 2)
-        {
-          MultiFab::Divide(Soln,*Rho_old[0],Rho_comp,0,1,ng);
-        }
-        opn.setLevelBC(0, &Soln);
-      }
-
-      {
-        Real* rhsscale = 0;
-        std::pair<Real,Real> scalars;
-        computeAlpha(alpha, scalars, a, b, rho_half, rho_flag,
-                     rhsscale, alpha_in, alpha_in_comp+icomp, Rho_old[0], Rho_comp,
-                     geom, volume, add_hoop_stress);
-        opn.setScalars(scalars.first, scalars.second);
-        opn.setACoeffs(0, alpha);
-      }
-
-      {
-        computeBeta(bcoeffs, betan, betaComp+icomp, geom, area, add_hoop_stress);
-        opn.setBCoeffs(0, amrex::GetArrOfConstPtrs(bcoeffs));
-      }
-      
-      mgn.apply({&Rhs},{&Soln});
-
-      AMREX_D_TERM(MultiFab flxx(*fluxn[0], amrex::make_alias, fluxComp+icomp, 1);,
-                   MultiFab flxy(*fluxn[1], amrex::make_alias, fluxComp+icomp, 1);,
-                   MultiFab flxz(*fluxn[2], amrex::make_alias, fluxComp+icomp, 1););
-                   std::array<MultiFab*,AMREX_SPACEDIM> fp{AMREX_D_DECL(&flxx,&flxy,&flxz)};
-      mgn.getFluxes({fp},{&Soln});
-  
-	    int nghost = 0;
-#ifdef AMREX_USE_EB
-      // now dx, areas, and vol are not constant.
-      std::array<const amrex::MultiCutFab*,AMREX_SPACEDIM>areafrac = ebf[0]->getAreaFrac();
-#ifdef _OPENMP
-#pragma omp parallel
-#endif
-      for (MFIter mfi(Soln,true); mfi.isValid(); ++mfi)
-      {  
-        Box bx = mfi.tilebox();
-
-        // need face-centered tilebox for each direction
-        D_TERM(const Box& xbx = mfi.tilebox(IntVect::TheDimensionVector(0));,
-               const Box& ybx = mfi.tilebox(IntVect::TheDimensionVector(1));,
-               const Box& zbx = mfi.tilebox(IntVect::TheDimensionVector(2)););
-	    
-        // this is to check efficiently if this tile contains any eb stuff
-        const EBFArrayBox& in_fab = static_cast<EBFArrayBox const&>(Soln[mfi]);
-        const EBCellFlagFab& flags = in_fab.getEBCellFlagFab();
-
-        if(flags.getType(amrex::grow(bx, nghost)) == FabType::covered)
-        {
-          // If tile is completely covered by EB geometry, set 
-          // value to some very large number so we know if
-          // we accidentaly use these covered vals later in calculations
-	        D_TERM(fluxn[0]->setVal(1.2345e30, xbx, fluxComp+icomp, 1);,
-		             fluxn[1]->setVal(1.2345e30, ybx, fluxComp+icomp, 1);,
-		             fluxn[2]->setVal(1.2345e30, zbx, fluxComp+icomp, 1););
-        }
-        else
-        {
-        // No cut cells in tile + nghost-cell witdh halo -> use non-eb routine
-          if(flags.getType(amrex::grow(bx, nghost)) == FabType::regular)
-          {		
-            for (int i = 0; i < BL_SPACEDIM; ++i)
-            {
-              (*fluxn[i])[mfi].mult(-b/dt,fluxComp+icomp,1);
-              (*fluxn[i])[mfi].mult((*area[i])[mfi],0,fluxComp+icomp,1);
-            }
-          }
-          else
-          {
-          // Use EB routines
-            for (int i = 0; i < BL_SPACEDIM; ++i)
-            {
-              (*fluxn[i])[mfi].mult(-b/dt,fluxComp+icomp,1);
-              (*fluxn[i])[mfi].mult((*area[i])[mfi],0,fluxComp+icomp,1);
-              (*fluxn[i])[mfi].mult((*areafrac[i])[mfi],0,fluxComp+icomp,1);
-            }
-          }  
-	      }        
-	    }
-#else // non-EB
-      
-      for (int i = 0; i < BL_SPACEDIM; ++i)
-      {
-        // Here we keep the weighting by the volume for non-EB && R-Z case
-        // The flag has already been checked for only 2D at the begining of the routine
-        if (add_hoop_stress)
-        {    
-          (*fluxn[i]).mult(-b/(dt * geom.CellSize()[i]),fluxComp+icomp,1,0);
-        }
-        else // Generic case for non-EB and 2D or 3D Cartesian
-        {
-          MultiFab::Multiply(*fluxn[i],(*area[i]),0,fluxComp+icomp,1,nghost);
-	        (*fluxn[i]).mult(-b/dt,fluxComp+icomp,1,nghost);
-        }
-      }
-#endif
-
-    }
-    else
-    {
-      for (int n = 0; n < BL_SPACEDIM; n++)
-      {
-        fluxn[n]->setVal(0,fluxComp+icomp,1);
-      }
-      Rhs.setVal(0);
-    }
-
-    //
-    // If this is a predictor step, put "explicit" updates passed via S_new
-    // into Rhs after scaling by rho_half if reqd, so they dont get lost,
-    // pull it off S_new to avoid double counting
-    //   (for rho_flag == 1:
-    //       S_new = S_old - dt.(U.Grad(phi)); want Rhs -= rho_half.(U.Grad(phi)),
-    //    else
-    //       S_new = S_old - dt.Div(U.Phi),   want Rhs -= Div(U.Phi) )
-    //
-    if (solve_mode == PREDICTOR)
-    {
-#ifdef _OPENMP
-#pragma omp parallel
-#endif
-      {
-        FArrayBox tmpfab;
-        for (MFIter Smfi(*S_new[0], true); Smfi.isValid(); ++Smfi)
-          {
-            const Box& box = Smfi.tilebox();
-            tmpfab.resize(box,1);
-            tmpfab.copy((*S_new[0])[Smfi],box,sigma,box,0,1);
-            tmpfab.minus((*S_old[0])[Smfi],box,sigma,0,1);
-            (*S_new[0])[Smfi].minus(tmpfab,box,0,sigma,1); // Remove this term from S_new
-            tmpfab.mult(1.0/dt,box,0,1);
-            if (rho_flag == 1)
-              tmpfab.mult(rho_half[Smfi],box,0,0,1);
-            if (alpha_in!=0)
-              tmpfab.mult((*alpha_in)[Smfi],box,alpha_in_comp+icomp,0,1);            
-            Rhs[Smfi].plus(tmpfab,box,0,rhsComp+icomp,1);
-          }
-      }
-    }
-
-    //
-    // Add body sources (like chemistry contribution)
-    //
-
-    if (delta_rhs != 0)
-    {
-#ifdef _OPENMP
-#pragma omp parallel
-#endif
-      {
-        FArrayBox tmpfab;
-        for (MFIter mfi(*delta_rhs,true); mfi.isValid(); ++mfi)
-          {
-            const Box& box = mfi.tilebox();
-            tmpfab.resize(box,1);
-            tmpfab.copy((*delta_rhs)[mfi],box,rhsComp+icomp,box,0,1);
-            
-            tmpfab.mult(dt,box,0,1);
-#if (BL_SPACEDIM == 2)
-        // Here we keep the weighting by the volume for non-EB && R-Z case 
-            if (add_hoop_stress){
-              tmpfab.mult(volume[mfi],box,0,0,1);
-            }
-#endif
-            Rhs[mfi].plus(tmpfab,box,0,0,1);
-
-            if (rho_flag == 1)
-              Rhs[mfi].mult(rho_half[mfi],box,0,0);
-          }
-       }
-     }
-
-     //
-     // Add hoop stress for x-velocity in r-z coordinates
-     // Note: we have to add hoop stress explicitly because the hoop
-     // stress which is added through the operator in getViscOp
-     // is eliminated by setting a = 0.
-     //
-#if (BL_SPACEDIM == 2) 
-     if (add_hoop_stress)
-     {
-       if (verbose) Print() << "Doing RZ coord..." << std::endl;
-
-#ifdef _OPENMP
-#pragma omp parallel
-#endif
-       {
-         Vector<Real> rcen;
-
-         for (MFIter Rhsmfi(Rhs,true); Rhsmfi.isValid(); ++Rhsmfi)
-         {
-           const Box& bx   = Rhsmfi.tilebox();
-           const Box& rbx  = Rhs[Rhsmfi].box();
-           const Box& sbx  = (*S_old[0])[Rhsmfi].box();
-           const Box& vbox = volume[Rhsmfi].box();
- 
-           rcen.resize(bx.length(0));
-           geom.GetCellLoc(rcen, bx, 0);
-
-           const int*  lo      = bx.loVect();
-           const int*  hi      = bx.hiVect();
-           const int*  rlo     = rbx.loVect();
-           const int*  rhi     = rbx.hiVect();
-           const int*  slo     = sbx.loVect();
-           const int*  shi     = sbx.hiVect();
-           Real*       rhs     = Rhs[Rhsmfi].dataPtr();
-           const Real* sdat    = (*S_old[0])[Rhsmfi].dataPtr(sigma);
-           const Real* rcendat = rcen.dataPtr();
-           const Real  coeff   = (1.0-be_cn_theta)*visc_coef[visc_coef_comp+icomp]*dt;
-           const Real* voli    = volume[Rhsmfi].dataPtr();
-           const int*  vlo     = vbox.loVect();
-           const int*  vhi     = vbox.hiVect();
-
-           hooprhs(ARLIM(lo),ARLIM(hi),
-                   rhs, ARLIM(rlo), ARLIM(rhi), 
-                   sdat, ARLIM(slo), ARLIM(shi),
-                   rcendat, &coeff, voli, ARLIM(vlo),ARLIM(vhi));
-         }
-       }
-     }
-#endif
-     //
-     // Increment Rhs with S_old*V (or S_old*V*rho_half if rho_flag==1
-     //                             or S_old*V*rho_old  if rho_flag==3)
-     //  (Note: here S_new holds S_old, but also maybe an explicit increment
-     //         from advection if solve_mode != PREDICTOR)
-     //
-     MultiFab::Copy(Soln,*S_new[0],sigma,0,1,0);
-
-#ifdef _OPENMP
-#pragma omp parallel
-#endif
-
-     for (MFIter mfi(Soln,true); mfi.isValid(); ++mfi)
-     {
-       const Box& box = mfi.tilebox();
-#if (BL_SPACEDIM == 2)
-       // Here we keep the weighting by the volume for non-EB && R-Z case 
-       if (add_hoop_stress)
-       {    
-         Soln[mfi].mult(volume[mfi],box,0,0,1);
-       }
-#endif
-       if (rho_flag == 1)
-         Soln[mfi].mult(rho_half[mfi],box,0,0,1);
-       if (rho_flag == 3)
-         Soln[mfi].mult((*Rho_old[0])[mfi],box,Rho_comp,0,1);
-       if (alpha_in!=0)
-         Soln[mfi].mult((*alpha_in)[mfi],box,alpha_in_comp+icomp,0,1);
-       Rhs[mfi].plus(Soln[mfi],box,0,0,1);
-     }
-
-	   //Fixme???
-	   // dev fillPatch'es S_new (both levels) before passing to MLMG op
-	   // It's now assumed that S_new has been FillPatch'ed before passing to diffuse_scalar
-	   // CHECK THAT THIS IS ACTUALLY DONE...
-
-     //
-     // Construct viscous operator with bndry data at time N+1.
-     //
-     Real a = 1.0;
-     Real b = be_cn_theta*dt;
-     if (allnull)
-     {
-       b *= visc_coef[visc_coef_comp+icomp];
-     }
-
-     Real rhsscale = 1.0;
-
-     {
-	     if (has_coarse_data)
-       {
-		     MultiFab::Copy(*Solnc,*S_new[1],sigma,0,1,ng);
-		     if (rho_flag == 2)
-         {
-		       MultiFab::Divide(*Solnc,*Rho_new[1],Rho_comp,0,1,ng);
-		     }
-		     // what about rho_flag ==3 ?
-		     opnp1.setCoarseFineBC(Solnc.get(), cratio[0]);
-	   	 }
-		
-		   MultiFab::Copy(Soln,*S_new[0],sigma,0,1,ng);
-	     if (rho_flag == 2)
-       {
-         MultiFab::Divide(Soln,*Rho_new[0],Rho_comp,0,1,ng);
-       }
-       //EB_set_covered(Soln, 0, AMREX_SPACEDIM, ng, 1.);
-       opnp1.setLevelBC(0, &Soln);
-     }
-
-     {
-       std::pair<Real,Real> scalars;
-
-       computeAlpha(alpha, scalars, a, b, rho_half, rho_flag,
-                    &rhsscale, alpha_in, alpha_in_comp+icomp,
-			              Rho_new[0], Rho_comp,
-                    geom, volume, add_hoop_stress);
-       opnp1.setScalars(scalars.first, scalars.second);
-       opnp1.setACoeffs(0, alpha);
-     }
- 
-     {
-       computeBeta(bcoeffs, betanp1, betaComp+icomp, geom, area, add_hoop_stress);
-       opnp1.setBCoeffs(0, amrex::GetArrOfConstPtrs(bcoeffs));
-     }
-	   // rhsscale =1. above
-     //Rhs.mult(rhsscale,0,1);
-     const Real S_tol     = visc_tol;
-     const Real S_tol_abs = get_scaled_abs_tol(Rhs, visc_tol);
-
-	   //mgnp1.setVerbose(3);
-//      static int count110=0;
-//     count110++;
-
-//amrex::WriteSingleLevelPlotfile("Soln_before_solve"+std::to_string(count110), Soln, {"Sol"}, geom, 0.0, 0);
-//	    	    
-	   mgnp1.solve({&Soln}, {&Rhs}, S_tol, S_tol_abs);
-     
-//amrex::WriteSingleLevelPlotfile("Soln_after_solve"+std::to_string(count110), Soln, {"Sol"}, geom, 0.0, 0);
-//amrex::WriteSingleLevelPlotfile("Rhs"+std::to_string(count110), Rhs, {"Rhs"}, geom, 0.0, 0);
-//     
-     AMREX_D_TERM(MultiFab flxx(*fluxnp1[0], amrex::make_alias, fluxComp+icomp, 1);,
-                  MultiFab flxy(*fluxnp1[1], amrex::make_alias, fluxComp+icomp, 1);,
-                  MultiFab flxz(*fluxnp1[2], amrex::make_alias, fluxComp+icomp, 1););
-                  std::array<MultiFab*,AMREX_SPACEDIM> fp{AMREX_D_DECL(&flxx,&flxy,&flxz)};
-     mgnp1.getFluxes({fp});
-       
-//   amrex::WriteSingleLevelPlotfile("fp_x"+std::to_string(count110), *fp[0], {"fp_x"}, geom, 0.0, 0);
-//  amrex::WriteSingleLevelPlotfile("fp_y"+std::to_string(count110), *fp[1], {"fp_y"}, geom, 0.0, 0);
-//       
-//VisMF::Write(*area[0],"area");
-//
-//VisMF::Write(volume,"volume");
-
-        
-    // This shadows the area passed through the routine
-    //const MultiFab* area   = navier_stokes->Area();
-    int nghost = fluxnp1[0]->nGrow(); // this = 0
-    
-#ifdef AMREX_USE_EB
-    // now dx, areas, and vol are not constant.
-    std::array<const amrex::MultiCutFab*,AMREX_SPACEDIM>areafrac = ebf[0]->getAreaFrac();
-
-#ifdef _OPENMP
-#pragma omp parallel
-#endif
-    for (MFIter mfi(Soln,true); mfi.isValid(); ++mfi)
-    {  
-      Box bx = mfi.tilebox();
-
-      // need face-centered tilebox for each direction
-      D_TERM(const Box& xbx = mfi.tilebox(IntVect::TheDimensionVector(0));,
-             const Box& ybx = mfi.tilebox(IntVect::TheDimensionVector(1));,
-             const Box& zbx = mfi.tilebox(IntVect::TheDimensionVector(2)););
-      
-      // this is to check efficiently if this tile contains any eb stuff
-      const EBFArrayBox& in_fab = static_cast<EBFArrayBox const&>(Soln[mfi]);
-      const EBCellFlagFab& flags = in_fab.getEBCellFlagFab();
-      
-      if(flags.getType(amrex::grow(bx, nghost)) == FabType::covered)
-      {
-	// If tile is completely covered by EB geometry, set 
-	// value to some very large number so we know if
-	// we accidentaly use these covered vals later in calculations
-      D_TERM(fluxnp1[0]->setVal(1.2345e30, xbx, fluxComp+icomp, 1);,
-             fluxnp1[1]->setVal(1.2345e30, ybx, fluxComp+icomp, 1);,
-             fluxnp1[2]->setVal(1.2345e30, zbx, fluxComp+icomp, 1););
-      }
-      else
-      {
-	// No cut cells in tile + nghost-cell witdh halo -> use non-eb routine
-	      if(flags.getType(amrex::grow(bx, nghost)) == FabType::regular)
-        {
-	        for (int i = 0; i < BL_SPACEDIM; ++i)
-	        {
-	          (*fluxnp1[i])[mfi].mult(b/dt,fluxComp+icomp,1);
-	          (*fluxnp1[i])[mfi].mult((*area[i])[mfi],0,fluxComp+icomp,1);
-	        }
-	      }
-        else
-        {
-        // Use EB routines
-          for (int i = 0; i < BL_SPACEDIM; ++i)
-          {
-            //amrex::Print() << (*areafrac[i])[mfi];
-            //amrex::Print() << (*fluxnp1[i])[mfi];
-            (*fluxnp1[i])[mfi].mult(b/dt,fluxComp+icomp,1);
-            (*fluxnp1[i])[mfi].mult((*area[i])[mfi],0,fluxComp+icomp,1);
-            (*fluxnp1[i])[mfi].mult((*areafrac[i])[mfi],0,fluxComp+icomp,1);
-            
-            
-          }
-        }
-      }        
-    }
-#else
-    // Non-EB here
-    for (int i = 0; i < BL_SPACEDIM; ++i)
-    {
-      // Here we keep the weighting by the volume for non-EB && R-Z case
-      // The flag has already been checked for only 2D at the begining of the routine
-      if (add_hoop_stress)
-      {    
-        (*fluxnp1[i]).mult(b/(dt * geom.CellSize()[i]),fluxComp+icomp,1,0);
-      }
-      else // Generic case for non-EB and 2D or 3D Cartesian
-      {
-        MultiFab::Multiply(*fluxnp1[i],(*area[i]),0,fluxComp+icomp,1,nghost);
-	      (*fluxnp1[i]).mult(b/dt,fluxComp+icomp,1,nghost);
-      }      
-    }
-#endif
-
-
-//static int count2=0;
-//count2++;
-//amrex::WriteSingleLevelPlotfile("Flux_np1_x"+std::to_string(count110), *fluxnp1[0], {"flux_x"}, geom, 0.0, 0);
-//amrex::WriteSingleLevelPlotfile("Flux_np1_y"+std::to_string(count110), *fluxnp1[1], {"flux_y"}, geom, 0.0, 0);
-//
-
-
-     //
-     // Copy into state variable at new time, without bc's
-     //
-     MultiFab::Copy(*S_new[0],Soln,0,sigma,1,0);
-
-     if (rho_flag == 2) {
-#ifdef _OPENMP
-#pragma omp parallel
-#endif
-        for (MFIter Smfi(*S_new[0],true); Smfi.isValid(); ++Smfi) {
-                (*S_new[0])[Smfi].mult((*Rho_new[0])[Smfi],Smfi.tilebox(),Rho_comp,sigma,1);
-        }
-	   }
-
-    if (verbose) amrex::Print() << "Done with diffuse_scalar" << "\n";
-
-  }
-
-  if (verbose)
-  {
-    const int IOProc   = ParallelDescriptor::IOProcessorNumber();
-    Real      run_time = ParallelDescriptor::second() - strt_time;
-    ParallelDescriptor::ReduceRealMax(run_time,IOProc);
-    amrex::Print() << "Diffusion::diffuse_scalar() time: " << run_time << '\n';
-  }
-
-}
-#endif
-
-#if 0
-//#ifdef AMREX_USE_EB
-void
-Diffusion::EB_areaScaling(Real mfac, )
-{
-  
-}
-#endif
-
-void
-Diffusion::diffuse_velocity (Real                   dt,
-                             Real                   be_cn_theta,
-                             const MultiFab&        rho_half,
-                             int                    rho_flag,
-                             MultiFab*              delta_rhs,
-                             const MultiFab* const* betan, 
-                             const MultiFab* const* betanp1)
-{
-    diffuse_velocity(dt, be_cn_theta, rho_half, rho_flag,
-                     delta_rhs, 0, betan, betanp1, 0);
-}
-
-void
-Diffusion::diffuse_velocity (Real                   dt,
-                             Real                   be_cn_theta,
-                             const MultiFab&        rho_half,
-                             int                    rho_flag,
-                             MultiFab*              delta_rhs,
-                             int                    rhsComp,
-                             const MultiFab* const* betan, 
-                             const MultiFab* const* betanp1,
-                             int                    betaComp)
-{
-  if (verbose) amrex::Print() << "... Diffusion::diffuse_velocity() lev: " << level << std::endl;
-
-    const Real strt_time = ParallelDescriptor::second();
-
-    int allnull, allthere;
-    checkBetas(betan, betanp1, allthere, allnull);
-    
-    if (allnull) {
-	amrex::Abort("Diffusion::diffuse_velocity(): Constant viscosity case no longer supported");
-    }
-
-    BL_ASSERT(allthere);
-
-    BL_ASSERT( rho_flag == 1 || rho_flag == 3);
-
-#ifdef AMREX_DEBUG
-    for (int d = 0; d < BL_SPACEDIM; ++d)
-        BL_ASSERT(allnull ? visc_coef[Xvel+d]>=0 : betan[d]->min(0,0) >= 0.0);
-#endif
-
-// Here we introduce this hack to force the scalar solve, assuming we have a constant viscosity 
-    if (!navier_stokes->variable_vel_visc)
-    {
-      amrex::Print() << "WE ARE IN DIFFUSE VELOCITY CONSTANT SOVLER \n";
-      FluxBoxes fb_SCn  (navier_stokes);
-      FluxBoxes fb_SCnp1(navier_stokes);
-
-      MultiFab* *fluxSCn   = fb_SCn.get();
-      MultiFab* *fluxSCnp1 = fb_SCnp1.get();
-
-      MultiFab fluxes[BL_SPACEDIM];
-
-      if (do_reflux && level < parent->finestLevel())
-      {
-        for (int i = 0; i < BL_SPACEDIM; i++)
-        {
-          const BoxArray& ba = navier_stokes->getEdgeBoxArray(i);
-          const DistributionMapping& dm = navier_stokes->DistributionMap();
-          fluxes[i].define(ba, dm, BL_SPACEDIM, 0);
-        }
-      }
-
-      for (int sigma = 0; sigma < BL_SPACEDIM; ++sigma)
-      {
-        const int state_ind = Xvel + sigma;
-        const int fluxComp  = 0;
-        const int RHSComp   = rhsComp + sigma;
-
-        diffuse_velocity_constant_mu(dt,state_ind,be_cn_theta,rho_half,rho_flag,
-                       fluxSCn,fluxSCnp1,fluxComp,delta_rhs,RHSComp,0,0,betan,betanp1,betaComp);
-
-        if (do_reflux)
-        {
-          for (int d = 0; d < BL_SPACEDIM; ++d)
-          {
-            MultiFab::Add(*fluxSCnp1[d], *fluxSCn[d], 0, 0, 1, 0);
-            if (level < parent->finestLevel()) {
-              MultiFab::Copy(fluxes[d], *fluxSCnp1[d], fluxComp, sigma, 1, 0);
-            }
-            if (level > 0) {
-              viscflux_reg->FineAdd(*fluxSCnp1[d],d,fluxComp,sigma,1,dt);
-            }
-          }
-        }
-      }
-
-      if (level < parent->finestLevel())
-      {
-        for (int d = 0; d < BL_SPACEDIM; ++d)
-          finer->viscflux_reg->CrseInit(fluxes[d],d,0,0,BL_SPACEDIM,-dt);
-      }
-    }
-    else
-    {
-      amrex::Print() << "WE ARE IN TENSOR SOVLE  \n";
-        diffuse_tensor_velocity(dt,be_cn_theta,rho_half,rho_flag,
-                                delta_rhs,rhsComp,betan,betanp1,betaComp);
-    }
-
-    if (verbose)
-    {
-        const int IOProc   = ParallelDescriptor::IOProcessorNumber();
-        Real      run_time = ParallelDescriptor::second() - strt_time;
-
-        ParallelDescriptor::ReduceRealMax(run_time,IOProc);
-
-	amrex::Print() << "Diffusion::diffuse_velocity(): lev: " << level
-		       << ", time: " << run_time << '\n';
-    }
-}
-
-void
-Diffusion::diffuse_tensor_velocity (Real                   dt,
-                                    Real                   be_cn_theta,
-                                    const MultiFab&        rho_half,
-                                    int                    rho_flag, 
-                                    MultiFab*              delta_rhs,
-                                    int                    rhsComp,
-                                    const MultiFab* const* betan, 
-                                    const MultiFab* const* betanp1,
-                                    int                    betaComp)
-{
-    BL_ASSERT(rho_flag == 1 || rho_flag == 3);
-    const int finest_level = parent->finestLevel();
-    const MultiFab& volume = navier_stokes->Volume();
-    //
-    // At this point, S_old has bndry at time N S_new contains GRAD(SU).
-    //
-    MultiFab&  U_old     = navier_stokes->get_old_data(State_Type);
-    MultiFab&  U_new     = navier_stokes->get_new_data(State_Type);
-    const Real cur_time  = navier_stokes->get_state_data(State_Type).curTime();
-    const Real prev_time = navier_stokes->get_state_data(State_Type).prevTime();
-
-    int allnull, allthere;
-    checkBetas(betan, betanp1, allthere, allnull);
-
-    // Genaric usage from weiqun to test new MLEBTensorOp
-#if 0
-{
-   LPInfo info;
-   info.setAgglomeration(agglomeration);
-   info.setConsolidation(consolidation);
-   info.setMaxCoarseningLevel(max_coarsening_level);
-
-   const Real tol_rel = 1.e-11;
-   const Real tol_abs = 0.0;
-
-   MLEBTensorOp ebtensorop({geom}, {grids}, {dmap}, info, {factory.get()});
-
-   ebtensorop.setMaxOrder(linop_maxorder);
-
-   Array<LinOpBCType,AMREX_SPACEDIM> v_lo_bc{AMREX_D_DECL(LinOpBCType::Dirichlet,
-                                                          LinOpBCType::Neumann,
-                                                          LinOpBCType::Neumann)};
-   Array<LinOpBCType,AMREX_SPACEDIM> v_hi_bc{AMREX_D_DECL(LinOpBCType::Neumann,
-                                                          LinOpBCType::Neumann,
-                                                          LinOpBCType::Neumann)};
-
-   ebtensorop.setDomainBC({AMREX_D_DECL(v_lo_bc,v_lo_bc,v_lo_bc)},
-                          {AMREX_D_DECL(v_hi_bc,v_hi_bc,v_hi_bc)});
-
-   ebtensorop.setLevelBC(0, &solution);
-
-   ebtensorop.setACoeffs(0, acoef);
-
-   Array<MultiFab,AMREX_SPACEDIM> face_bcoef;
-   for (int idim = 0; idim < AMREX_SPACEDIM; ++idim)
-   {
-       const BoxArray& ba = amrex::convert(bcoef.boxArray(),
-                                           IntVect::TheDimensionVector(idim));
-       face_bcoef[idim].define(ba, bcoef.DistributionMap(), 1, 0);
-   }
-   amrex::average_cellcenter_to_face(GetArrOfPtrs(face_bcoef),
-                                     bcoef, geom);
-   ebtensorop.setShearViscosity(0, amrex::GetArrOfConstPtrs(face_bcoef));
-   ebtensorop.setEBShearViscosity(0, bcoef);
-   // not usually needed for gasses
-   // ebtensorop.setBulkViscosity(0, .);
-   // ebtensorop.setEBBulkViscosity(0, .);
-
-   MLMG mlmg(ebtensorop);
-   mlmg.setMaxIter(max_iter);
-   mlmg.setMaxFmgIter(max_fmg_iter);
-   mlmg.setVerbose(verbose);
-   mlmg.setBottomVerbose(bottom_verbose);
-
-//    solution.setVal(0.0);
-   mlmg.solve({&solution}, {&rhs}, tol_rel, tol_abs);
-}
-#endif
- 
-    //
-    // U_new now contains the inviscid update of U.
-    // This is part of the RHS for the viscous solve.
-    //
-    MultiFab Rhs(grids,dmap,BL_SPACEDIM,0);
-
-    MultiFab** tensorflux_old;
-    FluxBoxes fb_old;
-  {
-    //
-    // Set up Rhs.
-    //
-    const int soln_old_grow = 1;
-    MultiFab Soln_old(grids,dmap,BL_SPACEDIM,soln_old_grow);
-    const Real a = 0.0;
-    Real       b = -(1.0-be_cn_theta)*dt;
-    if (allnull)
-    b *= visc_coef[Xvel];
-    ViscBndryTensor visc_bndry;
-    const MultiFab& rho = (rho_flag == 1) ? rho_half : navier_stokes->rho_ptime;
-        
-	  {
-      std::unique_ptr<DivVis> tensor_op
-		  (getTensorOp(a,b,prev_time,visc_bndry,rho,betan,betaComp));
-	    tensor_op->maxOrder(tensor_max_order);
-	    //
-	    // Copy to single-component multifab.  Use Soln as a temporary here.
-	    //
-	    MultiFab::Copy(Soln_old,U_old,Xvel,0,BL_SPACEDIM,0);
-	     
-	    tensor_op->apply(Rhs,Soln_old);
-	    
-	    if (do_reflux && (level<finest_level || level>0))
-	    {
-        tensorflux_old = fb_old.define(navier_stokes, BL_SPACEDIM);
-        tensor_op->compFlux(D_DECL(*(tensorflux_old[0]),
-                   *(tensorflux_old[1]),
-                   *(tensorflux_old[2])),Soln_old);
-        for (int d = 0; d < BL_SPACEDIM; d++)
-		      tensorflux_old[d]->mult(-b/(dt*navier_stokes->Geom().CellSize()[d]),0);
-      }
-    }
-      
-    Soln_old.clear();
-
-    //
-    // Complete Rhs by adding body sources.
-    //
-#ifdef _OPENMP
-#pragma omp parallel
-#endif
-    for (MFIter Rhsmfi(Rhs,true); Rhsmfi.isValid(); ++Rhsmfi)
-    {
-      const Box& bx     = Rhsmfi.tilebox();
-      FArrayBox& rhsfab = Rhs[Rhsmfi];
-      FArrayBox& Ufab   = U_new[Rhsmfi];
-
-      //
-      // Scale inviscid part by volume.
-      //
-      for (int comp = 0; comp < BL_SPACEDIM; comp++)
-      {
-        const int sigma = Xvel + comp;
-
-        Ufab.mult(volume[Rhsmfi],bx,0,sigma,1);
-        //
-        // Multiply by density at time nph (if rho_flag==1)
-        //                     or time n   (if rho_flag==3).
-        //
-        if (rho_flag == 1)
-          Ufab.mult(rho_half[Rhsmfi],bx,0,sigma,1);
-        if (rho_flag == 3)
-          Ufab.mult((navier_stokes->rho_ptime)[Rhsmfi],bx,0,sigma,1);
-        //
-        // Add to Rhs which contained operator applied to U_old.
-        //
-        rhsfab.plus(Ufab,bx,sigma,comp,1);
-
-        if (delta_rhs != 0)
-        {
-          FArrayBox& deltafab = (*delta_rhs)[Rhsmfi];
-          deltafab.mult(dt,bx,comp+rhsComp,1);
-          deltafab.mult(volume[Rhsmfi],bx,0,comp+rhsComp,1);
-          rhsfab.plus(deltafab,bx,comp+rhsComp,comp,1);
-        }
-      }
-    }
-
-#if (BL_SPACEDIM == 2) 
-    if (parent->Geom(0).IsRZ())
-    {
-      int fort_xvel_comp = Xvel+1;
-
-#ifdef _OPENMP
-#pragma omp parallel
-#endif
-      for (MFIter Rhsmfi(Rhs,true); Rhsmfi.isValid(); ++Rhsmfi)
-      {
-        const Box& bx     = Rhsmfi.tilebox();
-
-        const Box& rbx    = Rhsmfi.validbox();
-        FArrayBox& rhsfab = Rhs[Rhsmfi];
-
-        const Box& sbx    = U_old[Rhsmfi].box();
-        Vector<Real> rcen(bx.length(0));
-        navier_stokes->Geom().GetCellLoc(rcen, bx, 0);
-        const int*       lo        = bx.loVect();
-        const int*       hi        = bx.hiVect();
-        const int*       rlo       = rbx.loVect();
-        const int*       rhi       = rbx.hiVect();
-        const int*       slo       = sbx.loVect();
-        const int*       shi       = sbx.hiVect();
-        Real*            rhs       = rhsfab.dataPtr();
-        const Real*      sdat      = U_old[Rhsmfi].dataPtr(Xvel);
-        const Real*      rcendat   = rcen.dataPtr();
-        const Real       coeff     = (1.0-be_cn_theta)*dt;
-        const Real*      voli      = volume[Rhsmfi].dataPtr();
-        Box              vbox      = volume[Rhsmfi].box();
-        const int*       vlo       = vbox.loVect();
-        const int*       vhi       = vbox.hiVect();
-        const FArrayBox& betax     = (*betanp1[0])[Rhsmfi];
-        const int*       betax_lo  = betax.loVect();
-        const int*       betax_hi  = betax.hiVect();
-        const Real*      betax_dat = betax.dataPtr(betaComp);
-        const FArrayBox& betay     = (*betanp1[1])[Rhsmfi];
-        const int*       betay_lo  = betay.loVect();
-        const int*       betay_hi  = betay.hiVect();
-        const Real*      betay_dat = betay.dataPtr(betaComp);
-
-        tensor_hooprhs(&fort_xvel_comp,
-			       ARLIM(lo), ARLIM(hi),
-			       rhs, ARLIM(rlo), ARLIM(rhi), 
-			       sdat, ARLIM(slo), ARLIM(shi),
-			       rcendat, &coeff, 
-			       voli, ARLIM(vlo), ARLIM(vhi),
-			       betax_dat,ARLIM(betax_lo),ARLIM(betax_hi),
-			       betay_dat,ARLIM(betay_lo),ARLIM(betay_hi));
-      }
-    }
-#endif
-  }
-  
-    const int soln_grow = 1;
-    MultiFab Soln(grids,dmap,BL_SPACEDIM,soln_grow);
-    Soln.setVal(0);
-    //
-    // Compute guess of solution.
-    //
-    if (level == 0)
-    {
-        MultiFab::Copy(Soln,U_old,Xvel,0,BL_SPACEDIM,0);
-    }
-    else
-    {
-        navier_stokes->FillCoarsePatch(Soln,0,cur_time,State_Type,Xvel,BL_SPACEDIM);
-    }
-    //
-    // Copy guess into U_new.
-    //
-    // The new-time operator is initialized with a "guess" for the new-time
-    // state.  We intentionally initialize the grow cells with a bogus
-    // value to emphasize that the values are not to be considered "valid"
-    // (we shouldn't specify any grow cell information), but rather are to
-    // filled by the "physics bc's, etc" in the problem-dependent code.  In
-    // the course of this filling (typically while generating/filling the
-    // BndryData object for the solvers), StateData::filcc is called to get
-    // physical bc's.  Here 'something computable' has to already exist in
-    // the grow cells (even though filcc ultimately will fill the corner
-    // correctly, if applicable).  This is apparently where the
-    // `something computable' is to be set.
-    //
-    int n_comp  = BL_SPACEDIM;
-    int n_ghost = 1;
-    U_new.setVal(BL_SAFE_BOGUS,Xvel,n_comp,n_ghost);
-    n_ghost = 0;
-    U_new.copy(Soln,0,Xvel,n_comp);
-    //
-    // Construct viscous operator with bndry data at time N+1.
-    //
-    const Real a = 1.0;
-    Real       b = be_cn_theta*dt;
-    if (allnull)
-        b *= visc_coef[Xvel];
-       
-    ViscBndryTensor visc_bndry;
-    const MultiFab& rho = (rho_flag == 1) ? rho_half : navier_stokes->rho_ctime;
-    std::unique_ptr<DivVis> tensor_op
-      (getTensorOp(a,b,cur_time,visc_bndry,rho,betanp1,betaComp));
-    tensor_op->maxOrder(tensor_max_order);
-    //
-    // Construct solver and call it.
-    //
-    const Real S_tol     = visc_tol;
-    const Real S_tol_abs = -1;
-    if (use_tensor_cg_solve)
-    {
-        const int use_mg_pre = 0;
-        MCCGSolver cg(*tensor_op,use_mg_pre);
-        cg.solve(Soln,Rhs,S_tol,S_tol_abs);
-    }
-    else
-    {
-        MCMultiGrid mg(*tensor_op);
-        mg.solve(Soln,Rhs,S_tol,S_tol_abs);
-    }
-    Rhs.clear();
-
-    int visc_op_lev = 0;
-    tensor_op->applyBC(Soln,visc_op_lev); // This may not be needed.
-    //
-    // Copy into state variable at new time.
-    //
-    n_ghost = soln_grow;
-    MultiFab::Copy(U_new,Soln,0,Xvel,n_comp,n_ghost);
-    //
-    // Modify diffusive fluxes here.
-    //
-    if (do_reflux && (level < finest_level || level > 0))
-    {
-      FluxBoxes fb(navier_stokes, BL_SPACEDIM);
-      MultiFab** tensorflux = fb.get();
-      tensor_op->compFlux(D_DECL(*(tensorflux[0]), *(tensorflux[1]), *(tensorflux[2])),Soln);
-
-      for (int d = 0; d < BL_SPACEDIM; d++)
-      {
-        tensorflux[d]->mult(b/(dt*navier_stokes->Geom().CellSize()[d]),0);
-        tensorflux[d]->plus(*(tensorflux_old[d]),0,BL_SPACEDIM,0);
-      }       
-
-      if (level > 0)
-      {
-        for (int k = 0; k < BL_SPACEDIM; k++)
-        viscflux_reg->FineAdd(*(tensorflux[k]),k,Xvel,Xvel,BL_SPACEDIM,dt);
-      }
-
-      if (level < finest_level)
-      {
-        for (int d = 0; d < BL_SPACEDIM; d++)
-        finer->viscflux_reg->CrseInit(*tensorflux[d],d,0,Xvel,BL_SPACEDIM,-dt);
-       }
-    }
-}
-
-void
-Diffusion::diffuse_Vsync (MultiFab&              Vsync,
-                          Real                   dt,
-                          Real                   be_cn_theta,
-                          const MultiFab&        rho_half,
-                          int                    rho_flag,
-                          const MultiFab* const* beta,
-                          int                    betaComp,
-			                    bool                   update_fluxreg)
-{
-    BL_ASSERT(rho_flag == 1|| rho_flag == 3);
-
-    int allnull, allthere;
-    checkBeta(beta, allthere, allnull);
-
-#ifdef AMREX_DEBUG
-    for (int d = 0; d < BL_SPACEDIM; ++d)
-        BL_ASSERT(allnull ? visc_coef[Xvel+d]>=0 : beta[d]->min(0,0) >= 0.0);
-#endif
-
-    if (allnull)
-      amrex::Abort("Constant viscosity case no longer supported");
-//      diffuse_Vsync_constant_mu(Vsync,dt,be_cn_theta,rho_half,rho_flag,update_fluxreg);
-    else
-      diffuse_tensor_Vsync(Vsync,dt,be_cn_theta,rho_half,rho_flag,beta,betaComp,update_fluxreg);
-    //
-    // applyBC has put "incorrect" values in the ghost cells
-    // outside external Dirichlet boundaries. Reset these to zero
-    // so that syncproject and conservative interpolation works correctly.
-    //
-    Box domain = amrex::grow(navier_stokes->Geom().Domain(),1);
-
-    for (int n = Xvel; n < Xvel+BL_SPACEDIM; n++)
-    {
-        const BCRec& velbc = navier_stokes->get_desc_lst()[State_Type].getBC(n);
-
-        for (int k = 0; k < BL_SPACEDIM; k++)
-        {
-            if (velbc.hi(k) == EXT_DIR)
-            {
-                IntVect smallend = domain.smallEnd();
-                smallend.setVal(k,domain.bigEnd(k));
-                Box top_strip(smallend,domain.bigEnd(),IntVect::TheCellVector());
-                Vsync.setVal(0,top_strip,n-Xvel,1,1);
-            }
-            if (velbc.lo(k) == EXT_DIR)
-            {
-                IntVect bigend = domain.bigEnd();
-                bigend.setVal(k,domain.smallEnd(k));
-                Box bottom_strip(domain.smallEnd(),bigend,IntVect::TheCellVector());
-                Vsync.setVal(0,bottom_strip,n-Xvel,1,1);
-            }
-        }
-    }
-}
-
-void
-<<<<<<< HEAD
-Diffusion::diffuse_Vsync_constant_mu (MultiFab&       Vsync,
-                                      Real            dt,
-                                      Real            be_cn_theta,
-                                      const MultiFab& rho_half,
-                                      int             rho_flag,
-				      bool            update_fluxreg)
-{
-  if (verbose) amrex::Print() << "Diffusion::diffuse_Vsync_constant_mu ...\n";
-
-    const MultiFab& volume = navier_stokes->Volume();
-    const MultiFab* area   = navier_stokes->Area();
-    const Real*   dx       = navier_stokes->Geom().CellSize();
-    //
-    // At this point in time we can only do decoupled scalar
-    // so we loop over components.
-    //
-    MultiFab Rhs(grids,dmap,1,0);
-
-    for (int comp = 0; comp < BL_SPACEDIM; comp++)
-    {
-        MultiFab::Copy(Rhs,Vsync,comp,0,1,0);
-
-        if (verbose > 1)
-        {
-            Real r_norm = Rhs.norm0();
-	    amrex::Print() << "Original max of Vsync " << r_norm << '\n';
-        }
-        //
-        // Multiply RHS by volume and density.
-        //
-        const MultiFab& rho = (rho_flag == 1) ? rho_half : navier_stokes->rho_ctime;
-#ifdef _OPENMP
-#pragma omp parallel
-#endif
-        for (MFIter Rhsmfi(Rhs,true); Rhsmfi.isValid(); ++Rhsmfi)
-        {
-	    const Box& bx = Rhsmfi.tilebox();
-	    // remove vol scaling for EB
-            //Rhs[Rhsmfi].mult(volume[Rhsmfi],bx,0,0); 
-            Rhs[Rhsmfi].mult(rho[Rhsmfi],bx,0,0); 
-        }
-        //
-        // SET UP COEFFICIENTS FOR VISCOUS SOLVER.
-        //
-        const Real     a        = 1.0;
-        const Real     b        = be_cn_theta*dt*visc_coef[comp];
-        Real           rhsscale = 1.0;
-
-        MultiFab Soln(grids,dmap,1,1);
-        Soln.setVal(0);
-
-        const Real S_tol     = visc_tol;
-        const Real S_tol_abs = -1.0;
-        
-        if (use_mlmg_solver)
-        {
-            LPInfo info;
-            info.setAgglomeration(agglomeration);
-            info.setConsolidation(consolidation);
-	    // FIXME - need to test with RZ problem
-	    // let MLMG do metric terms
-            //info.setMetricTerm(false);
-
-            MLABecLaplacian mlabec({navier_stokes->Geom()}, {grids}, {dmap}, info);
-            mlabec.setMaxOrder(max_order);
-
-            std::array<LinOpBCType,AMREX_SPACEDIM> mlmg_lobc;
-            std::array<LinOpBCType,AMREX_SPACEDIM> mlmg_hibc;
-            setDomainBC(mlmg_lobc, mlmg_hibc, comp);
-        
-            mlabec.setDomainBC(mlmg_lobc, mlmg_hibc);
-            if (level > 0) {
-                mlabec.setCoarseFineBC(nullptr, crse_ratio[0]);
-            }
-            mlabec.setLevelBC(0, nullptr);
-
-            {
-                MultiFab acoef;
-                std::pair<Real,Real> scalars;
-                const Real cur_time = navier_stokes->get_state_data(State_Type).curTime();
-                computeAlpha(acoef, scalars, comp, a, b, cur_time, rho, rho_flag,
-                             &rhsscale, 0, nullptr);
-                mlabec.setScalars(scalars.first, scalars.second);
-                mlabec.setACoeffs(0, acoef);
-            }
-        
-            {
-                std::array<MultiFab,BL_SPACEDIM> bcoeffs;
-                computeBeta(bcoeffs, nullptr, 0);
-                mlabec.setBCoeffs(0, amrex::GetArrOfConstPtrs(bcoeffs));
-            }
-
-            MLMG mlmg(mlabec);
-            if (use_hypre) {
-                mlmg.setBottomSolver(MLMG::BottomSolver::hypre);
-                mlmg.setBottomVerbose(hypre_verbose);
-            }
-            mlmg.setMaxFmgIter(max_fmg_iter);
-            mlmg.setVerbose(verbose);
-
-            Rhs.mult(rhsscale,0,1);
-
-            mlmg.setFinalFillBC(true);
-            mlmg.solve({&Soln}, {&Rhs}, S_tol, S_tol_abs);
-        }
-        else
-        {
-	  amrex::Abort("Only MLMG solver supported. Use diffuse.use_mlmg_solver=1 ");
-            std::unique_ptr<ABecLaplacian> visc_op
-                (getViscOp(comp,a,b,rho,rho_flag,&rhsscale,0,0,0,0));
-
-            visc_op->maxOrder(max_order);
-            Rhs.mult(rhsscale,0,1);
-            //
-            // Construct solver and call it.
-            //
-
-            if (use_cg_solve)
-            {
-                CGSolver cg(*visc_op,use_mg_precond_flag);
-                cg.solve(Soln,Rhs,S_tol,S_tol_abs);
-            }
-            else
-            {
-                MultiGrid mg(*visc_op);
-                mg.solve(Soln,Rhs,S_tol,S_tol_abs);
-            }
-
-            int visc_op_lev = 0;
-            visc_op->applyBC(Soln,0,1,visc_op_lev);
-        }
-
-        MultiFab::Copy(Vsync,Soln,0,comp,1,1);
-
-        if (verbose > 1)
-        {
-            Real s_norm = Soln.norm0(0,Soln.nGrow());
-	    amrex::Print() << "Final max of Vsync " << s_norm << '\n';
-        }
-
-        if (level > 0)
-        {
-            const DistributionMapping& dm = navier_stokes->DistributionMap();
-	    MultiFab xflux(navier_stokes->getEdgeBoxArray(0), dm, 1, 0);
-	    MultiFab yflux(navier_stokes->getEdgeBoxArray(1), dm, 1, 0);
-#if (BL_SPACEDIM == 3)
-	    MultiFab zflux(navier_stokes->getEdgeBoxArray(2), dm, 1, 0);
-#endif	    
-
-	    //
-	    // The extra factor of dt comes from the fact that Vsync
-	    // looks like dV/dt, not just an increment to V.
-	    //
-	    Real mult = -be_cn_theta*dt*dt*visc_coef[comp];
-
-#ifdef _OPENMP
-#pragma omp parallel
-#endif
-            for (MFIter Vsyncmfi(Vsync,true); Vsyncmfi.isValid(); ++Vsyncmfi)
-            {
-                const Box& xbx    = Vsyncmfi.nodaltilebox(0);
-		const Box& ybx    = Vsyncmfi.nodaltilebox(1);
-                FArrayBox& u_sync = Vsync[Vsyncmfi];
-                const int* ulo    = u_sync.loVect();
-                const int* uhi    = u_sync.hiVect();
-		
-		FArrayBox& xff = xflux[Vsyncmfi];
-		FArrayBox& yff = yflux[Vsyncmfi];
-		
-                DEF_LIMITS(xff,xflux_dat,xflux_lo,xflux_hi);
-                DEF_LIMITS(yff,yflux_dat,yflux_lo,yflux_hi);
-		
-                const FArrayBox& xarea = area[0][Vsyncmfi];
-                const FArrayBox& yarea = area[1][Vsyncmfi];
-		
-                DEF_CLIMITS(xarea,xarea_dat,xarea_lo,xarea_hi);
-                DEF_CLIMITS(yarea,yarea_dat,yarea_lo,yarea_hi);
-
-#if (BL_SPACEDIM == 2)
-                viscsyncflux (u_sync.dataPtr(comp), ARLIM(ulo), ARLIM(uhi),
-			      xbx.loVect(), xbx.hiVect(),
-			      ybx.loVect(), ybx.hiVect(),
-			      xflux_dat,ARLIM(xflux_lo),ARLIM(xflux_hi),
-			      yflux_dat,ARLIM(yflux_lo),ARLIM(yflux_hi),
-			      xarea_dat,ARLIM(xarea_lo),ARLIM(xarea_hi),
-			      yarea_dat,ARLIM(yarea_lo),ARLIM(yarea_hi),
-			      dx,&mult);
-#endif
-#if (BL_SPACEDIM == 3)
-		const Box& zbx = Vsyncmfi.nodaltilebox(2);
-
-		FArrayBox& zff = zflux[Vsyncmfi];
-                DEF_LIMITS(zff,zflux_dat,zflux_lo,zflux_hi);
-
-                const FArrayBox& zarea = area[2][Vsyncmfi];
-                DEF_CLIMITS(zarea,zarea_dat,zarea_lo,zarea_hi);
-
-                viscsyncflux (u_sync.dataPtr(comp), ARLIM(ulo), ARLIM(uhi),
-			      xbx.loVect(), xbx.hiVect(),
-			      ybx.loVect(), ybx.hiVect(),
-			      zbx.loVect(), zbx.hiVect(),
-			      xflux_dat,ARLIM(xflux_lo),ARLIM(xflux_hi),
-			      yflux_dat,ARLIM(yflux_lo),ARLIM(yflux_hi),
-			      zflux_dat,ARLIM(zflux_lo),ARLIM(zflux_hi),
-			      xarea_dat,ARLIM(xarea_lo),ARLIM(xarea_hi),
-			      yarea_dat,ARLIM(yarea_lo),ARLIM(yarea_hi),
-			      zarea_dat,ARLIM(zarea_lo),ARLIM(zarea_hi),
-			      dx,&mult);
-#endif
-	    }
-
-	    if (update_fluxreg)
-	    {
-	      D_TERM(viscflux_reg->FineAdd(xflux,0,0,comp,1,1.0);,
-		     viscflux_reg->FineAdd(yflux,1,0,comp,1,1.0);,
-		     viscflux_reg->FineAdd(zflux,2,0,comp,1,1.0););
-	    }
-        }
-    }
-}
-
-void
-=======
->>>>>>> ee943d50
-Diffusion::diffuse_tensor_Vsync (MultiFab&              Vsync,
-                                 Real                   dt,
-                                 Real                   be_cn_theta,
-                                 const MultiFab&        rho_half,
-                                 int                    rho_flag,
-                                 const MultiFab* const* beta,
-                                 int                    betaComp,
-				 bool                   update_fluxreg)
-{
-    BL_ASSERT(rho_flag == 1 || rho_flag == 3);
-
-    if (verbose) amrex::Print() << "Diffusion::diffuse_tensor_Vsync ...\n";
-
-    const MultiFab& volume = navier_stokes->Volume(); 
-
-    MultiFab Rhs(grids,dmap,BL_SPACEDIM,0);
-
-    MultiFab::Copy(Rhs,Vsync,0,0,BL_SPACEDIM,0);
-
-    if (verbose > 1)
-    {
-        Real r_norm = Rhs.norm0();
-	      amrex::Print() << "Original max of Vsync " << r_norm << '\n';
-    }
-    //
-    // Multiply RHS by volume and density.
-    //
-#ifdef _OPENMP
-#pragma omp parallel
-#endif
-    for (MFIter Rhsmfi(Rhs,true); Rhsmfi.isValid(); ++Rhsmfi)
-    {
-	const Box&       bx   = Rhsmfi.tilebox();
-        FArrayBox&       rhs  = Rhs[Rhsmfi];
-        const FArrayBox& rho  = rho_half[Rhsmfi];
-        const FArrayBox& prho = (navier_stokes->rho_ptime)[Rhsmfi];
-
-        for (int comp = 0; comp < BL_SPACEDIM; comp++)
-        {
-            rhs.mult(volume[Rhsmfi],bx,0,comp,1); 
-            if (rho_flag == 1)
-                rhs.mult(rho,bx,0,comp,1); 
-            if (rho_flag == 3)
-                rhs.mult(prho,bx,0,comp,1); 
-        }
-    }
-
-    //
-    // SET UP COEFFICIENTS FOR VISCOUS SOLVER.
-    //
-    const Real      a         = 1.0;
-    const Real      b         = be_cn_theta*dt;
-    const MultiFab& rho       = (rho_flag == 1) ? rho_half : navier_stokes->rho_ctime;
-    std::unique_ptr<DivVis> tensor_op ( getTensorOp(a,b,rho,beta,betaComp) );
-    tensor_op->maxOrder(tensor_max_order);
-
-    MultiFab Soln(grids,dmap,BL_SPACEDIM,1);
-
-    Soln.setVal(0);
-    //
-    // Construct solver and call it.
-    //
-    const Real S_tol     = visc_tol;
-    const Real S_tol_abs = -1;
-    if (use_tensor_cg_solve)
-    {
-        MCCGSolver cg(*tensor_op,use_mg_precond_flag);
-        cg.solve(Soln,Rhs,S_tol,S_tol_abs);
-    }
-    else
-    {
-        MCMultiGrid mg(*tensor_op);
-        mg.solve(Soln,Rhs,S_tol,S_tol_abs);
-    }
-    Rhs.clear();
-
-    int visc_op_lev = 0;
-    tensor_op->applyBC(Soln,visc_op_lev); 
-
-    MultiFab::Copy(Vsync,Soln,0,0,BL_SPACEDIM,1);
-
-    if (verbose > 1)
-    {
-        Real s_norm = Soln.norm0(0,Soln.nGrow());
-	      amrex::Print() << "Final max of Vsync " << s_norm << '\n';
-    }
-
-    if (level > 0)
-    {
-	      FluxBoxes fb(navier_stokes, BL_SPACEDIM);
-        MultiFab** tensorflux = fb.get();
-        tensor_op->compFlux(D_DECL(*(tensorflux[0]), *(tensorflux[1]), *(tensorflux[2])),Soln);
-        //
-        // The extra factor of dt comes from the fact that Vsync looks
-        // like dV/dt, not just an increment to V.
-        //
-        // This is to remove the dx scaling in the coeffs
-        //
-        for (int d =0; d <BL_SPACEDIM; d++)
-            tensorflux[d]->mult(b/(dt*navier_stokes->Geom().CellSize()[d]),0);
-
-	if (update_fluxreg)
-	{	  
-	  for (int k = 0; k < BL_SPACEDIM; k++)
-	    viscflux_reg->FineAdd(*(tensorflux[k]),k,Xvel,Xvel,
-	  			  BL_SPACEDIM,dt*dt);
-	}
-    }
-}
-
-void
-Diffusion::diffuse_Ssync (MultiFab&              Ssync,
-                          int                    sigma,
-                          Real                   dt,
-                          Real                   be_cn_theta,
-                          const MultiFab&        rho_half,
-                          int                    rho_flag,
-                          MultiFab* const*       flux,
-                          int                    fluxComp,
-                          const MultiFab* const* beta,
-                          int                    betaComp,
-                          const MultiFab*        alpha,
-                          int                    alphaComp)
-{
-    const MultiFab& volume = navier_stokes->Volume(); 
-    const int state_ind    = sigma + BL_SPACEDIM;
-
-    if (verbose)
-    {
-        amrex::Print() << "Diffusion::diffuse_Ssync lev: " << level << " "
-                       << navier_stokes->get_desc_lst()[State_Type].name(state_ind) << '\n';
-    }
-
-    const Real strt_time = ParallelDescriptor::second();
-
-    int allnull, allthere;
-    checkBeta(beta, allthere, allnull);
-
-    MultiFab  Rhs(grids,dmap,1,0);
-
-    MultiFab::Copy(Rhs,Ssync,sigma,0,1,0);
-
-    Rhs.mult(dt);
-
-
-    if (verbose > 1)
-    {
-        MultiFab junk(grids,dmap,1,0);
-
-        MultiFab::Copy(junk,Rhs,0,0,1,0);
-
-        if (rho_flag == 2)
-        {
-            MultiFab& S_new = navier_stokes->get_new_data(State_Type);
-	    MultiFab::Divide(junk, S_new, Density, 0, 1, 0);
-        }
-        Real r_norm = junk.norm0();
-	amrex::Print() << "Original max of Ssync " << r_norm << '\n';
-    }
-    //
-    // SET UP COEFFICIENTS FOR VISCOUS SOLVER.
-    //
-    const Real a = 1.0;
-    Real       b = be_cn_theta*dt;
-    if (allnull)
-        b *= visc_coef[state_ind];
-    Real           rhsscale = 1.0;
-
-    const Real S_tol     = visc_tol;
-    const Real S_tol_abs = -1;
-
-    MultiFab Soln(grids,dmap,1,1);
-    Soln.setVal(0);
-
-<<<<<<< HEAD
-    if (use_mlmg_solver)
-    {
-        LPInfo info;
-        info.setAgglomeration(agglomeration);
-        info.setConsolidation(consolidation);
-	// FIXME - need to test with RZ problem
-	// let MLMG handle the metric terms
-        //info.setMetricTerm(false);
-        
-        MLABecLaplacian mlabec({navier_stokes->Geom()}, {grids}, {dmap}, info);
-        mlabec.setMaxOrder(max_order);
-=======
-    LPInfo info;
-    info.setAgglomeration(agglomeration);
-    info.setConsolidation(consolidation);
-    info.setMetricTerm(false);
-       
-    MLABecLaplacian mlabec({navier_stokes->Geom()}, {grids}, {dmap}, info);
-    mlabec.setMaxOrder(max_order);
->>>>>>> ee943d50
-
-    std::array<LinOpBCType,AMREX_SPACEDIM> mlmg_lobc;
-    std::array<LinOpBCType,AMREX_SPACEDIM> mlmg_hibc;
-    setDomainBC(mlmg_lobc, mlmg_hibc, state_ind);
-       
-    mlabec.setDomainBC(mlmg_lobc, mlmg_hibc);
-    if (level > 0) {
-      mlabec.setCoarseFineBC(nullptr, crse_ratio[0]);
-    }
-    mlabec.setLevelBC(0, nullptr);
-
-    {
-      MultiFab acoef;
-      std::pair<Real,Real> scalars;
-      const Real cur_time = navier_stokes->get_state_data(State_Type).curTime();
-      computeAlpha(acoef, scalars, state_ind, a, b, cur_time, rho_half, rho_flag,
-                   &rhsscale, alphaComp, alpha);
-      mlabec.setScalars(scalars.first, scalars.second);
-      mlabec.setACoeffs(0, acoef);
-    }
-        
-    {
-      std::array<MultiFab,BL_SPACEDIM> bcoeffs;
-      computeBeta(bcoeffs, beta, betaComp);
-      mlabec.setBCoeffs(0, amrex::GetArrOfConstPtrs(bcoeffs));
-    }
-
-    MLMG mlmg(mlabec);
-    if (use_hypre) {
-      mlmg.setBottomSolver(MLMG::BottomSolver::hypre);
-      mlmg.setBottomVerbose(hypre_verbose);
-    }
-    mlmg.setMaxFmgIter(max_fmg_iter);
-    mlmg.setVerbose(verbose);
-
-#ifdef _OPENMP
-#pragma omp parallel
-#endif
-<<<<<<< HEAD
-        for (MFIter Rhsmfi(Rhs,true); Rhsmfi.isValid(); ++Rhsmfi)
-            {
-            const Box& bx = Rhsmfi.tilebox();
-	    // No volume scaling for EB
-            //Rhs[Rhsmfi].mult(volume[Rhsmfi],bx,0,0); 
-            if (rho_flag == 1) {
-                Rhs[Rhsmfi].mult(rho_half[Rhsmfi],bx,0,0);
-            }
-            Rhs[Rhsmfi].mult(rhsscale,bx);
-        }
-=======
-    for (MFIter Rhsmfi(Rhs,true); Rhsmfi.isValid(); ++Rhsmfi)
-    {
-      const Box& bx = Rhsmfi.tilebox();
-      Rhs[Rhsmfi].mult(volume[Rhsmfi],bx,0,0); 
-      if (rho_flag == 1) {
-        Rhs[Rhsmfi].mult(rho_half[Rhsmfi],bx,0,0);
-      }
-      Rhs[Rhsmfi].mult(rhsscale,bx);
-    }
->>>>>>> ee943d50
-
-    mlmg.solve({&Soln}, {&Rhs}, S_tol, S_tol_abs);
-        
-<<<<<<< HEAD
-        int flux_allthere, flux_allnull;
-        checkBeta(flux, flux_allthere, flux_allnull);
-        if (flux_allthere)
-        {
-            AMREX_D_TERM(MultiFab flxx(*flux[0], amrex::make_alias, fluxComp, 1);,
-                         MultiFab flxy(*flux[1], amrex::make_alias, fluxComp, 1);,
-                         MultiFab flxz(*flux[2], amrex::make_alias, fluxComp, 1););
-            std::array<MultiFab*,AMREX_SPACEDIM> fp{AMREX_D_DECL(&flxx,&flxy,&flxz)};
-            mlmg.getFluxes({fp});
-
-	    const MultiFab* area   = navier_stokes->Area();
-	    int nghost = 0; //fluxnp1[0]->nGrow(); // this = 0
-            for (int i = 0; i < BL_SPACEDIM; ++i) {
-	      // area weight fluxes
-	      (*flux[i]).mult(b/dt,fluxComp,1,nghost);
-	      MultiFab::Multiply(*flux[i],area[i],0,fluxComp,1,nghost);	      
-	      //(*flux[i]).mult(b/(dt*navier_stokes->Geom().CellSize()[i]),fluxComp,1,0);
-            }
-        }
-    }
-    else
-    {
-      amrex::Abort("Only MLMG solver supported. Use diffuse.use_mlmg_solver = 1 ");
-        std::unique_ptr<ABecLaplacian> visc_op
-            (getViscOp(state_ind,a,b,rho_half,rho_flag,&rhsscale,beta,betaComp,alpha,alphaComp));
-        visc_op->maxOrder(max_order);
-        //
-        // Compute RHS.
-        //
-#ifdef _OPENMP
-#pragma omp parallel
-#endif
-        for (MFIter Rhsmfi(Rhs,true); Rhsmfi.isValid(); ++Rhsmfi)
-        {
-            const Box& bx = Rhsmfi.tilebox();
-            Rhs[Rhsmfi].mult(volume[Rhsmfi],bx,0,0); 
-            if (rho_flag == 1)
-                Rhs[Rhsmfi].mult(rho_half[Rhsmfi],bx,0,0);
-            Rhs[Rhsmfi].mult(rhsscale,bx);
-        }
-
-        //
-        // Construct solver and call it.
-        //
-        if (use_cg_solve)
-        {
-            CGSolver cg(*visc_op,use_mg_precond_flag);
-            cg.solve(Soln,Rhs,S_tol,S_tol_abs);
-        }
-        else
-        {
-            MultiGrid mg(*visc_op);
-            mg.solve(Soln,Rhs,S_tol,S_tol_abs);
-        }
-
-        int flux_allthere, flux_allnull;
-        checkBeta(flux, flux_allthere, flux_allnull);
-        if (flux_allthere)
-        {
-            bool do_applyBC = true;
-            visc_op->compFlux(D_DECL(*flux[0],*flux[1],*flux[2]),Soln,do_applyBC,LinOp::Inhomogeneous_BC,0,fluxComp);
-            for (int i = 0; i < BL_SPACEDIM; ++i)
-                (*flux[i]).mult(b/(dt*navier_stokes->Geom().CellSize()[i]),fluxComp,1,0);
-        }
-=======
-    int flux_allthere, flux_allnull;
-    checkBeta(flux, flux_allthere, flux_allnull);
-    if (flux_allthere)
-    {
-      AMREX_D_TERM(MultiFab flxx(*flux[0], amrex::make_alias, fluxComp, 1);,
-                   MultiFab flxy(*flux[1], amrex::make_alias, fluxComp, 1);,
-                   MultiFab flxz(*flux[2], amrex::make_alias, fluxComp, 1););
-                   std::array<MultiFab*,AMREX_SPACEDIM> fp{AMREX_D_DECL(&flxx,&flxy,&flxz)};
-                   mlmg.getFluxes({fp});
-      for (int i = 0; i < BL_SPACEDIM; ++i) {
-        (*flux[i]).mult(b/(dt*navier_stokes->Geom().CellSize()[i]),fluxComp,1,0);
-       }
->>>>>>> ee943d50
-    }
-
-    MultiFab::Copy(Ssync,Soln,0,sigma,1,0);
-    
-    if (verbose > 1)
-    {
-        Real s_norm = Soln.norm0(0,Soln.nGrow());
-	      amrex::Print() << "Final max of Ssync " << s_norm << '\n';
-    }
-    
-    if (rho_flag == 2)
-    {
-        MultiFab& S_new = navier_stokes->get_new_data(State_Type);
-
-#ifdef _OPENMP
-#pragma omp parallel
-#endif
-        for (MFIter Ssyncmfi(Ssync,true); Ssyncmfi.isValid(); ++Ssyncmfi)
-        {
-            Ssync[Ssyncmfi].mult(S_new[Ssyncmfi],Ssyncmfi.tilebox(),Density,sigma,1);
-        }
-    }
-
-    if (verbose)
-    {
-        const int IOProc   = ParallelDescriptor::IOProcessorNumber();
-        Real      run_time = ParallelDescriptor::second() - strt_time;
-
-        ParallelDescriptor::ReduceRealMax(run_time,IOProc);
-
-	amrex::Print() << "Diffusion::diffuse_Ssync(): lev: " << level
-		       << ", time: " << run_time << '\n';
-    }
-}
-
-void
-Diffusion::getTensorOp_doit (DivVis*                tensor_op,
-                             Real                   a,
-                             Real                   b,
-                             const MultiFab&        rho,
-                             const MultiFab* const* beta,
-                             int                    betaComp)
-{
-    const MultiFab& volume = navier_stokes->Volume(); 
-    const MultiFab* area   = navier_stokes->Area(); 
-
-    int allthere;
-    checkBeta(beta, allthere);
-
-    int       isrz       = parent->Geom(0).IsRZ();
-    const int nghost     = 1;
-    const int nCompAlpha = BL_SPACEDIM == 2  ?  2  :  1;
-
-    const Real* dx = navier_stokes->Geom().CellSize();
-
-    MultiFab alpha(grids,dmap,nCompAlpha,nghost);
-
-    alpha.setVal(0,nghost);
-
-    if (a != 0.0)
-    {
-#ifdef _OPENMP
-#pragma omp parallel
-#endif
-        for (MFIter mfi(alpha,true); mfi.isValid(); ++mfi)
-        {
-            const Box&  bx        = mfi.tilebox();
-            Vector<Real> rcen(bx.length(0));
-
-            navier_stokes->Geom().GetCellLoc(rcen, bx, 0);
-
-            const int*  lo        = bx.loVect();
-            const int*  hi        = bx.hiVect();
-            Real*       alpha_dat = alpha[mfi].dataPtr();
-            Box         abx       = alpha[mfi].box();
-            const int*  alo       = abx.loVect();
-            const int*  ahi       = abx.hiVect();
-            const Real* rcendat   = rcen.dataPtr();
-            const Real* voli      = volume[mfi].dataPtr();
-            const Box&  vbox      = volume[mfi].box();
-            const int*  vlo       = vbox.loVect();
-            const int*  vhi       = vbox.hiVect();
-
-            const FArrayBox& Rh = rho[mfi];
-            DEF_CLIMITS(Rh,rho_dat,rlo,rhi);
-
-            const FArrayBox&  betax = (*beta[0])[mfi];
-            const Real* betax_dat   = betax.dataPtr(betaComp);
-            const int*  betax_lo    = betax.loVect();
-            const int*  betax_hi    = betax.hiVect();
-
-            const FArrayBox&  betay = (*beta[1])[mfi];
-            const Real* betay_dat   = betay.dataPtr(betaComp);
-            const int*  betay_lo    = betay.loVect();
-            const int*  betay_hi    = betay.hiVect();
-
-#if (BL_SPACEDIM == 3)
-            const FArrayBox&  betaz = (*beta[2])[mfi];
-            const Real* betaz_dat   = betaz.dataPtr(betaComp);
-            const int*  betaz_lo    = betaz.loVect();
-            const int*  betaz_hi    = betaz.hiVect();
-#endif
-
-            set_tensor_alpha(alpha_dat, ARLIM(alo), ARLIM(ahi),
-			     lo, hi, rcendat, ARLIM(lo), ARLIM(hi), &b,
-			     voli, ARLIM(vlo), ARLIM(vhi),
-			     rho_dat,ARLIM(rlo),ARLIM(rhi),
-			     betax_dat,ARLIM(betax_lo),ARLIM(betax_hi),
-			     betay_dat,ARLIM(betay_lo),ARLIM(betay_hi),
-#if (BL_SPACEDIM == 3)
-			     betaz_dat,ARLIM(betaz_lo),ARLIM(betaz_hi),
-#endif
-			     &isrz);
-        }
-    }
-    tensor_op->setScalars(a,b);
-    tensor_op->aCoefficients(alpha);
-
-    alpha.clear();
-
-    for (int n = 0; n < BL_SPACEDIM; n++)
-    {
-        MultiFab bcoeffs(area[n].boxArray(),area[n].DistributionMap(),1,0);
-	
-#ifdef _OPENMP
-#pragma omp parallel
-#endif
-	for (MFIter bcoeffsmfi(*beta[n],true); bcoeffsmfi.isValid(); ++bcoeffsmfi)
-	{
-	    const Box& bx = bcoeffsmfi.tilebox();
-	      
-	    bcoeffs[bcoeffsmfi].copy(area[n][bcoeffsmfi],bx,0,bx,0,1);
-	    bcoeffs[bcoeffsmfi].mult(dx[n],bx);
-	    bcoeffs[bcoeffsmfi].mult((*beta[n])[bcoeffsmfi],bx,bx,betaComp,0,1);
-	}
-	
-	tensor_op->bCoefficients(bcoeffs,n); // not thread safe?
-    }
-}
-
-DivVis*
-Diffusion::getTensorOp (Real                   a,
-                        Real                   b,
-                        Real                   time,
-                        ViscBndryTensor&       visc_bndry,
-                        const MultiFab&        rho,
-                        const MultiFab* const* beta,
-                        int                    betaComp)
-{
-    const Real* dx = navier_stokes->Geom().CellSize();
-
-    getTensorBndryData(visc_bndry,time);
-
-    DivVis* tensor_op = new DivVis(visc_bndry,dx);
-
-    tensor_op->maxOrder(tensor_max_order);
-
-    getTensorOp_doit(tensor_op, a, b, rho, beta, betaComp);
-
-    return tensor_op;
-}
-
-DivVis*
-Diffusion::getTensorOp (Real                   a,
-                        Real                   b,
-                        const MultiFab&        rho,
-                        const MultiFab* const* beta,
-                        int                    betaComp)
-{
-    int allthere;
-    checkBeta(beta, allthere);
-
-    const Real* dx   = navier_stokes->Geom().CellSize();
-    const int   nDer = MCLinOp::bcComponentsNeeded();
-
-    Vector<BCRec> bcarray(nDer,BCRec(D_DECL(EXT_DIR,EXT_DIR,EXT_DIR),
-                                    D_DECL(EXT_DIR,EXT_DIR,EXT_DIR)));
-
-    for (int id = 0; id < BL_SPACEDIM; id++)
-    {
-        bcarray[id] = navier_stokes->get_desc_lst()[State_Type].getBC(Xvel+id);
-    }
-
-    IntVect ref_ratio = level > 0 ? parent->refRatio(level-1) : IntVect::TheUnitVector();
-
-    ViscBndryTensor bndry;
-
-    bndry.define(grids,dmap,nDer,navier_stokes->Geom());
-    bndry.setHomogValues(bcarray, ref_ratio[0]);
-
-    DivVis* tensor_op = new DivVis(bndry,dx);
-
-    tensor_op->maxOrder(tensor_max_order);
-
-    getTensorOp_doit(tensor_op, a, b, rho, beta, betaComp);
-
-    return tensor_op;
-}
-
-ABecLaplacian*
-Diffusion::getViscOp (int                    comp,
-                      Real                   a,
-                      Real                   b,
-                      Real                   time,
-                      ViscBndry&             visc_bndry,
-                      const MultiFab&        rho_half,
-                      int                    rho_flag, 
-                      Real*                  rhsscale,
-                      const MultiFab* const* beta,
-                      int                    betaComp,
-                      const MultiFab*        alpha_in,
-                      int                    alphaComp,
-                      bool		     bndry_already_filled)
-{
-    const Real* dx = navier_stokes->Geom().CellSize();
-
-    if (!bndry_already_filled)
-        getBndryData(visc_bndry,comp,1,time,rho_flag);
-
-    ABecLaplacian* visc_op = new ABecLaplacian(visc_bndry,dx);
-
-    visc_op->maxOrder(max_order);
-
-    setAlpha(visc_op,comp,a,b,time,rho_half,rho_flag,rhsscale,alphaComp,alpha_in);
-
-    setBeta(visc_op,beta,betaComp);
-
-    return visc_op;
-}
-
-void
-Diffusion::getBndryDataGivenS (ViscBndry&               bndry,
-                               const Vector<MultiFab*>& S,
-                               int                      S_comp,
-                               const Vector<MultiFab*>& Rho,
-                               int                      Rho_comp,
-                               const BCRec&             bc,
-                               const IntVect&           crat,
-                               int                      rho_flag)
-{
-  const int nGrow = 1;
-  const int nComp = 1;
-
-  MultiFab tmp(S[0]->boxArray(),S[0]->DistributionMap(),nComp,nGrow);
-
-  MultiFab::Copy(tmp,*S[0],S_comp,0,1,nGrow);
-  if (rho_flag == 2)
-      MultiFab::Divide(tmp,*Rho[0],Rho_comp,0,1,nGrow);
-
-  bool has_coarse_data = S.size() > 1;
-  if (!has_coarse_data)
-  {
-    bndry.setBndryValues(tmp,0,0,nComp,bc);
-  }
-  else
-  {
-    BoxArray cgrids = S[0]->boxArray();
-    cgrids.coarsen(crat);
-    BndryRegister crse_br(cgrids,S[0]->DistributionMap(),0,1,2,nComp);
-    //
-    // interp for solvers over ALL c-f brs, need safe data.
-    //
-    crse_br.setVal(BL_BOGUS);
-    MultiFab tmpc(S[1]->boxArray(),S[1]->DistributionMap(),nComp,nGrow);
-    MultiFab::Copy(tmpc,*S[1],S_comp,0,1,nGrow);
-    if (rho_flag == 2)
-        MultiFab::Divide(tmpc,*Rho[1],Rho_comp,0,1,nGrow);
-    crse_br.copyFrom(tmpc,nGrow,0,0,nComp);
-    bndry.setBndryValues(crse_br,0,tmp,0,0,nComp,crat,bc);
-  }
-}
-
-ABecLaplacian*
-Diffusion::getViscOp (Real                                 a,
-                      Real                                 b,
-                      ViscBndry&                           visc_bndry,
-                      const Vector<MultiFab*>&             S,
-                      int                                  S_comp,
-                      const Vector<MultiFab*>&             Rho,
-                      int                                  Rho_comp,
-                      const MultiFab&                      rho_half,
-                      int                                  rho_flag, 
-                      Real*                                rhsscale,
-                      const MultiFab* const*               beta,
-                      int                                  betaComp,
-                      const MultiFab*                      alpha_in,
-                      int                                  alpha_in_comp,
-                      MultiFab&                            alpha,
-                      std::array<MultiFab,AMREX_SPACEDIM>& bcoeffs,
-                      const BCRec&                         bc,
-                      const IntVect&                       crat,
-                      const Geometry&                      geom,
-                      const MultiFab&                      volume,
-                      const MultiFab* const*               area,
-                      bool                                 use_hoop_stress)
-{
-    getBndryDataGivenS(visc_bndry,S,S_comp,Rho,Rho_comp,bc,crat,rho_flag);
-
-    ABecLaplacian* visc_op = new ABecLaplacian(visc_bndry,geom.CellSize());
-
-    visc_op->maxOrder(max_order);
-
-    setAlpha(visc_op,a,b,rho_half,rho_flag,rhsscale,alpha_in,alpha_in_comp,
-             Rho[0],Rho_comp,alpha,geom,volume,use_hoop_stress);
-
-    setBeta(visc_op,beta,betaComp,bcoeffs,geom,area,use_hoop_stress);
-
-    return visc_op;
-}
-
-ABecLaplacian*
-Diffusion::getViscOp (int                    comp,
-                      Real                   a,
-                      Real                   b,
-                      const MultiFab&        rho,
-                      int                    rho_flag,
-                      Real*                  rhsscale,
-                      const MultiFab* const* beta,
-                      int                    betaComp,
-                      const MultiFab*        alpha_in,
-                      int                    alphaComp)
-{
-    //
-    // Note: This assumes that the "NEW" density is to be used, if rho_flag==2
-    //
-    const Geometry& geom = navier_stokes->Geom();
-    const Real*  dx      = geom.CellSize();
-    const BCRec& bc      = navier_stokes->get_desc_lst()[State_Type].getBC(comp);
-
-    IntVect ref_ratio = level > 0 ? parent->refRatio(level-1) : IntVect::TheUnitVector();
-
-    ViscBndry bndry(grids,dmap,1,geom);
-    bndry.setHomogValues(bc, ref_ratio);
-
-    ABecLaplacian* visc_op = new ABecLaplacian(bndry,dx);
-    visc_op->maxOrder(max_order);
-
-    const Real time = navier_stokes->get_state_data(State_Type).curTime();
-
-    setAlpha(visc_op,comp,a,b,time,rho,rho_flag,rhsscale,alphaComp,alpha_in);
-
-    setBeta(visc_op,beta,betaComp);
-
-    return visc_op;
-}
-
-void
-Diffusion::setAlpha (ABecLaplacian*  visc_op,
-                     int             comp,
-                     Real            a,
-                     Real            b,
-                     Real            time,
-                     const MultiFab& rho,
-                     int             rho_flag, 
-                     Real*           rhsscale,
-                     int             dataComp,
-                     const MultiFab* alpha_in)
-{
-    BL_ASSERT(visc_op != 0);
-
-    MultiFab alpha;
-    std::pair<Real,Real> scalars;
-    computeAlpha(alpha, scalars, comp, a, b, time, rho, rho_flag, rhsscale, dataComp, alpha_in);
-
-    visc_op->setScalars(scalars.first, scalars.second);
-    visc_op->aCoefficients(alpha);
-}
-
-void
-Diffusion::setAlpha (ABecLaplacian*  visc_op,
-                     Real            a,
-                     Real            b,
-                     const MultiFab& rho_half,
-                     int             rho_flag, 
-                     Real*           rhsscale,
-                     const MultiFab* alpha_in,
-                     int             alpha_in_comp,
-                     const MultiFab* rho,
-                     int             rho_comp,
-                     MultiFab&       alpha,
-                     const Geometry& geom,
-                     const MultiFab& volume,
-                     bool            use_hoop_stress)
-{
-    BL_ASSERT(visc_op != 0);
-
-    std::pair<Real,Real> scalars;
-    computeAlpha(alpha, scalars, a, b, rho_half, rho_flag, rhsscale, alpha_in, alpha_in_comp,
-                 rho, rho_comp, geom, volume, use_hoop_stress);
-
-    visc_op->setScalars(scalars.first, scalars.second);
-
-    visc_op->aCoefficients(alpha);
-}
-
-void
-Diffusion::computeAlpha (MultiFab&       alpha,
-                         std::pair<Real,Real>& scalars,
-                         int             comp,
-                         Real            a,
-                         Real            b,
-                         Real            time,
-                         const MultiFab& rho,
-                         int             rho_flag, 
-                         Real*           rhsscale,
-                         int             dataComp,
-                         const MultiFab* alpha_in)
-{
-#if 1
-  //#ifdef AMREX_USE_EB
-  //fixme? do we want to assume everything passed in has good data in enough ghost cells
-  //  or do we want take ng=0 and then fill alpha's ghost cells after?
-  //    int ng = eb_ngrow;
-  // Don't think alpha needs any grow cells... see ng comments in diffuse scalar
-    int ng = 0;
-    alpha.define(grids, dmap, 1, ng, MFInfo(), navier_stokes->Factory());
-      
-    if (alpha_in != 0){
-        BL_ASSERT(dataComp >= 0 && dataComp < alpha.nComp());
-	// fixme? again original did not use any ghost cells
-	MultiFab::Copy(alpha,*alpha_in,dataComp,0,1,ng);
-    }
-    else{
-      alpha.setVal(1.0);
-    }
-
-    if ( rho_flag == 1 ) {
-      MultiFab::Multiply(alpha,rho,0,0,1,ng);
-    }
-    else if (rho_flag == 2 || rho_flag == 3) {
-      MultiFab& S = navier_stokes->get_data(State_Type,time);
-      // original didn't copy any ghost cells...
-      MultiFab::Multiply(alpha,S,Density,0,1,ng);
-    }
-  
-#else
-
-    int ng = 1;
-
-    alpha.define(grids, dmap, 1, ng, MFInfo(), navier_stokes->Factory());
-
-    const MultiFab& volume = navier_stokes->Volume(); 
-
-    int usehoop = (comp == Xvel && (parent->Geom(0).IsRZ()));
-    int useden  = (rho_flag == 1);
-
-    if (!usehoop)
-    {
-<<<<<<< HEAD
-	MultiFab::Copy(alpha, volume, 0, 0, 1, ng);
-=======
-	MultiFab::Copy(alpha, volume, 0, 0, 1, 1);
-  alpha.setVal(1.0); // Here we reset to 1. to remove the volume scaling
-                      // Warning this will fail in Sync routines, but we will see that later
->>>>>>> ee943d50
-
-        if (useden) 
-            MultiFab::Multiply(alpha,rho,0,0,1,ng);
-    }
-    else
-    {
-#ifdef _OPENMP
-#pragma omp parallel
-#endif
-        for (MFIter mfi(alpha,true); mfi.isValid(); ++mfi)
-        {
-            const Box& bx = mfi.tilebox();
-
-            Vector<Real> rcen(bx.length(0));
-            navier_stokes->Geom().GetCellLoc(rcen, bx, 0);
-
-            const int*       lo      = bx.loVect();
-            const int*       hi      = bx.hiVect();
-            Real*            dat     = alpha[mfi].dataPtr();
-            const Box&       abx     = alpha[mfi].box();
-            const int*       alo     = abx.loVect();
-            const int*       ahi     = abx.hiVect();
-            const Real*      rcendat = rcen.dataPtr();
-            const Real*      voli    = volume[mfi].dataPtr();
-            const Box&       vbox    = volume[mfi].box();
-            const int*       vlo     = vbox.loVect();
-            const int*       vhi     = vbox.hiVect();
-            const FArrayBox& Rh      = rho[mfi];
-
-            DEF_CLIMITS(Rh,rho_dat,rlo,rhi);
-
-            fort_setalpha(dat, ARLIM(alo), ARLIM(ahi),
-                          lo, hi, rcendat, ARLIM(lo), ARLIM(hi), &b,
-                          voli, ARLIM(vlo), ARLIM(vhi),
-                          rho_dat,ARLIM(rlo),ARLIM(rhi),&usehoop,&useden);
-        }
-    }
-
-    if (rho_flag == 2 || rho_flag == 3)
-    {
-        MultiFab& S = navier_stokes->get_data(State_Type,time);
-
-#ifdef _OPENMP
-#pragma omp parallel
-#endif
-	for (MFIter alphamfi(alpha,true); alphamfi.isValid(); ++alphamfi)
-        {
-	  BL_ASSERT(grids[alphamfi.index()].contains(alphamfi.tilebox())==1);
-	    alpha[alphamfi].mult(S[alphamfi],alphamfi.tilebox(),Density,0,1);
-        }
-    }
-
-    if (alpha_in != 0)
-    {
-        BL_ASSERT(dataComp >= 0 && dataComp < alpha.nComp());
-
-#ifdef _OPENMP
-#pragma omp parallel
-#endif
-        for (MFIter alphamfi(alpha,true); alphamfi.isValid(); ++alphamfi)
-        {
-            alpha[alphamfi].mult((*alpha_in)[alphamfi],alphamfi.tilebox(),dataComp,0,1);
-        }
-    }
-
-#endif
-    
-    if (rhsscale != 0)
-    {
-        *rhsscale = scale_abec ? 1.0/alpha.max(0) : 1.0;
-
-        scalars.first = a*(*rhsscale);
-        scalars.second = b*(*rhsscale);
-    }
-    else
-    {
-        scalars.first = a;
-        scalars.second = b;
-    }
-}
-
-void
-Diffusion::computeAlpha (MultiFab&       alpha,
-                         std::pair<Real,Real>& scalars,
-                         Real            a,
-                         Real            b,
-                         const MultiFab& rho_half,
-                         int             rho_flag, 
-                         Real*           rhsscale,
-                         const MultiFab* alpha_in,
-                         int             alpha_in_comp,
-                         const MultiFab* rho,
-                         int             rho_comp,
-                         const Geometry& geom,
-                         const MultiFab& volume,
-                         bool            use_hoop_stress)
-{
-
-<<<<<<< HEAD
-    std::array<MultiFab,AMREX_SPACEDIM> bcoeffs;
-
-    //    computeBeta(bcoeffs, beta, betaComp);
-    // do things old way
-    int ng = 0;
-  
-    const MultiFab* area = navier_stokes->Area(); 
-
-    for (int n = 0; n < BL_SPACEDIM; n++)
-    {
-      bcoeffs[n].define(area[n].boxArray(),area[n].DistributionMap(),1,ng,MFInfo(),navier_stokes->Factory());
-    }
-
-    int allnull, allthere;
-    checkBeta(beta, allthere, allnull);
-
-    const Real* dx = navier_stokes->Geom().CellSize();
-    
-    if (allnull)
-    {
-        for (int n = 0; n < BL_SPACEDIM; n++)
-        {
-	    MultiFab::Copy(bcoeffs[n], area[n], 0, 0, 1, 0);
-	    bcoeffs[n].mult(dx[n]);
-        }
-    }
-    else
-    {
-#ifdef _OPENMP
-#pragma omp parallel
-#endif
-        for (int n = 0; n < BL_SPACEDIM; n++)
-        {
-	    for (MFIter bcoeffsmfi(*beta[n],true); bcoeffsmfi.isValid(); ++bcoeffsmfi)
-            {
- 	        const Box& bx = bcoeffsmfi.tilebox();
-	      
- 		bcoeffs[n][bcoeffsmfi].copy(area[n][bcoeffsmfi],bx,0,bx,0,1);
-		bcoeffs[n][bcoeffsmfi].mult((*beta[n])[bcoeffsmfi],bx,bx,betaComp,0,1);
-		bcoeffs[n][bcoeffsmfi].mult(dx[n],bx);
-            }
-        }
-    }
-    //
-=======
-    int useden  = (rho_flag == 1);
->>>>>>> ee943d50
-
-    if (!use_hoop_stress)
-    {
-	  MultiFab::Copy(alpha, volume, 0, 0, 1, 0);
-    alpha.setVal(1.0); // Here we reset to 1. to remove the volume scaling
-    if (useden) 
-      MultiFab::Multiply(alpha,rho_half,0,0,1,0);
-    }
-    else
-    {
-
-#ifdef _OPENMP
-#pragma omp parallel
-#endif
-        for (MFIter mfi(alpha,true); mfi.isValid(); ++mfi)
-        {
-
-            const Box& bx = mfi.tilebox();
-
-            Vector<Real> rcen(bx.length(0));
-            geom.GetCellLoc(rcen, bx, 0);
-
-            const int*       lo      = bx.loVect();
-            const int*       hi      = bx.hiVect();
-            Real*            dat     = alpha[mfi].dataPtr();
-            const Box&       abx     = alpha[mfi].box();
-            const int*       alo     = abx.loVect();
-            const int*       ahi     = abx.hiVect();
-            const Real*      rcendat = rcen.dataPtr();
-            const Real*      voli    = volume[mfi].dataPtr();
-            const Box&       vbox    = volume[mfi].box();
-            const int*       vlo     = vbox.loVect();
-            const int*       vhi     = vbox.hiVect();
-
-	    Print() << "Doing the RZ geometry - one" << std::endl;
-
-            const FArrayBox& Rh      = rho_half[mfi];
-
-	    Print() << "Doing the RZ geometry - two" << std::endl;
-
-            int usehoop              = (int)use_hoop_stress;
-
-            DEF_CLIMITS(Rh,rho_dat,rlo,rhi);
-
-            fort_setalpha(dat, ARLIM(alo), ARLIM(ahi),
-                          lo, hi, rcendat, ARLIM(lo), ARLIM(hi), &b,
-                          voli, ARLIM(vlo), ARLIM(vhi),
-                          rho_dat,ARLIM(rlo),ARLIM(rhi),&usehoop,&useden);
-        }
-    }
-
-    if (rho_flag == 2 || rho_flag == 3)
-    {
-        MultiFab::Multiply(alpha,*rho,rho_comp,0,1,0);
-    }
-
-    if (alpha_in != 0)
-    {
-        BL_ASSERT(alpha_in_comp >= 0 && alpha_in_comp < alpha.nComp());
-        MultiFab::Multiply(alpha,*alpha_in,alpha_in_comp,0,1,0);
-    }
-
-    if (rhsscale != 0)
-    {
-        *rhsscale = scale_abec ? 1.0/alpha.max(0) : 1.0;
-
-        scalars.first = a*(*rhsscale);
-        scalars.second = b*(*rhsscale);
-    }
-    else
-    {
-        scalars.first = a;
-        scalars.second = b;
-    }
-}
-
-void
-Diffusion::setBeta (ABecLaplacian*         visc_op,
-                    const MultiFab* const* beta,
-                    int                    betaComp)
-{
-    BL_ASSERT(visc_op != 0);
-
-    std::array<MultiFab,AMREX_SPACEDIM> bcoeffs;
-
-    computeBeta(bcoeffs, beta, betaComp);
-
-    for (int n = 0; n < AMREX_SPACEDIM; n++)
-    {
-        visc_op->bCoefficients(bcoeffs[n],n);
-    }
-}
-
-void
-Diffusion::setBeta (ABecLaplacian*         visc_op,
-                    const MultiFab* const* beta,
-                    int                    betaComp,
-                    std::array<MultiFab,AMREX_SPACEDIM>& bcoeffs,
-                    const Geometry&        geom,
-                    const MultiFab* const* area,
-                    bool            use_hoop_stress)
-{
-    BL_ASSERT(visc_op != 0);
-
-    computeBeta(bcoeffs, beta, betaComp, geom, area, use_hoop_stress);
-
-    for (int n = 0; n < AMREX_SPACEDIM; n++)
-    {
-        visc_op->bCoefficients(bcoeffs[n],n);
-    }
-}
-
-void
-Diffusion::computeBeta (std::array<MultiFab,AMREX_SPACEDIM>& bcoeffs,
-                        const MultiFab* const* beta,
-                        int                    betaComp)
-{
-    int ng = 0;
-  
-    const MultiFab* area = navier_stokes->Area(); 
-
-    for (int n = 0; n < BL_SPACEDIM; n++)
-    {
-      bcoeffs[n].define(area[n].boxArray(),area[n].DistributionMap(),1,ng,MFInfo(),navier_stokes->Factory());
-    }
-
-    int allnull, allthere;
-    checkBeta(beta, allthere, allnull);
-
-#if 1
-    //#ifdef AMREX_USE_EB
-    if (allnull)
-    {
-        for (int n = 0; n < BL_SPACEDIM; n++)
-	  bcoeffs[n].setVal(1.0);
-    }
-    else
-    {
-      // fixme? this copy could be probably avoided...
-        for (int n = 0; n < BL_SPACEDIM; n++)
-	  MultiFab::Copy(bcoeffs[n],*beta[n],0,0,1,0);
-    }
-
-#else
-    const Real* dx = navier_stokes->Geom().CellSize();
-    
-    if (allnull)
-    {
-        for (int n = 0; n < BL_SPACEDIM; n++)
-        {
-	    MultiFab::Copy(bcoeffs[n], area[n], 0, 0, 1, 0);
-	    bcoeffs[n].mult(dx[n]);
-        }
-    }
-    else
-    {
-#ifdef _OPENMP
-#pragma omp parallel
-#endif
-        for (int n = 0; n < BL_SPACEDIM; n++)
-        {
-	    for (MFIter bcoeffsmfi(*beta[n],true); bcoeffsmfi.isValid(); ++bcoeffsmfi)
-            {
- 	        const Box& bx = bcoeffsmfi.tilebox();
-	      
- 		bcoeffs[n][bcoeffsmfi].copy(area[n][bcoeffsmfi],bx,0,bx,0,1);
-		bcoeffs[n][bcoeffsmfi].mult((*beta[n])[bcoeffsmfi],bx,bx,betaComp,0,1);
-		bcoeffs[n][bcoeffsmfi].mult(dx[n],bx);
-            }
-        }
-    }
-#endif
-}
-
-
-void
-Diffusion::computeBeta_null (std::array<MultiFab,AMREX_SPACEDIM>& bcoeffs,
-                        const MultiFab* const* beta,
-                        int                    betaComp)
-{
-    const MultiFab* area = navier_stokes->Area();
-
-    for (int n = 0; n < BL_SPACEDIM; n++)
-    {
-        bcoeffs[n].define(area[n].boxArray(),area[n].DistributionMap(),1,0);
-    }
-    
-
-    const Real* dx = navier_stokes->Geom().CellSize();
-
-#ifdef _OPENMP
-#pragma omp parallel
-#endif
-        for (int n = 0; n < BL_SPACEDIM; n++)
-        {
-	    for (MFIter bcoeffsmfi(*beta[n],true); bcoeffsmfi.isValid(); ++bcoeffsmfi)
-            {
- 	        const Box& bx = bcoeffsmfi.tilebox();
-	      
- 		bcoeffs[n][bcoeffsmfi].copy(area[n][bcoeffsmfi],bx,0,bx,0,1);
-    bcoeffs[n][bcoeffsmfi].setVal(1.0,bx);
-		bcoeffs[n][bcoeffsmfi].mult((*beta[n])[bcoeffsmfi],bx,bx,betaComp,0,1);
-		//bcoeffs[n][bcoeffsmfi].mult(dx[n],bx);
-            }
-        }
-
-}
-
-void
-Diffusion::computeBeta (std::array<MultiFab,AMREX_SPACEDIM>& bcoeffs,
-                        const MultiFab* const* beta,
-                        int                    betaComp,
-                        const Geometry&        geom,
-                        const MultiFab* const* area,
-                        bool            use_hoop_stress)
-{
-
-    int ng = 0;
-  
-    int allnull, allthere;
-    checkBeta(beta, allthere, allnull);
-
-    const Real* dx = geom.CellSize();
-
-    if (allnull)
-    {
-      for (int n = 0; n < BL_SPACEDIM; n++)
-      {
-	      MultiFab::Copy(bcoeffs[n], *area[n], 0, 0, 1, 0);
-
-        if (use_hoop_stress){
-          bcoeffs[n].mult(dx[n]);
-        }
-        else
-        {      
-          bcoeffs[n].setVal(1.0);
-        }
-	    }
-    }
-    else
-    {
-      //fixme
-      //Print()<<"BETACOMP "<<betaComp<<"\n";
-      //  for (int n = 0; n < BL_SPACEDIM; n++)
-      //  {
- 	//  Print()<<"dim "<<n<<", num comp = "<<beta[n]->nComp()<<"\n";
-	//}
-
-#ifdef _OPENMP
-#pragma omp parallel
-#endif
-      for (int n = 0; n < BL_SPACEDIM; n++)
-      {
-	      for (MFIter bcoeffsmfi(*beta[n],true); bcoeffsmfi.isValid(); ++bcoeffsmfi)
-        {
- 	        const Box& bx = bcoeffsmfi.tilebox();
- 		      bcoeffs[n][bcoeffsmfi].copy((*area[n])[bcoeffsmfi],bx,0,bx,0,1);
-    
-          if (use_hoop_stress){
-            bcoeffs[n][bcoeffsmfi].mult((*beta[n])[bcoeffsmfi],bx,bx,betaComp,0,1);
-		        bcoeffs[n][bcoeffsmfi].mult(dx[n],bx);
-          }
-          else
-          {
-            bcoeffs[n][bcoeffsmfi].setVal(1.0,bx);
-		        bcoeffs[n][bcoeffsmfi].mult((*beta[n])[bcoeffsmfi],bx,bx,betaComp,0,1);
-  //          amrex::Print() << "DEBUG BETA n " << n  << std::endl;
-  //amrex::Print() << bcoeffs[n][bcoeffsmfi] << std::endl;
-          }
-        }
-      }
-    }
-}
-
-void
-Diffusion::getViscTerms (MultiFab&              visc_terms,
-                         int                    src_comp,
-                         int                    comp, 
-                         Real                   time,
-                         int                    rho_flag,
-                         const MultiFab* const* beta,
-                         int                    betaComp)
-{
-    int allnull, allthere;
-    checkBeta(beta, allthere, allnull);
-    //
-    // Before computing the godunov predictors we may have to
-    // precompute the viscous source terms.  To do this we must
-    // construct a Laplacian operator, set the coeficients and apply
-    // it to the time N data.  First, however, we must precompute the
-    // fine N bndry values.  We will do this for each scalar that diffuses.
-    //
-    // Note: This routine DOES NOT fill grow cells
-    //
-    const Real* dx = navier_stokes->Geom().CellSize();
-    MultiFab&   S  = navier_stokes->get_data(State_Type,time);
-
-    //
-    // FIXME
-    // LinOp classes cannot handle multcomponent MultiFabs yet,
-    // construct the components one at a time and copy to visc_terms.
-    //
-#if 0
-    // old way with volume weighted beta
-    if (is_diffusive[comp])
-    {
-        MultiFab visc_tmp(grids,dmap,1,1), s_tmp(grids,dmap,1,1);
-
-        ViscBndry visc_bndry;
-        getBndryData(visc_bndry,comp,1,time,rho_flag);
-        //
-        // Set up operator and apply to compute viscous terms.
-        //
-        const Real a = 0.0;
-        const Real b = allnull ? -visc_coef[comp] : -1.0;
-
-        ABecLaplacian visc_op(visc_bndry,dx);
-
-        visc_op.setScalars(a,b);
-        visc_op.maxOrder(max_order);
-
-	// setBeta still puts in vol factor
-        setBeta(&visc_op,beta,betaComp);
-        //
-        // Copy to single component multifab for operator classes.
-        //
-        MultiFab::Copy(s_tmp,S,comp,0,1,0);
-
-        if (rho_flag == 2)
-        {
-            //
-            // We want to evaluate (div beta grad) S, not rho*S.
-            //
-	    MultiFab::Divide(s_tmp, S, Density, 0, 1, 0);
-        }
-
-        visc_op.apply(visc_tmp,s_tmp);
-        //
-        // Must divide by volume.
-        //
-        {
-	    const MultiFab& volume = navier_stokes->Volume(); 
-	    MultiFab::Divide(visc_tmp, volume, 0, 0, 1, 0);
-        }
-
-#if (BL_SPACEDIM == 2)
-        if (comp == Xvel && parent->Geom(0).IsRZ())
-        {
-#ifdef _OPENMP
-#pragma omp parallel
-#endif
-	  for (MFIter visc_tmpmfi(visc_tmp,true); visc_tmpmfi.isValid(); ++visc_tmpmfi)
-            {
-                //
-                // visc_tmp[k] += -mu * u / r^2
-                //
-                const int  i   = visc_tmpmfi.index();
-                const Box& bx  = visc_tmpmfi.tilebox();
-		            const Box& tmpbx = visc_tmpmfi.validbox();
-
-		            Box        vbx = amrex::grow(tmpbx,visc_tmp.nGrow());
-                Box        sbx = amrex::grow(s_tmp.box(i),s_tmp.nGrow());
-                Vector<Real> rcen(bx.length(0));
-                navier_stokes->Geom().GetCellLoc(rcen, bx, 0);
-                const int*  lo      = bx.loVect();
-                const int*  hi      = bx.hiVect();
-                const int*  vlo     = vbx.loVect();
-                const int*  vhi     = vbx.hiVect();
-                const int*  slo     = sbx.loVect();
-                const int*  shi     = sbx.hiVect();
-                Real*       vdat    = visc_tmp[visc_tmpmfi].dataPtr();
-                Real*       sdat    = s_tmp[visc_tmpmfi].dataPtr();
-                const Real* rcendat = rcen.dataPtr();
-                const Real  mu      = visc_coef[comp];
-                hoopsrc(ARLIM(lo), ARLIM(hi),
-                vdat, ARLIM(vlo), ARLIM(vhi),
-                sdat, ARLIM(slo), ARLIM(shi),
-                rcendat, &mu);
-            }
-        }
-#endif
-
-        MultiFab::Copy(visc_terms,visc_tmp,0,comp-src_comp,1,0);
-    }
-    else {
-      int ngrow = visc_terms.nGrow();
-      visc_terms.setVal(0.0,comp-src_comp,1,ngrow);
-    }
-#endif
-
-    // mlmg way ...
-    if (is_diffusive[comp])
-    {
-      // fixme for EB? again guessing 
-        int ng = 1;
-	// should try visc_tmp.nGrow = 0
-        MultiFab visc_tmp(grids,dmap,1,ng), s_tmp(grids,dmap,1,ng);
-        //
-        // Set up operator and apply to compute viscous terms.
-        //
-        const Real a = 0.0;
-        const Real b = allnull ? -visc_coef[comp] : -1.0;
-
-	LPInfo info;
-	info.setAgglomeration(agglomeration);
-	info.setConsolidation(consolidation);
-	info.setMaxCoarseningLevel(0);
-	// let MLMG take care of r-z 
-	//info.setMetricTerm(false);
-
-#ifdef AMREX_USE_EB
-	// create the right data holder for passing to MLEBABecLap
-	amrex::Vector<const amrex::EBFArrayBoxFactory*> ebf(1);
-	//ebf.resize(1);
-	ebf[0] = &(dynamic_cast<EBFArrayBoxFactory const&>(navier_stokes->Factory()));
-	
-	MLEBABecLap mlabec({navier_stokes->Geom()}, {grids}, {dmap}, info, ebf);
-#else	  
-	MLABecLaplacian mlabec({navier_stokes->Geom()},{grids},{dmap},info);
-#endif
-	// default max_order=2
-	// mfix says:
-	// It is essential that we set MaxOrder of the solver to 2
-	// if we want to use the standard sol(i)-sol(i-1) approximation
-	// for the gradient at Dirichlet boundaries.
-	// The solver's default order is 3 and this uses three points for the
-	// gradient at a Dirichlet boundary.
-	mlabec.setMaxOrder(max_order);
-	
-	{
-	  // set BCs
-
-	  std::array<LinOpBCType,AMREX_SPACEDIM> mlmg_lobc;
-	  std::array<LinOpBCType,AMREX_SPACEDIM> mlmg_hibc;
-	  setDomainBC(mlmg_lobc, mlmg_hibc, comp);
-	  
-	  mlabec.setDomainBC(mlmg_lobc, mlmg_hibc);
-  
-	  MultiFab crsedata;
-	    
-	  if (level > 0) {
-	    auto& crse_ns = *(coarser->navier_stokes);
-	    crsedata.define(crse_ns.boxArray(), crse_ns.DistributionMap(), 1, ng);
-	    AmrLevel::FillPatch(crse_ns,crsedata,ng,time,State_Type,comp,1);
-	    if (rho_flag == 2) {
-	      // We want to evaluate (div beta grad) S, not rho*S.
-	      const MultiFab& rhotime = crse_ns.get_rho(time);
-	      MultiFab::Divide(crsedata,rhotime,0,0,1,ng);
-	    }
-	    mlabec.setCoarseFineBC(&crsedata, crse_ratio[0]);
-	  }
-	  
-	  AmrLevel::FillPatch(*navier_stokes,s_tmp,ng,time,State_Type,comp,1);
-	  if (rho_flag == 2) {
-	    const MultiFab& rhotime = navier_stokes->get_rho(time);
-	    MultiFab::Divide(s_tmp,rhotime,0,0,1,ng);
-	  }
-	  // fixme? Do we need/want this???
-	  // mfix does this
-	  //EB_set_covered(s_tmp, 0, 1, ng, covered_val);
-	  //s_tmp.FillBoundary (geom.periodicity());
-	  mlabec.setLevelBC(0, &s_tmp);
-	}
-	
-	mlabec.setScalars(a,b);
-	// mlabec.setACoeffs() not needed since a = 0.0 
-
-	{
-	  std::array<MultiFab,BL_SPACEDIM> bcoeffs;
-	  computeBeta(bcoeffs, beta, betaComp);
-	  mlabec.setBCoeffs(0, amrex::GetArrOfConstPtrs(bcoeffs));
-	}
-
-	// Do we need something like this cribbed from mfix???
-	// This sets the coefficient on the wall and defines it as a homogeneous
-	// Dirichlet bc for the solve. mu_g is the viscosity at cc in mfix
-	// matches what's in bcoeff
-	//mlabec.setEBHomogDirichlet ( 0, (*mu_g[lev]) );
-
-	MLMG mgn(mlabec);
-	mgn.setVerbose(verbose);
-
-	mgn.apply({&visc_tmp},{&s_tmp});
-
-	//fixme
-	// // compare to old method...
-	// VisMF::Write(visc_terms,"VT");
-	// VisMF::Write(visc_tmp,"VTtmp");
-        // MultiFab diff(grids,dmap,1,1);
-	// MultiFab::Copy(diff,visc_tmp,0,0,1,0);
-	// MultiFab::Subtract(diff,visc_terms,comp-src_comp,0,1,0);
-	// VisMF::Write(diff,"VTdiff");
-	// std::cout << "Min and max of the diff are " << diff.min(0,0) <<" "
-	// 	  <<diff.max(0,0)<<"\n";
-	// MultiFab::Copy(diff,visc_tmp,0,0,1,0);
-	// MultiFab::Divide(diff,visc_terms,comp-src_comp,0,1,0);
-	// VisMF::Write(diff,"VTdiff2");
-	///
-	MultiFab::Copy(visc_terms,visc_tmp,0,comp-src_comp,1,0);
-    }
-    else {
-      int ngrow = visc_terms.nGrow();
-      visc_terms.setVal(0.0,comp-src_comp,1,ngrow);
-    }
-}
-
-void
-Diffusion::getTensorViscTerms (MultiFab&              visc_terms, 
-                               Real                   time,
-                               const MultiFab* const* beta,
-                               int                    betaComp)
-{
-    const MultiFab& volume = navier_stokes->Volume(); 
-    const MultiFab* area   = navier_stokes->Area();
-
-    int allthere;
-    checkBeta(beta, allthere);
-
-    const int src_comp = Xvel;
-    const int ncomp    = visc_terms.nComp();
-
-    if (ncomp < BL_SPACEDIM)
-        amrex::Abort("Diffusion::getTensorViscTerms(): visc_terms needs at least BL_SPACEDIM components");
-    //
-    // Before computing the godunov predicitors we may have to
-    // precompute the viscous source terms.  To do this we must
-    // construct a Laplacian operator, set the coeficients and apply
-    // it to the time N data.  First, however, we must precompute the
-    // fine N bndry values.  We will do this for each scalar that diffuses.
-    //
-    // Note: This routine DOES NOT fill grow cells
-    //
-    const Real* dx   = navier_stokes->Geom().CellSize();
-    MultiFab&   S    = navier_stokes->get_data(State_Type,time);
-    //
-    // FIXME
-    // LinOp classes cannot handle multcomponent MultiFabs yet,
-    // construct the components one at a time and copy to visc_terms.
-    //
-    if (is_diffusive[src_comp])
-    {
-        MultiFab visc_tmp(grids,dmap,BL_SPACEDIM,1), s_tmp(grids,dmap,BL_SPACEDIM,1);
-
-        ViscBndryTensor visc_bndry;
-        getTensorBndryData(visc_bndry,time);
-        //
-        // Set up operator and apply to compute viscous terms.
-        //
-        const Real a = 0.0;
-        const Real b = -1.0;
-
-        DivVis tensor_op(visc_bndry,dx);
-        tensor_op.maxOrder(tensor_max_order);
-        tensor_op.setScalars(a,b);
-
-        tensor_op.ZeroACoefficients();
-
-        for (int n = 0; n < BL_SPACEDIM; n++)
-        {
-	        MultiFab bcoeffs(area[n].boxArray(),area[n].DistributionMap(),1,0);
-	    
-#ifdef _OPENMP
-#pragma omp parallel
-#endif
-          for (MFIter bcoeffsmfi(*beta[n],true); bcoeffsmfi.isValid(); ++bcoeffsmfi)
-          {
-	          const Box& bx = bcoeffsmfi.tilebox();
-	      
-	         	bcoeffs[bcoeffsmfi].copy(area[n][bcoeffsmfi],bx,0,bx,0,1);
-            bcoeffs[bcoeffsmfi].mult(dx[n],bx);
-            bcoeffs[bcoeffsmfi].mult((*beta[n])[bcoeffsmfi],bx,bx,betaComp,0,1);
-          }
-	    
-	        tensor_op.bCoefficients(bcoeffs,n); // not thread safe?
-        }
-
-        MultiFab::Copy(s_tmp,S,Xvel,0,BL_SPACEDIM,0);
-
-        tensor_op.apply(visc_tmp,s_tmp);
-        //
-        // Must divide by volume.
-        //
-        for (int n = 0; n < BL_SPACEDIM; ++n) {
-          MultiFab::Divide(visc_tmp, volume, 0, n, 1, 0);
-	       }
-
-#if (BL_SPACEDIM == 2)
-        if (parent->Geom(0).IsRZ())
-        {
-            int fort_xvel_comp = Xvel+1;
-
-#ifdef _OPENMP
-#pragma omp parallel
-#endif
-            for (MFIter vmfi(visc_tmp,true); vmfi.isValid(); ++vmfi)
-            {
-                const int  k   = vmfi.index();
-                const Box& bx  = vmfi.tilebox();
-                const Box& tmpbx  = vmfi.validbox();
-                Box        vbx = amrex::grow(tmpbx,visc_tmp.nGrow());
-                Box        sbx = amrex::grow(s_tmp.box(k),s_tmp.nGrow());
-
-                Vector<Real> rcen;
-                rcen.resize(bx.length(0));
-
-                navier_stokes->Geom().GetCellLoc(rcen, bx, 0);
-
-                const int*       lo        = bx.loVect();
-                const int*       hi        = bx.hiVect();
-                const int*       vlo       = vbx.loVect();
-                const int*       vhi       = vbx.hiVect();
-                const int*       slo       = sbx.loVect();
-                const int*       shi       = sbx.hiVect();
-                Real*            vdat      = visc_tmp[vmfi].dataPtr();
-                Real*            sdat      = s_tmp[vmfi].dataPtr();
-                const Real*      rcendat   = rcen.dataPtr();
-                const FArrayBox& betax     = (*beta[0])[vmfi];
-                const Real*      betax_dat = betax.dataPtr(betaComp);
-                const int*       betax_lo  = betax.loVect();
-                const int*       betax_hi  = betax.hiVect();
-                const FArrayBox& betay     = (*beta[1])[vmfi];
-                const Real*      betay_dat = betay.dataPtr(betaComp);
-                const int*       betay_lo  = betay.loVect();
-                const int*       betay_hi  = betay.hiVect();
-
-                tensor_hoopsrc(&fort_xvel_comp,ARLIM(lo), ARLIM(hi),
-                               vdat, ARLIM(vlo), ARLIM(vhi),
-                               sdat, ARLIM(slo), ARLIM(shi),
-                               rcendat, 
-                               betax_dat,ARLIM(betax_lo),ARLIM(betax_hi),
-                               betay_dat,ARLIM(betay_lo),ARLIM(betay_hi));
-            }
-        }
-#endif
-        MultiFab::Copy(visc_terms,visc_tmp,0,0,BL_SPACEDIM,0);
-    }
-    else
-    {
-        int ngrow = visc_terms.nGrow();
-        visc_terms.setVal(0.0,src_comp,BL_SPACEDIM,ngrow);
-    }
-}
-
-#include <AMReX_Utility.H>
-
-void
-Diffusion::getBndryData (ViscBndry& bndry,
-                         int        src_comp,
-                         int        num_comp,
-                         Real       time,
-                         int        rho_flag)
-{
-    BL_ASSERT(num_comp == 1);
-    //
-    // Fill phys bndry vals of grow cells of (tmp) multifab passed to bndry.
-    //
-    // TODO -- A MultiFab is a huge amount of space in which to pass along
-    // the phys bc's.  InterpBndryData needs a more efficient interface.
-    //
-    const int     nGrow = 1;
-    const BCRec&  bc    = navier_stokes->get_desc_lst()[State_Type].getBC(src_comp);
-
-    bndry.define(grids,dmap,num_comp,navier_stokes->Geom());
-
-    const MultiFab& rhotime = navier_stokes->get_rho(time);
-
-    MultiFab S(grids, dmap, num_comp, nGrow);
-
-    AmrLevel::FillPatch(*navier_stokes,S,nGrow,time,State_Type,src_comp,num_comp);
-
-    if (rho_flag == 2) {
-        for (int n = 0; n < num_comp; ++n)
-        {
-	         MultiFab::Divide(S,rhotime,0,n,1,nGrow);
-	      }
-    }
-
-    S.setVal(BL_SAFE_BOGUS, 0, num_comp, 0);
-    
-    if (level == 0)
-    {
-        bndry.setBndryValues(S,0,0,num_comp,bc);
-    }
-    else
-    {
-        BoxArray cgrids = grids;
-        cgrids.coarsen(crse_ratio);
-        BndryRegister crse_br(cgrids,dmap,0,1,2,num_comp);
-        //
-        // interp for solvers over ALL c-f brs, need safe data.
-        //
-        crse_br.setVal(BL_BOGUS);
-        coarser->FillBoundary(crse_br,src_comp,0,num_comp,time,rho_flag);
-        bndry.setBndryValues(crse_br,0,S,0,0,num_comp,crse_ratio,bc);
-    }
-}
-
-void
-Diffusion::getBndryDataGivenS (ViscBndry& bndry,
-                               MultiFab&  Rho_and_spec,
-                               MultiFab&  Rho_and_spec_crse,
-                               int        state_ind,
-                               int        src_comp,
-                               int        num_comp)
-{
-    BL_ASSERT(num_comp == 1);
-    const int     nGrow = 1;
-    //
-    // Fill phys bndry vals of grow cells of (tmp) multifab passed to bndry.
-    //
-    // TODO -- A MultiFab is a huge amount of space in which to pass along
-    // the phys bc's.  InterpBndryData needs a more efficient interface.
-    //
-    const BCRec& bc = navier_stokes->get_desc_lst()[State_Type].getBC(state_ind);
-
-    bndry.define(grids,dmap,num_comp,navier_stokes->Geom());
-
-    if (level == 0)
-    {
-        bndry.setBndryValues(Rho_and_spec,src_comp,0,num_comp,bc);
-    }
-    else
-    {
-        BoxArray cgrids = grids;
-        cgrids.coarsen(crse_ratio);
-        BndryRegister crse_br(cgrids,dmap,0,1,2,num_comp);
-        //
-        // interp for solvers over ALL c-f brs, need safe data.
-        //
-        crse_br.setVal(BL_BOGUS);
-        crse_br.copyFrom(Rho_and_spec_crse,nGrow,src_comp,0,num_comp);
-        bndry.setBndryValues(crse_br,0,Rho_and_spec,src_comp,0,num_comp,crse_ratio,bc);
-    }
-}
-
-
-void
-Diffusion::FillBoundary (BndryRegister& bdry,
-                         int            state_ind,
-                         int            dest_comp,
-                         int            num_comp,
-                         Real           time,
-                         int            rho_flag)
-{
-    //
-    // Need one grow cell filled for linear solvers.
-    // We assume filPatch gets this right, where possible.
-    //
-#ifdef AMREX_USE_EB
-  //fixme?  guessing this is needed
-    const int     nGrow = eb_ngrow;
-#else
-    const int     nGrow = 1;
-#endif
-    
-    const MultiFab& rhotime = navier_stokes->get_rho(time);
-
-    MultiFab S(navier_stokes->boxArray(),
-               navier_stokes->DistributionMap(),
-               num_comp,nGrow);
-
-    AmrLevel::FillPatch(*navier_stokes,S,nGrow,time,State_Type,state_ind,num_comp);
-
-    if (rho_flag == 2) {
-        for (int n = 0; n < num_comp; ++n) {
-	    MultiFab::Divide(S,rhotime,0,n,1,nGrow);
-	}
-    }
-
-    //
-    // Copy into boundary register.
-    //
-    bdry.copyFrom(S,nGrow,0,dest_comp,num_comp);
-    
-}
-
-void
-Diffusion::getTensorBndryData (ViscBndryTensor& bndry, 
-                               Real             time)
-{
-    const int num_comp = BL_SPACEDIM;
-    const int src_comp = Xvel;
-    const int nDer     = MCLinOp::bcComponentsNeeded();
-    //
-    // Create the BCRec's interpreted by ViscBndry objects
-    //
-    Vector<BCRec> bcarray(nDer, BCRec(D_DECL(EXT_DIR,EXT_DIR,EXT_DIR),
-                                     D_DECL(EXT_DIR,EXT_DIR,EXT_DIR)));
-
-    for (int idim = 0; idim < BL_SPACEDIM; idim++)
-        bcarray[idim] = navier_stokes->get_desc_lst()[State_Type].getBC(src_comp+idim);
-
-    bndry.define(grids,dmap,nDer,navier_stokes->Geom());
-
-#ifdef AMREX_USE_EB
-  //fixme?  guessing this is needed
-    const int     nGrow = eb_ngrow;
-#else
-    const int     nGrow = 1;
-#endif
-
-    MultiFab S(grids,dmap,num_comp,nGrow);
-
-    AmrLevel::FillPatch(*navier_stokes,S,nGrow,time,State_Type,src_comp,num_comp);
-
-    S.setVal(BL_SAFE_BOGUS, 0, num_comp, 0);
-    
-    if (level == 0)
-    {
-        bndry.setBndryValues(S,0,0,num_comp,bcarray);
-    }
-    else
-    {
-        BoxArray cgrids(grids);
-        cgrids.coarsen(crse_ratio);
-        BndryRegister crse_br(cgrids,dmap,0,1,1,num_comp);
-        crse_br.setVal(BL_BOGUS);
-        const int rho_flag = 0;
-        coarser->FillBoundary(crse_br,src_comp,0,num_comp,time,rho_flag);
-        bndry.setBndryValues(crse_br,0,S,0,0,num_comp,crse_ratio[0],bcarray);
-    }
-}
-
-void
-Diffusion::checkBetas (const MultiFab* const* beta1, 
-                       const MultiFab* const* beta2,
-                       int&                   allthere,
-                       int&                   allnull) const
-{
-    int allnull1, allnull2, allthere1, allthere2;
-
-    checkBeta(beta1,allthere1,allnull1);
-    checkBeta(beta2,allthere2,allnull2);
-    allnull  = allnull1 && allnull2;
-    allthere = allthere1 && allthere2;
-
-    if (!(allthere || allnull))
-        amrex::Abort("Diffusion::checkBetas(): betas must either be all 0 or all non-0");
-}
-
-void
-Diffusion::checkBeta (const MultiFab* const* beta,
-                      int&                   allthere,
-                      int&                   allnull)
-{
-    allnull  = 1;
-    allthere = beta != 0;
-
-    if (allthere)
-    {
-        for (int d = 0; d < BL_SPACEDIM; d++)
-        {
-            allnull = allnull && beta[d] == 0;
-            allthere = allthere && beta[d] != 0;
-        }
-    }
-
-    if (!(allthere || allnull))
-        amrex::Abort("Diffusion::checkBeta(): betas must be all 0 or all non-0");
-}
-
-void
-Diffusion::checkBeta (const MultiFab* const* beta,
-                      int&                   allthere) const
-{
-    allthere = beta != 0;
-
-    if (allthere)
-    {
-        for (int d = 0; d < BL_SPACEDIM; d++)
-            allthere = allthere && beta[d] != 0;
-    }
-
-    if (!allthere)
-        amrex::Abort("Diffusion::checkBeta(): betas must be all non-0");
-}
-
-//
-// This routine computes the vector div mu SI, where I is the identity 
-// tensor, S = div U, and mu is constant.
-//
-
-void
-Diffusion::compute_divmusi (Real      time,
-                            Real      mu,
-                            MultiFab& divmusi)
-{
-    //
-    // Compute on valid region.  Calling function should fill grow cells.
-    //
-    if (mu > 0.0)
-    {
-        const int     nGrowDU  = 1;
-        const Real*   dx       = navier_stokes->Geom().CellSize();
-        std::unique_ptr<MultiFab> divu_fp ( navier_stokes->getDivCond(nGrowDU,time) );
-
-#ifdef _OPENMP
-#pragma omp parallel
-#endif
-        for (MFIter divmusimfi(divmusi,true); divmusimfi.isValid(); ++divmusimfi)
-        {
-            FArrayBox& fab  = divmusi[divmusimfi];
-            FArrayBox& divu = (*divu_fp)[divmusimfi];
-            const Box& box  = divmusimfi.tilebox();
-
-            div_mu_si(box.loVect(), box.hiVect(), dx, &mu,
-		      ARLIM(divu.loVect()), ARLIM(divu.hiVect()),
-		      divu.dataPtr(),
-		      ARLIM(fab.loVect()),  ARLIM(fab.hiVect()),
-		      fab.dataPtr());
-        }
-    }
-    else
-    {
-        const int nGrow = 0; // Not to fill grow cells here
-        divmusi.setVal(0,nGrow);
-    }
-}
-
-//
-// This routine computes the vector div beta SI, where I is the identity 
-// tensor, S = div U, and beta is non-constant.
-//
-
-void
-Diffusion::compute_divmusi (Real                   time,
-                            const MultiFab* const* beta,
-                            MultiFab&              divmusi)
-{
-    const int     nGrowDU  = 1;
-    const Real*   dx       = navier_stokes->Geom().CellSize();
-    std::unique_ptr<MultiFab> divu_fp ( navier_stokes->getDivCond(nGrowDU,time) );
-
-#ifdef _OPENMP
-#pragma omp parallel
-#endif
-    for (MFIter divmusimfi(divmusi,true); divmusimfi.isValid(); ++divmusimfi)
-    {
-        FArrayBox& divu = (*divu_fp)[divmusimfi];
-        const Box& box  = divmusimfi.tilebox();
-
-        DEF_CLIMITS((*beta[0])[divmusimfi],betax,betaxlo,betaxhi);
-        DEF_CLIMITS((*beta[1])[divmusimfi],betay,betaylo,betayhi);
-
-#if (BL_SPACEDIM==3)
-        DEF_CLIMITS((*beta[2])[divmusimfi],betaz,betazlo,betazhi);
-#endif
-
-        div_varmu_si(box.loVect(),box.hiVect(), dx,
-		     ARLIM(divu.loVect()), ARLIM(divu.hiVect()),
-		     divu.dataPtr(),
-		     ARLIM(betaxlo), ARLIM(betaxhi), betax,
-		     ARLIM(betaylo), ARLIM(betayhi), betay,
-#if (BL_SPACEDIM==3)
-		     ARLIM(betazlo), ARLIM(betazhi), betaz,
-#endif
-		     ARLIM(divmusi[divmusimfi].loVect()), ARLIM(divmusi[divmusimfi].hiVect()),
-		     divmusi[divmusimfi].dataPtr());
-    }
-}
-
-
-//
-// SAS: The following function is a temporary fix in the migration from
-//      using is_conservative and rho_flag over to using advectionType
-//      and diffusionType.
-//
-int
-Diffusion::set_rho_flag(const DiffusionForm compDiffusionType)
-{
-    int rho_flag = 0;
-
-    switch (compDiffusionType)
-    {
-        case Laplacian_S:
-            rho_flag = 0;
-            break;
-
-        case RhoInverse_Laplacian_S:
-            rho_flag = 1;
-            break;
-
-        case Laplacian_SoverRho:
-            rho_flag = 2;
-            break;
-
-	    //NOTE: rho_flag = 3 is used in a different context for
-	    //      do_mom_diff==1
-	    
-        default:
-            amrex::Print() << "compDiffusionType = " << compDiffusionType << '\n';
-            amrex::Abort("An unknown NavierStokesBase::DiffusionForm was used in set_rho_flag");
-    }
-
-    return rho_flag;
-}
-
-bool
-Diffusion::are_any(const Vector<DiffusionForm>& diffusionType,
-                   const DiffusionForm         testForm,
-                   const int                   sComp,
-                   const int                   nComp)
-{
-    for (int comp = sComp; comp < sComp + nComp; ++comp)
-    {
-        if (diffusionType[comp] == testForm)
-            return true;
-    }
-
-    return false;
-}
-
-int
-Diffusion::how_many(const Vector<DiffusionForm>& diffusionType,
-                    const DiffusionForm         testForm,
-                    const int                   sComp,
-                    const int                   nComp)
-{
-    int counter = 0;
-
-    for (int comp = sComp; comp < sComp + nComp; ++comp)
-    {
-        if (diffusionType[comp] == testForm)
-            ++counter;
-    }
-
-    return counter;
-}
-
-void
-Diffusion::setDomainBC (std::array<LinOpBCType,AMREX_SPACEDIM>& mlmg_lobc,
-                        std::array<LinOpBCType,AMREX_SPACEDIM>& mlmg_hibc,
-                        int src_comp)
-{
-    const BCRec& bc = navier_stokes->get_desc_lst()[State_Type].getBC(src_comp);
-
-    for (int idim = 0; idim < AMREX_SPACEDIM; ++idim)
-    {
-        if (parent->Geom(0).isPeriodic(idim))
-        {
-            mlmg_lobc[idim] = mlmg_hibc[idim] = LinOpBCType::Periodic;
-        }
-        else
-        {
-            int pbc = bc.lo(idim);
-            if (pbc == EXT_DIR)
-            {
-                mlmg_lobc[idim] = LinOpBCType::Dirichlet;
-            }
-            else if (pbc == FOEXTRAP      ||
-                     pbc == HOEXTRAP      || 
-                     pbc == REFLECT_EVEN)
-            {
-                mlmg_lobc[idim] = LinOpBCType::Neumann;
-            }
-            else if (pbc == REFLECT_ODD)
-            {
-                mlmg_lobc[idim] = LinOpBCType::reflect_odd;
-            }
-            else
-            {
-                mlmg_lobc[idim] = LinOpBCType::bogus;
-            }
-
-            pbc = bc.hi(idim);
-            if (pbc == EXT_DIR)
-            {
-                mlmg_hibc[idim] = LinOpBCType::Dirichlet;
-            }
-            else if (pbc == FOEXTRAP      ||
-                     pbc == HOEXTRAP      || 
-                     pbc == REFLECT_EVEN)
-            {
-                mlmg_hibc[idim] = LinOpBCType::Neumann;
-            }
-            else if (pbc == REFLECT_ODD)
-            {
-                mlmg_hibc[idim] = LinOpBCType::reflect_odd;
-            }
-            else
-            {
-                mlmg_hibc[idim] = LinOpBCType::bogus;
-            }
-        }
-    }
-}
-
-void
-Diffusion::setDomainBC (std::array<LinOpBCType,AMREX_SPACEDIM>& mlmg_lobc,
-                            std::array<LinOpBCType,AMREX_SPACEDIM>& mlmg_hibc,
-                            const BCRec& bc)
-{
-
-    for (int idim = 0; idim < AMREX_SPACEDIM; ++idim)
-    {
-      // fixme??? not sure DefaultGeometry really returns what's desired: parent->Geom(0)
-      if (DefaultGeometry().isPeriodic(idim))
-        {
-            mlmg_lobc[idim] = mlmg_hibc[idim] = LinOpBCType::Periodic;
-        }
-        else
-        {
-            int pbc = bc.lo(idim);
-            if (pbc == EXT_DIR)
-            {
-                mlmg_lobc[idim] = LinOpBCType::Dirichlet;
-            }
-            else if (pbc == FOEXTRAP      ||
-                     pbc == HOEXTRAP      || 
-                     pbc == REFLECT_EVEN)
-            {
-                mlmg_lobc[idim] = LinOpBCType::Neumann;
-            }
-            else if (pbc == REFLECT_ODD)
-            {
-                mlmg_lobc[idim] = LinOpBCType::reflect_odd;
-            }
-            else
-            {
-                mlmg_lobc[idim] = LinOpBCType::bogus;
-            }
-
-            pbc = bc.hi(idim);
-            if (pbc == EXT_DIR)
-            {
-                mlmg_hibc[idim] = LinOpBCType::Dirichlet;
-            }
-            else if (pbc == FOEXTRAP      ||
-                     pbc == HOEXTRAP      || 
-                     pbc == REFLECT_EVEN)
-            {
-                mlmg_hibc[idim] = LinOpBCType::Neumann;
-            }
-            else if (pbc == REFLECT_ODD)
-            {
-                mlmg_hibc[idim] = LinOpBCType::reflect_odd;
-            }
-            else
-            {
-                mlmg_hibc[idim] = LinOpBCType::bogus;
-            }
-        }
-    }
-}
-
-
-// Below we introduce back the previous diffuse_scalar routine
-// in order to use it for solving the constant viscosity case.
-// It was removed before because the new diffuse_scalar is oriented to multi-species
-
-void
-Diffusion::diffuse_velocity_constant_mu (Real                   dt,
-                                         int                    sigma,
-                                         Real                   be_cn_theta,
-                                         const MultiFab&        rho_half,
-                                         int                    rho_flag,
-                                         MultiFab* const*       fluxn,
-                                         MultiFab* const*       fluxnp1,
-                                         int                    fluxComp,
-                                         MultiFab*              delta_rhs, 
-                                         int                    rhsComp,
-                                         const MultiFab*        alpha, 
-                                         int                    alphaComp,
-                                         const MultiFab* const* betan, 
-                                         const MultiFab* const* betanp1,
-                                         int                    betaComp,
-                                         const SolveMode&       solve_mode,
-                                         bool                   add_old_time_divFlux)
-{
-    //
-    // This routine expects that physical BC's have been loaded into
-    // the grow cells of the old and new state at this level.  If rho_flag==2,
-    // the values there are rho.phi, where phi is the quantity being diffused.
-    // Values in these cells will be preserved.  Also, if there are any
-    // explicit update terms, these have already incremented the new state
-    // on the valid region (i.e., on the valid region the new state is the old
-    // state + dt*Div(explicit_fluxes), e.g.)
-    //
-    
-    //if (verbose)
-      amrex::Print() << "... Diffusion::diffuse_scalar(): " 
-                     << navier_stokes->get_desc_lst()[State_Type].name(sigma) 
-                     << " lev: " << level << '\n';
-
-    const Real strt_time = ParallelDescriptor::second();
-
-    int allnull, allthere;
-    checkBeta(betan, allthere, allnull);
-    checkBeta(betanp1, allthere, allnull);
-    
-    //VisMF::Write(*betan[0],"betan");
-    //VisMF::Write(*betanp1[0],"betanp1");
-    
-    
-    // if (!navier_stokes->variable_vel_visc)
-    //{
-    //  allnull = 1;
-    //}
-    //else
-    //{
-    //  amrex::Abort("variable_vel_visc true, we should not be in the scalar solve for viscosity");
-    //}
-
-    // FIXME -- need to check on ghost cells of all MFs passed in
-    //
-    //FIXME - check that parameters betan betanp1, alpha are EB aware
-    // only acoeff and bcoeff need to be EB aware; they're what goes to MLMG
-    // what about fluxes?
-    //
-    
-    BL_ASSERT(solve_mode==ONEPASS || (delta_rhs && delta_rhs->boxArray()==grids));
-    //
-    // At this point, S_old has bndry at time N, S_new has bndry at time N+1
-    //
-    // CEG - looking back through code suggests this is not true for IAMR
-    //  right now. Need to fix in calling functions...
-    MultiFab& S_old = navier_stokes->get_old_data(State_Type);
-    MultiFab& S_new = navier_stokes->get_new_data(State_Type);
-
-    // Talking with weiqun, thinks no ghost cells are actually needed for MLMG, only
-    // Note for cell-centered solver, you need to call setLevelBC.  That needs to have
-    // one ghost cell if there is Dirichlet BC.
-    // Trying out ng = 0 ... get failed assertion from setLevelBC bc Soln is used a
-    //   temporary for that
-    // const int ng = eb_ngrow;
-    // const int ng_rhs = eb_ngrow;
-    const int ng = 1;
-    const int ng_rhs = 0;
-
-    //
-    // Set up Rhs.
-    //
-    MultiFab Rhs(grids,dmap,1,ng_rhs,MFInfo(),navier_stokes->Factory()),
-      Soln(grids,dmap,1,ng,MFInfo(),navier_stokes->Factory());
-    
-    if (add_old_time_divFlux && be_cn_theta!=1)
-    {
-      
-      Print()<<"DEBUG WE ARE IN THIS PART 1 ....\n";
-      
-        Real a = 0.0;
-        Real b = -(1.0-be_cn_theta)*dt;
-        if (allnull)
-    	  b *= visc_coef[sigma];
-
-	if(verbose)
-	  Print()<<"Adding old time diff ....\n";
-
-	LPInfo info;
-	info.setAgglomeration(agglomeration);
-	info.setConsolidation(consolidation);
-	info.setMaxCoarseningLevel(0);
-	// let MLMG take care of r-z 
-	//info.setMetricTerm(false);
-
-#ifdef AMREX_USE_EB
-	// create the right data holder for passing to MLEBABecLap
-	amrex::Vector<const amrex::EBFArrayBoxFactory*> ebf(1);
-	//ebf.resize(1);
-	ebf[0] = &(dynamic_cast<EBFArrayBoxFactory const&>(navier_stokes->Factory()));
-	
-	MLEBABecLap mlabec({navier_stokes->Geom()}, {grids}, {dmap}, info, ebf);
-#else	  
-	MLABecLaplacian mlabec({navier_stokes->Geom()},{grids},{dmap},info);
-#endif
-	// default max_order=2
-	// mfix says:
-	// It is essential that we set MaxOrder of the solver to 2
-	// if we want to use the standard sol(i)-sol(i-1) approximation
-	// for the gradient at Dirichlet boundaries.
-	// The solver's default order is 3 and this uses three points for the
-	// gradient at a Dirichlet boundary.
-	mlabec.setMaxOrder(max_order);
-	
-	std::array<LinOpBCType,AMREX_SPACEDIM> mlmg_lobc;
-	std::array<LinOpBCType,AMREX_SPACEDIM> mlmg_hibc;
-	setDomainBC(mlmg_lobc, mlmg_hibc, sigma);
-	
-	mlabec.setDomainBC(mlmg_lobc, mlmg_hibc);
-
-	const Real prev_time   = navier_stokes->get_state_data(State_Type).prevTime();
-	{	    
-	  MultiFab crsedata;
-	    
-	  if (level > 0) {
-	    auto& crse_ns = *(coarser->navier_stokes);
-	    crsedata.define(crse_ns.boxArray(), crse_ns.DistributionMap(), 1, ng);
-	    AmrLevel::FillPatch(crse_ns,crsedata,ng,prev_time,State_Type,sigma,1);
-	    if (rho_flag == 2) {
-	      const MultiFab& rhotime = crse_ns.get_rho(prev_time);
-	      MultiFab::Divide(crsedata,rhotime,0,0,1,ng);
-	    }
-	    mlabec.setCoarseFineBC(&crsedata, crse_ratio[0]);
-	  }
-//Soln.setVal(0.);
-
-	  AmrLevel::FillPatch(*navier_stokes,Soln,ng,prev_time,State_Type,sigma,1);
-    	      //amrex::Print() << "\n DEBUG Soln \n";
-    //amrex::Print() << Soln[0];
-    
-	  if (rho_flag == 2) {
-	    const MultiFab& rhotime = navier_stokes->get_rho(prev_time);
-	    MultiFab::Divide(Soln,rhotime,0,0,1,ng);
-	  }
-	  // fixme? Do we need/want next 2 lines? mfix does this
-	  //EB_set_covered(Soln, 0, 1, ng, 1.2345e30);
-	  Soln.FillBoundary ((navier_stokes->Geom()).periodicity());
-	  ///
-	  mlabec.setLevelBC(0, &Soln);
-	}
-
-	{
-	  mlabec.setScalars(a, b);
-	  // not needed since a = 0.0
-	  //mlabec.setACoeffs(0, acoef);
-	}
-
-	{
-	  std::array<MultiFab,BL_SPACEDIM> bcoeffs;
-	  computeBeta_null(bcoeffs, betan, betaComp);
-	  mlabec.setBCoeffs(0, amrex::GetArrOfConstPtrs(bcoeffs));
-	}
-
-	// We probably need something like this cribbed from mfix???
-	// This sets the coefficient on the wall and defines it as a homogeneous
-	// Dirichlet bc for the solve. mu_g is the viscosity at cc in mfix
-	// matches what's in bcoeff
-	//mlabec.setEBHomogDirichlet ( 0, (*mu_g[lev]) );
-
-	MLMG mgn(mlabec);
-	mgn.setVerbose(verbose);
-
-    
-	mgn.apply({&Rhs},{&Soln});
-  
-  //	    amrex::Print() << "\n DEBUG RHS \n";
-  //  amrex::Print() << Rhs[0];
-    //amrex::Print() << "\n DEBUG Soln \n";
-    //amrex::Print() << Soln[0];
-
-	AMREX_D_TERM(MultiFab flxx(*fluxn[0], amrex::make_alias, fluxComp, 1);,
-		     MultiFab flxy(*fluxn[1], amrex::make_alias, fluxComp, 1);,
-		     MultiFab flxz(*fluxn[2], amrex::make_alias, fluxComp, 1););
-	std::array<MultiFab*,AMREX_SPACEDIM> fp{AMREX_D_DECL(&flxx,&flxy,&flxz)};
-	mgn.getFluxes({fp},{&Soln});
-
-	const MultiFab* area   = navier_stokes->Area();
-	int nghost = 0;
-#ifdef AMREX_USE_EB
-	// now dx, areas, and vol are not constant.
-	std::array<const amrex::MultiCutFab*,AMREX_SPACEDIM>areafrac = ebf[0]->getAreaFrac();
-#ifdef _OPENMP
-#pragma omp parallel
-#endif
-	for (MFIter mfi(Soln,true); mfi.isValid(); ++mfi)
-	{  
-	    Box bx = mfi.tilebox();
-
-	    // need face-centered tilebox for each direction
-	    D_TERM(const Box& xbx = mfi.tilebox(IntVect::TheDimensionVector(0));,
-		   const Box& ybx = mfi.tilebox(IntVect::TheDimensionVector(1));,
-		   const Box& zbx = mfi.tilebox(IntVect::TheDimensionVector(2)););
-	    
-	    // this is to check efficiently if this tile contains any eb stuff
-	    const EBFArrayBox& in_fab = static_cast<EBFArrayBox const&>(Soln[mfi]);
-	    const EBCellFlagFab& flags = in_fab.getEBCellFlagFab();
-
-	    if(flags.getType(amrex::grow(bx, nghost)) == FabType::covered)
-	    {
-	      // If tile is completely covered by EB geometry, set 
-	      // value to some very large number so we know if
-	      // we accidentaly use these covered vals later in calculations
-	      D_TERM(fluxn[0]->setVal(1.2345e30, xbx, fluxComp, 1);,
-		     fluxn[1]->setVal(1.2345e30, ybx, fluxComp, 1);,
-		     fluxn[2]->setVal(1.2345e30, zbx, fluxComp, 1););
-	    }
-	    else
-	    {
-	      // No cut cells in tile + nghost-cell witdh halo -> use non-eb routine
-	      if(flags.getType(amrex::grow(bx, nghost)) == FabType::regular)
-	      {		
-		for (int i = 0; i < BL_SPACEDIM; ++i)
-		{
-		  (*fluxn[i])[mfi].mult(-b/dt,fluxComp,1);
-		  (*fluxn[i])[mfi].mult(area[i][mfi],0,fluxComp,1);
-		}
-	      }
-	      else
-	      {
-		// Use EB routines
-		for (int i = 0; i < BL_SPACEDIM; ++i)
-		{
-		  (*fluxn[i])[mfi].mult(-b/dt,fluxComp,1);
-		  (*fluxn[i])[mfi].mult(area[i][mfi],0,fluxComp,1);
-		  (*fluxn[i])[mfi].mult((*areafrac[i])[mfi],0,fluxComp,1);
-		}
-	      }
-	    }        
-	}
-#else // non-EB
-	for (int i = 0; i < BL_SPACEDIM; ++i)
-	{
-	  // FIXME?  keep non-EB doing things old way, or change?
-	  Print()<<"new area weighting...\n";
-	  MultiFab::Multiply(*fluxn[i],area[i],0,fluxComp,1,nghost);
-	  (*fluxn[i]).mult(-b/dt,fluxComp,1,nghost);
-	  //(*fluxn[i]).mult(-b/(dt*navier_stokes->Geom().CellSize()[i]),fluxComp,1,nghost);
-	}
-#endif
-    }	
-    else
-    {
-      for (int n = 0; n < BL_SPACEDIM; n++)
-	fluxn[n]->setVal(0.,fluxComp,1);
-
-      Rhs.setVal(0.);
-    }
-    // why is this not part of if(add_old_time_divFlux) above???
-    //  ///////////////////////////////////////
-    // fixme --- RZ not working yet. Something's wrong related to hoop stress.
-    //   With a = 0, Soln out of mlmg.solve() matches dev
-    //   BUT, comments below say hoop stess is missing and must be added 
-    //   so, it appears that IAMR and MLMG disagree on the computation of
-    //      b del dot (beta grad S_old) 
-    //
-    //     // Add hoop stress for x-velocity in r-z coordinates
-//     // Note: we have to add hoop stress explicitly because the hoop
-//     // stress which is added through the operator in getViscOp
-//     // is eliminated by setting a = 0.
-//     //
-#if (BL_SPACEDIM == 2) 
-    if (sigma == Xvel && parent->Geom(0).IsRZ())
-    {
-      amrex::Abort("r-z still under development. \n");
-
-      // this should not be needed if using MLMG metric terms, right?
-// #ifdef _OPENMP
-// #pragma omp parallel
-// #endif
-// 	{
-// 	    Vector<Real> rcen;
-
-// 	    for (MFIter Rhsmfi(Rhs,true); Rhsmfi.isValid(); ++Rhsmfi)
-// 	    {
-// 		const Box& bx   = Rhsmfi.tilebox();
-		
-// 		const Box& rbx  = Rhsmfi.validbox();
-// 		const Box& sbx  = S_old[Rhsmfi].box();
-// 		const Box& vbox = volume[Rhsmfi].box();
-		
-// 		rcen.resize(bx.length(0));
-// 		navier_stokes->Geom().GetCellLoc(rcen, bx, 0);
-		
-// 		const int*  lo      = bx.loVect();
-// 		const int*  hi      = bx.hiVect();
-// 		const int*  rlo     = rbx.loVect();
-// 		const int*  rhi     = rbx.hiVect();
-// 		const int*  slo     = sbx.loVect();
-// 		const int*  shi     = sbx.hiVect();
-// 		Real*       rhs     = Rhs[Rhsmfi].dataPtr();
-// 		const Real* sdat    = S_old[Rhsmfi].dataPtr(sigma);
-// 		const Real* rcendat = rcen.dataPtr();
-// 		const Real  coeff   = (1.0-be_cn_theta)*visc_coef[sigma]*dt;
-// 		const Real* voli    = volume[Rhsmfi].dataPtr();
-// 		const int*  vlo     = vbox.loVect();
-// 		const int*  vhi     = vbox.hiVect();
-
-// 		hooprhs(ARLIM(lo),ARLIM(hi),
-// 			rhs, ARLIM(rlo), ARLIM(rhi), 
-// 			sdat, ARLIM(slo), ARLIM(shi),
-// 			rcendat, &coeff, voli, ARLIM(vlo),ARLIM(vhi));
-// 	    }
-// 	}
-     }
- #endif
-    /////////////////////
-
-    //
-    // If this is a predictor step, put "explicit" updates passed via S_new
-    // into delta_rhs after scaling by rho_half if reqd, so they dont get lost,
-    // pull it off S_new to avoid double counting
-    //   (for rho_flag == 1:
-    //       S_new = S_old - dt.(U.Grad(phi)); want Rhs -= rho_half.(U.Grad(phi)),
-    //    else
-    //       S_new = S_old - dt.Div(U.Phi),   want Rhs -= Div(U.Phi) )
-    //
-    if (solve_mode == PREDICTOR)
-    {
-#ifdef _OPENMP
-#pragma omp parallel
-#endif
-    {
-        FArrayBox tmpfab;
-        for (MFIter Smfi(S_new, true); Smfi.isValid(); ++Smfi)
-        {
-            const Box& box = Smfi.tilebox();
-            tmpfab.resize(box,1);
-            tmpfab.copy(S_new[Smfi],box,sigma,box,0,1);
-            tmpfab.minus(S_old[Smfi],box,sigma,0,1);
-            S_new[Smfi].minus(tmpfab,box,0,sigma,1); // Remove this term from S_new
-            tmpfab.mult(1.0/dt,box,0,1);
-            if (rho_flag == 1)
-                tmpfab.mult(rho_half[Smfi],box,0,0,1);
-            if (alpha!=0)
-                tmpfab.mult((*alpha)[Smfi],box,alphaComp,0,1);            
-            (*delta_rhs)[Smfi].plus(tmpfab,box,0,rhsComp,1);
-        }
-    }
-    }
-    //amrex::Print() << "\n DEBUG RHS \n";
-    //amrex::Print() << Rhs[0];
-    //
-    // Add body sources
-    //
-    if (delta_rhs != 0)
-    {
-      if (verbose)
-	Print()<<"Adding body forces ... \n";
-#ifdef _OPENMP
-#pragma omp parallel
-#endif
-    {
-        FArrayBox tmpfab;
-        for (MFIter mfi(*delta_rhs,true); mfi.isValid(); ++mfi)
-        {
-            const Box& box = mfi.tilebox();
-            tmpfab.resize(box,1);
-            tmpfab.copy((*delta_rhs)[mfi],box,rhsComp,box,0,1);
-            tmpfab.mult(dt,box,0,1);
-            //tmpfab.mult(volume[mfi],box,0,0,1);
-            Rhs[mfi].plus(tmpfab,box,0,0,1);
-        }
-    }
-    }
-
-    //amrex::Print() << "\n DEBUG RHS \n";
-    //amrex::Print() << Rhs[0];
-    
-    //
-    // Increment Rhs with S_old*V (or S_old*V*rho_half if rho_flag==1
-    //                             or S_old*V*rho_old  if rho_flag==3)
-    //  (Note: here S_new holds S_old, but also maybe an explicit increment
-    //         from advection if solve_mode != PREDICTOR)
-    //
-    // fixme??? does Soln need ghost cells here? -- No
-    MultiFab::Copy(Soln,S_new,sigma,0,1,0);
-
-#ifdef _OPENMP
-#pragma omp parallel
-#endif
-    for (MFIter mfi(Soln,true); mfi.isValid(); ++mfi)
-    {
-        const Box& box = mfi.tilebox();
-        //Soln[mfi].mult(volume[mfi],box,0,0,1);
-        if (rho_flag == 1)
-            Soln[mfi].mult(rho_half[mfi],box,0,0,1);
-        if (rho_flag == 3)
-            Soln[mfi].mult((navier_stokes->rho_ptime)[mfi],box,0,0,1);
-        if (alpha!=0)
-            Soln[mfi].mult((*alpha)[mfi],box,alphaComp,0,1);
-        Rhs[mfi].plus(Soln[mfi],box,0,0,1);
-    }
-    //amrex::Print() << "\n DEBUG RHS \n";
-    //amrex::Print() << Rhs[0];
-    //amrex::Print() << "\n DEBUG Soln \n";
-    //amrex::Print() << Soln[0];
-
-    //
-    // Make a good guess for Soln
-    //
-    MultiFab::Copy(Soln,S_new,sigma,0,1,0);
-    if (rho_flag == 2) {
-#ifdef _OPENMP
-#pragma omp parallel
-#endif
-    for (MFIter Smfi(Soln,true); Smfi.isValid(); ++Smfi) {
-            Soln[Smfi].divide(S_new[Smfi],Smfi.tilebox(),Density,0,1);
-        }
-    }
-    //
-    // Construct viscous operator with bndry data at time N+1.
-    //
-    Real a = 1.0;
-    Real b = be_cn_theta*dt;
-    if (allnull) {
-        b *= visc_coef[sigma];
-    }
-
-
-    const Real cur_time = navier_stokes->get_state_data(State_Type).curTime();
-    Real       rhsscale = 1.0;
-
-    // fixme?
-    // make sure state/vel ghost cells are properly filled
-    // I think a FillPatch is required
-      
-    LPInfo info;
-    info.setAgglomeration(agglomeration);
-    info.setConsolidation(consolidation);
-    // default is true, see AMReX_MLLinOp.H
-    //info.setMetricTerm(false);
-#ifdef AMREX_USE_EB
-    // create the right data holder for passing to ABecLap
-    amrex::Vector<const amrex::EBFArrayBoxFactory*> ebf(1);
-    //ebf.resize(1);
-    ebf[0] = &(dynamic_cast<EBFArrayBoxFactory const&>(navier_stokes->Factory()));
-    
-    MLEBABecLap mlabec({navier_stokes->Geom()}, {grids}, {dmap}, info, ebf);
-#else
-    MLABecLaplacian mlabec({navier_stokes->Geom()}, {grids}, {dmap}, info);
-#endif
-    // default max_order = 2
-    mlabec.setMaxOrder(max_order);
-
-    std::array<LinOpBCType,AMREX_SPACEDIM> mlmg_lobc;
-    std::array<LinOpBCType,AMREX_SPACEDIM> mlmg_hibc;
-    setDomainBC(mlmg_lobc, mlmg_hibc, sigma);
-            
-    mlabec.setDomainBC(mlmg_lobc, mlmg_hibc);
-    {
-      MultiFab crsedata;
-      if (level > 0) {
-	auto& crse_ns = *(coarser->navier_stokes);
-	crsedata.define(crse_ns.boxArray(), crse_ns.DistributionMap(), 1, ng,
-			MFInfo(),navier_stokes->Factory());
-	AmrLevel::FillPatch(crse_ns,crsedata,ng,cur_time,State_Type,sigma,1);
-	if (rho_flag == 2) {
-	  const MultiFab& rhotime = crse_ns.get_rho(cur_time);
-	  MultiFab::Divide(crsedata,rhotime,0,0,1,ng);
-	}
-	mlabec.setCoarseFineBC(&crsedata, crse_ratio[0]);
-      }
-      MultiFab S(grids,dmap,1,ng,MFInfo(),navier_stokes->Factory());
-      AmrLevel::FillPatch(*navier_stokes,S,ng,cur_time,State_Type,sigma,1);
-      if (rho_flag == 2) {
-	const MultiFab& rhotime = navier_stokes->get_rho(cur_time);
-	MultiFab::Divide(S,rhotime,0,0,1,ng);
-      }
-      // fixme? Do we need/want next 2 lines? mfix does this
-      //EB_set_covered(S, 0, 1, ng, 1.2345e30);
-      S.FillBoundary ((navier_stokes->Geom()).periodicity());
-      ///
-      mlabec.setLevelBC(0, &S);
-    }
-
-    {
-      MultiFab acoef;
-      std::pair<Real,Real> scalars;
-      computeAlpha(acoef, scalars, sigma, a, b, cur_time, rho_half, rho_flag,
-		   &rhsscale, alphaComp, alpha);
-      mlabec.setScalars(scalars.first, scalars.second);
-      mlabec.setACoeffs(0, acoef);
-    }
-        
-    {
-      std::array<MultiFab,BL_SPACEDIM> bcoeffs;
-      computeBeta_null(bcoeffs, betanp1, betaComp);
-      mlabec.setBCoeffs(0, amrex::GetArrOfConstPtrs(bcoeffs));
-    }
-
-    // Do we need something like this cribbed from mfix???
-    // This sets the coefficient on the wall and defines it as a homogeneous
-    // Dirichlet bc for the solve. mu_g is the viscosity at cc in mfix
-    // matches what's in bcoeff
-    //mlabec.setEBHomogDirichlet ( 0, (*mu_g[lev]) );
-
-    MLMG mlmg(mlabec);
-    if (use_hypre) {
-      mlmg.setBottomSolver(MLMG::BottomSolver::hypre);
-      mlmg.setBottomVerbose(hypre_verbose);
-    }
-    mlmg.setMaxFmgIter(max_fmg_iter);
-    mlmg.setVerbose(verbose);
-
-    Rhs.mult(rhsscale,0,1,ng_rhs);
-    const Real S_tol     = visc_tol;
-    const Real S_tol_abs = get_scaled_abs_tol(Rhs, visc_tol);
-
-    // do we need this? --- Seems no, since ng=0 in copy to S_new below
-    // This ensures that ghost cells of sol are correctly filled when returned from the solver
-    //mlmg.setFinalFillBC(true);
-
-
-    
-    mlmg.solve({&Soln}, {&Rhs}, S_tol, S_tol_abs);
-    
-    AMREX_D_TERM(MultiFab flxx(*fluxnp1[0], amrex::make_alias, fluxComp, 1);,
-		 MultiFab flxy(*fluxnp1[1], amrex::make_alias, fluxComp, 1);,
-		 MultiFab flxz(*fluxnp1[2], amrex::make_alias, fluxComp, 1););
-    std::array<MultiFab*,AMREX_SPACEDIM> fp{AMREX_D_DECL(&flxx,&flxy,&flxz)};
-    mlmg.getFluxes({fp});
-
-    const MultiFab* area   = navier_stokes->Area();
-    int nghost = fluxnp1[0]->nGrow(); // this = 0
-#ifdef AMREX_USE_EB
-    // now dx, areas, and vol are not constant.
-    std::array<const amrex::MultiCutFab*,AMREX_SPACEDIM>areafrac = ebf[0]->getAreaFrac();
-#ifdef _OPENMP
-#pragma omp parallel
-#endif
-    for (MFIter mfi(Soln,true); mfi.isValid(); ++mfi)
-    {  
-      Box bx = mfi.tilebox();
-
-      // need face-centered tilebox for each direction
-      D_TERM(const Box& xbx = mfi.tilebox(IntVect::TheDimensionVector(0));,
-	     const Box& ybx = mfi.tilebox(IntVect::TheDimensionVector(1));,
-	     const Box& zbx = mfi.tilebox(IntVect::TheDimensionVector(2)););
-      
-      // this is to check efficiently if this tile contains any eb stuff
-      const EBFArrayBox& in_fab = static_cast<EBFArrayBox const&>(Soln[mfi]);
-      const EBCellFlagFab& flags = in_fab.getEBCellFlagFab();
-      
-      if(flags.getType(amrex::grow(bx, nghost)) == FabType::covered)
-      {
-	// If tile is completely covered by EB geometry, set 
-	// value to some very large number so we know if
-	// we accidentaly use these covered vals later in calculations
-	D_TERM(fluxnp1[0]->setVal(1.2345e30, xbx, fluxComp, 1);,
-	       fluxnp1[1]->setVal(1.2345e30, ybx, fluxComp, 1);,
-	       fluxnp1[2]->setVal(1.2345e30, zbx, fluxComp, 1););
-      }
-      else
-      {
-	// No cut cells in tile + nghost-cell witdh halo -> use non-eb routine
-	if(flags.getType(amrex::grow(bx, nghost)) == FabType::regular)
-        {		
-	  for (int i = 0; i < BL_SPACEDIM; ++i)
-	  {
-	    (*fluxnp1[i])[mfi].mult(b/dt,fluxComp,1);
-	    (*fluxnp1[i])[mfi].mult(area[i][mfi],0,fluxComp,1);
-	  }
-	}
-	else
-	{
-	  // Use EB routines
-	  for (int i = 0; i < BL_SPACEDIM; ++i)
-	  {
-	    (*fluxnp1[i])[mfi].mult(b/dt,fluxComp,1);
-	    (*fluxnp1[i])[mfi].mult(area[i][mfi],0,fluxComp,1);
-	    (*fluxnp1[i])[mfi].mult((*areafrac[i])[mfi],0,fluxComp,1);
-	  }
-	}
-      }        
-    }
-#else
-    for (int i = 0; i < BL_SPACEDIM; ++i)
-    {
-      // fixme? new way to test EB
-      (*fluxnp1[i]).mult(b/dt,fluxComp,1,nghost);
-      MultiFab::Multiply(*fluxnp1[i],area[i],0,fluxComp,1,nghost);
-    }
-#endif
-
-    //
-    // Copy into state variable at new time, without bc's
-    //
     //amrex::Print() << "\n DEBUG SOLN \n";
     //amrex::Print() << Soln[0];
     MultiFab::Copy(S_new,Soln,0,sigma,1,0);

--- conflicted
+++ resolved
@@ -539,11 +539,8 @@
     //
     // EB Godunov restrictions
     //
-<<<<<<< HEAD
-=======
     if ( use_godunov && !do_mom_diff )
       amrex::Abort("EB Godunov only supports conservative velocity update: run with ns.do_mom_diff=1");
->>>>>>> b679aea5
     if ( use_godunov && godunov_use_ppm )
       amrex::Abort("PPM not implemented within EB Godunov. Set godunov.use_ppm=0.");
     if ( use_godunov && godunov_use_forces_in_trans )
@@ -2477,7 +2474,7 @@
         avgDown();
 
     if (do_mac_proj && level < finest_level)
-      mac_sync();
+        mac_sync();
 
     if (do_sync_proj && (level < finest_level))
         level_sync(crse_iteration);
@@ -3614,7 +3611,7 @@
 	 for (MFIter mfi(U_old); mfi.isValid(); ++mfi){
 	   const Box& bx = mfi.tilebox();
 	   if ( U_old[mfi].contains_nan<RunOn::Host>(bx, sigma, 1, mpt) )
-	     amrex::Print() << "Nans at " << mpt << std::endl;
+	     amrex::Print() << " Nans at " << mpt << std::endl;
 	 }
        }
        if (U_new.contains_nan(sigma,1,0))
@@ -4737,6 +4734,8 @@
 
 }
 
+
+
 #ifdef AMREX_USE_EB
 void
 NavierStokesBase::InitialRedistribution ()

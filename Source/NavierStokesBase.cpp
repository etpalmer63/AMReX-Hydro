--- conflicted
+++ resolved
@@ -3622,7 +3622,7 @@
                                            D_DECL(u_mac[0],u_mac[1],u_mac[2]),
                                            D_DECL(m_xslopes, m_yslopes, m_zslopes), 0,
                                            math_bcs, geom, 0 );
-
+// Need to set covered cells to zero suggests there's a problem somewhere
          EB_set_covered(*aofs, 0.); 
 
          if (do_reflux)
@@ -3842,16 +3842,6 @@
 	MultiFab visc_terms(grids,dmap,AMREX_SPACEDIM,ng,MFInfo(),Factory());
         MultiFab    tforces(grids,dmap,AMREX_SPACEDIM,ng,MFInfo(),Factory());
 
-<<<<<<< HEAD
-#ifdef AMREX_USE_EB
-	MultiFab& Gp=*gradp;
-#else
-        MultiFab Gp(grids,dmap,BL_SPACEDIM,1);
-        getGradP(Gp, prev_pres_time);
-#endif
-
-	MultiFab visc_terms(grids,dmap,nComp,1,MFInfo(),Factory());
-=======
         //
         // Get grad(p)
         //
@@ -3862,7 +3852,7 @@
         MultiFab         Gp(grids,dmap,AMREX_SPACEDIM,ng,MFInfo(),Factory());
         getGradP(Gp, prev_pres_time);
 #endif
-
+        
         //
         // Compute additional forcing terms
         //
@@ -3870,36 +3860,35 @@
 #ifdef _OPENMP
 #pragma omp parallel if (Gpu::notInLaunchRegion())
 #endif
-        {
+{
             FArrayBox tforces_fab;
             for (MFIter mfi(tforces,TilingIfNotGPU()); mfi.isValid(); ++mfi)
-            {
+        {
                 const auto& bx = mfi.tilebox();
-
-                if (getForceVerbose)
-                {
-                    amrex::Print() << "---" << '\n'
-                                   << "G - initial velocity diffusion update:" << '\n'
-                                   << "Calling getForce..." << '\n';
-                }
-
+	    
+	    if (getForceVerbose)
+	    {
+	      amrex::Print() << "---" << '\n' 
+			     << "G - initial velocity diffusion update:" << '\n' 
+			     << "Calling getForce..." << '\n';
+	    }
+  
                 getForce(tforces_fab,bx,0,Xvel,AMREX_SPACEDIM,prev_time,U_old[mfi],U_old[mfi],Density);
                 tforces[mfi].copy(tforces_fab,bx,0,bx,0,AMREX_SPACEDIM);
             }
         }
->>>>>>> 7990cf26
 
         //
         // Compute viscous terms
         //
 	if (be_cn_theta != 1.0)
-        {
+            {
 	    getViscTerms(visc_terms,Xvel,AMREX_SPACEDIM,prev_time);
         }
         else
-	{
+                {
 	    visc_terms.setVal(0);
-	}
+                }
 
         //
         // Assemble RHS
@@ -3914,7 +3903,7 @@
         {
             for (int idim(0); idim < AMREX_SPACEDIM; ++idim )
                 MultiFab::Divide(tforces, Rh, 0, idim, 1, 0);
-        }
+            }
 
         // Subtract convective term from tforces
         // WARNING: I think it is assumed that the convective term
@@ -3922,8 +3911,8 @@
         // so no need to account for rho here
         MultiFab::Subtract(tforces, *aofs, 0, xvel, AMREX_SPACEDIM, 0);
 
-        if (do_mom_diff==1)
-        {
+            if (do_mom_diff == 1)
+            {
             // If solving for momentum, set U_new=dt*tforces
             // Then set u_new += rho_old*u_old = rho_old*u_old + dt*tforce
             // Finally divide u_new by rho_new to recover velocities
@@ -3939,7 +3928,7 @@
         {
             // Then set u_new = u_old + dt*tforces
             MultiFab::LinComb(U_new, 1.0, U_old, xvel, dt, tforces, 0, xvel, AMREX_SPACEDIM, 0);
-        }
+}
 
 // #ifdef _OPENMP
 // #pragma omp parallel
@@ -4778,15 +4767,9 @@
     MultiFab& Gp = getGradP();
 #else
     MultiFab Gp(grids,dmap,BL_SPACEDIM,1);
-<<<<<<< HEAD
     const Real time = new_data ? state[Press_Type].curTime() : state[Press_Type].prevTime();
     getGradP(Gp, time);
 #endif
-
-=======
-    getGradP(Gp, state[Press_Type].curTime());
-#endif
->>>>>>> 7990cf26
     MultiFab& P  = new_data? get_new_data(Press_Type) : get_old_data(Press_Type);
 
 #if (AMREX_SPACEDIM==3)


#include <AMReX_ParmParse.H>
#include <AMReX_TagBox.H>
#include <AMReX_Utility.H>

#include <NavierStokesBase.H>
#include <NAVIERSTOKES_F.H>

#ifdef MOREGENGETFORCE
#include <PROB_NS_F.H>
#endif

using namespace amrex;

Godunov*    NavierStokesBase::godunov       = 0;
ErrorList   NavierStokesBase::err_list;
BCRec       NavierStokesBase::phys_bc;
Projection* NavierStokesBase::projector     = 0;
MacProj*    NavierStokesBase::mac_projector = 0;

Real NavierStokesBase::init_shrink        = 1.0;
int  NavierStokesBase::init_iter          = 2;
Real NavierStokesBase::cfl                = 0.8;
Real NavierStokesBase::change_max         = 1.1;    
Real NavierStokesBase::fixed_dt           = -1.0;      
bool NavierStokesBase::stop_when_steady   = false;
Real NavierStokesBase::steady_tol 		  = 1.0e-10;
int  NavierStokesBase::initial_iter       = false;  
int  NavierStokesBase::initial_step       = false;  
Real NavierStokesBase::dt_cutoff          = 0.0;     
int  NavierStokesBase::sum_interval       = -1;  
int  NavierStokesBase::turb_interval      = -1; 
int  NavierStokesBase::jet_interval       = -1;  
int  NavierStokesBase::jet_interval_split = 2;

int  NavierStokesBase::radius_grow = 1;
int  NavierStokesBase::verbose     = 0;
Real NavierStokesBase::gravity     = 0.0;
int  NavierStokesBase::NUM_SCALARS = 0;
int  NavierStokesBase::NUM_STATE   = 0;

Vector<AdvectionForm> NavierStokesBase::advectionType;
Vector<DiffusionForm> NavierStokesBase::diffusionType;

Vector<int>  NavierStokesBase::is_diffusive;
Vector<Real> NavierStokesBase::visc_coef;
Real        NavierStokesBase::visc_tol           = 1.0e-10;
Real        NavierStokesBase::visc_abs_tol       = 1.0e-10;
Real        NavierStokesBase::be_cn_theta        = 0.5;
int         NavierStokesBase::variable_vel_visc  = 0;
int         NavierStokesBase::variable_scal_diff = 0;

int         NavierStokesBase::Tracer                    = -1;
int         NavierStokesBase::Tracer2                   = -1;
int         NavierStokesBase::Temp                      = -1;
int         NavierStokesBase::do_trac2                  = 0;
int         NavierStokesBase::do_temp                   = 0;
int         NavierStokesBase::do_cons_trac              = 0;
int         NavierStokesBase::do_cons_trac2             = 0;
int         NavierStokesBase::do_sync_proj              = 1;
int         NavierStokesBase::do_MLsync_proj            = 1;
int         NavierStokesBase::do_reflux                 = 1;
int         NavierStokesBase::modify_reflux_normal_vel  = 0;
int         NavierStokesBase::do_mac_proj               = 1;
int         NavierStokesBase::do_divu_sync              = 0;
int         NavierStokesBase::do_refine_outflow         = 0; 
int         NavierStokesBase::do_derefine_outflow       = 1;
int         NavierStokesBase::Nbuf_outflow              = 1;  
int         NavierStokesBase::do_denminmax              = 0;  
int         NavierStokesBase::do_scalminmax             = 0; 
int         NavierStokesBase::do_density_ref            = 0;
int         NavierStokesBase::do_tracer_ref             = 0;
int         NavierStokesBase::do_tracer2_ref            = 0;
int         NavierStokesBase::do_vorticity_ref          = 0;
int         NavierStokesBase::do_temp_ref               = 0;
int         NavierStokesBase::do_scalar_update_in_order = 0; 
Vector<int>  NavierStokesBase::scalarUpdateOrder;
int         NavierStokesBase::getForceVerbose           = 0;

int  NavierStokesBase::Dpdt_Type = -1;

int  NavierStokesBase::additional_state_types_initialized = 0;
int  NavierStokesBase::Divu_Type                          = -1;
int  NavierStokesBase::Dsdt_Type                          = -1;
int  NavierStokesBase::num_state_type                     = 2;
int  NavierStokesBase::have_divu                          = 0;
int  NavierStokesBase::have_dsdt                          = 0;
Real NavierStokesBase::divu_relax_factor                  = 0.0;
int  NavierStokesBase::S_in_vel_diffusion                 = 1;
int  NavierStokesBase::do_init_vort_proj                  = 0;
int  NavierStokesBase::do_init_proj                       = 1;

int  NavierStokesBase::do_running_statistics  = 0;
Real NavierStokesBase::volWgtSum_sub_origin_x = 0;
Real NavierStokesBase::volWgtSum_sub_origin_y = 0;
Real NavierStokesBase::volWgtSum_sub_origin_z = 0;
Real NavierStokesBase::volWgtSum_sub_Rcyl     = -1;
Real NavierStokesBase::volWgtSum_sub_dx       = -1;
Real NavierStokesBase::volWgtSum_sub_dy       = -1;
Real NavierStokesBase::volWgtSum_sub_dz       = -1;

int  NavierStokesBase::do_mom_diff            = 0;
int  NavierStokesBase::predict_mom_together   = 0;
bool NavierStokesBase::def_harm_avg_cen2edge  = false;

namespace
{
    bool initialized = false;
    int  dump_plane  = -1;
    std::string dump_plane_name("SLABS/vel-");
    bool benchmarking = false;
}

#ifdef AMREX_PARTICLES
namespace
{
    //
    // Name of subdirectory in chk???? holding checkpointed particles.
    //
    const std::string the_ns_particle_file_name("Particles");
    //
    // There's really only one of these.
    //
    AmrTracerParticleContainer* NSPC = 0;

    std::string      timestamp_dir                   ("Timestamps");
    std::vector<int> timestamp_indices;
    std::string      particle_init_file;
    std::string      particle_restart_file;
    std::string      particle_output_file;
    bool             restart_from_nonparticle_chkfile = false;
    int              pverbose                         = 2;
}

AmrTracerParticleContainer* NavierStokesBase::theNSPC () { return NSPC; }
#endif

int NavierStokesBase::DoTrac2() {return NavierStokesBase::do_trac2;}
//
BL_FORT_PROC_DECL(BL_NS_DOTRAC2,bl_ns_dotrac2)(int* dotrac2)
{
    *dotrac2 = NavierStokesBase::DoTrac2();
}

NavierStokesBase::NavierStokesBase ()
{
    rho_qtime    = 0;
    rho_tqtime   = 0;
    sync_reg     = 0;
    advflux_reg  = 0;
    viscflux_reg = 0;
    u_mac        = 0;
    aofs         = 0;
    diffusion    = 0;

    if (!additional_state_types_initialized)
        init_additional_state_types();
}

NavierStokesBase::NavierStokesBase (Amr&            papa,
				    int             lev,
				    const Geometry& level_geom,
				    const BoxArray& bl,
                                    const DistributionMapping& dm,
				    Real            time)
    :
    AmrLevel(papa,lev,level_geom,bl,dm,time)
{
    if(!additional_state_types_initialized) {
        init_additional_state_types();
    }
    
    const BoxArray& P_grids = state[Press_Type].boxArray();
    //
    // Alloc old_time pressure.
    //
    state[Press_Type].allocOldData();
    //
    // Alloc space for density and temporary pressure variables.
    //
    if (level > 0)
    {
        rho_avg.define(grids,dmap,1,1);
        p_avg.define(P_grids,dmap,1,0);
    }

    rho_half.define (grids,dmap,1,1);
    rho_ptime.define(grids,dmap,1,1);
    rho_ctime.define(grids,dmap,1,1);
    rho_qtime  = 0;
    rho_tqtime = 0;
    //
    // Build metric coefficients for RZ calculations.
    // Build volume and areas.
    //
    buildMetrics();
    //
    // Set up reflux registers.
    //
    sync_reg = 0;
    if (level > 0 && do_sync_proj)
    {
        sync_reg = new SyncRegister(grids,dmap,crse_ratio);
    }
    advflux_reg  = 0;
    viscflux_reg = 0;
    if (level > 0 && do_reflux)
    {
        advflux_reg  = new FluxRegister(grids,dmap,crse_ratio,level,NUM_STATE);
        viscflux_reg = new FluxRegister(grids,dmap,crse_ratio,level,NUM_STATE);
    }
    //
    // Initialize work multifabs.
    //
    u_mac   = 0;
    aofs    = 0;
    //
    // Set up the level projector.
    //
    if (projector == 0)
    {
        projector = new Projection(parent,&phys_bc,do_sync_proj,
                                   parent->finestLevel(),radius_grow);
    }
    projector->install_level(level,this,&radius);
    //
    // Set up the godunov box.
    //
    SetGodunov();
    //
    // Set up diffusion.
    //
    diffusion = new Diffusion(parent,this,
                              (level > 0) ? getLevel(level-1).diffusion : 0,
                              NUM_STATE,viscflux_reg,is_diffusive,visc_coef);
    //
    // Allocate the storage for variable viscosity and diffusivity
    //
    viscn_cc   = 0;
    viscnp1_cc = 0;
    if (variable_vel_visc) 
    {
        viscn_cc   = new MultiFab(grids, dmap, 1, 1);
        viscnp1_cc = new MultiFab(grids, dmap, 1, 1);
    }

    diffn_cc   = 0;
    diffnp1_cc = 0;
    if (variable_scal_diff) 
    {
        diffn_cc   = new MultiFab(grids, dmap, NUM_STATE-Density-1, 1);
        diffnp1_cc = new MultiFab(grids, dmap, NUM_STATE-Density-1, 1);
    }
    //
    // Set up the mac projector.
    //
    if (mac_projector == 0)
    {
        mac_projector = new MacProj(parent,parent->finestLevel(),
                                    &phys_bc,radius_grow);
    }
    mac_projector->install_level(level,this);
}

NavierStokesBase::~NavierStokesBase ()
{
    delete rho_qtime;
    delete rho_tqtime;
    delete sync_reg;
    delete advflux_reg;
    delete viscflux_reg;
    delete [] u_mac;
    
    if (mac_projector != 0)
        mac_projector->cleanup(level);
    //
    // Remove the arrays for variable viscosity and diffusivity
    // and delete the Diffusion object
    //
    if (variable_vel_visc)
    {
        delete viscn_cc;
        delete viscnp1_cc;
    }

    if (variable_scal_diff)
    {
        delete diffn_cc;
        delete diffnp1_cc;
    }

    delete diffusion;
}

void
NavierStokesBase::allocOldData ()
{
    bool init_pres = !(state[Press_Type].hasOldData());
    AmrLevel::allocOldData();
    if (init_pres)
        initOldPress();
}

void
NavierStokesBase::variableCleanUp ()
{
    desc_lst.clear();
    derive_lst.clear();

    delete godunov;
    godunov = 0;

    err_list.clear();

    delete projector;
    projector = 0;

    delete mac_projector;
    mac_projector = 0;

#ifdef AMREX_PARTICLES
    delete NSPC;
    NSPC = 0;
#endif
}

void
NavierStokesBase::Initialize ()
{
    if (initialized) return;

    ParmParse pp("ns");

    pp.query("dump_plane",dump_plane);

    pp.query("benchmarking",benchmarking);

    pp.query("v",verbose);

    Vector<int> lo_bc(BL_SPACEDIM), hi_bc(BL_SPACEDIM);
    pp.getarr("lo_bc",lo_bc,0,BL_SPACEDIM);
    pp.getarr("hi_bc",hi_bc,0,BL_SPACEDIM);
    for (int i = 0; i < BL_SPACEDIM; i++)
    {
        phys_bc.setLo(i,lo_bc[i]);
        phys_bc.setHi(i,hi_bc[i]);
    }
  
    read_geometry();
    //
    // Check phys_bc against possible periodic geometry
    // if periodic, must have internal BC marked.
    //
    if (Geometry::isAnyPeriodic())
    {
        //
        // Do idiot check.  Periodic means interior in those directions.
        //
        for (int dir = 0; dir < BL_SPACEDIM; dir++)
        {
            if (Geometry::isPeriodic(dir))
            {
                if (lo_bc[dir] != Interior)
                {
                    std::cerr << "NavierStokesBase::variableSetUp:periodic in direction "
                              << dir
                              << " but low BC is not Interior\n";
                    amrex::Abort("NavierStokesBase::Initialize()");
                }
                if (hi_bc[dir] != Interior)
                {
                    std::cerr << "NavierStokesBase::variableSetUp:periodic in direction "
                              << dir
                              << " but high BC is not Interior\n";
                    amrex::Abort("NavierStokesBase::Initialize()");
                }
            } 
        }
    }

    {
        //
        // Do idiot check.  If not periodic, should be no interior.
        //
        for (int dir = 0; dir < BL_SPACEDIM; dir++)
        {
            if (!Geometry::isPeriodic(dir))
            {
              if (lo_bc[dir] == Interior)
              {
                  std::cerr << "NavierStokesBase::variableSetUp:Interior bc in direction "
                            << dir
                            << " but not defined as periodic\n";
                  amrex::Abort("NavierStokesBase::Initialize()");
              }
              if (hi_bc[dir] == Interior)
              {
                  std::cerr << "NavierStokesBase::variableSetUp:Interior bc in direction "
                            << dir
                            << " but not defined as periodic\n";
                  amrex::Abort("NavierStokesBase::Initialize()");
              }
            }
        }
    }
    //
    // Get timestepping parameters.
    //
    pp.get("cfl",cfl);
    pp.query("init_iter",init_iter);
    pp.query("init_shrink",init_shrink);
    pp.query("dt_cutoff",dt_cutoff);
    pp.query("change_max",change_max);
    pp.query("fixed_dt",fixed_dt);
    pp.query("stop_when_steady",stop_when_steady);
    pp.query("steady_tol",steady_tol);
    pp.query("sum_interval",sum_interval);
    pp.query("turb_interval",turb_interval);
    pp.query("jet_interval",jet_interval);
    pp.query("jet_interval_split",jet_interval_split);
    pp.query("gravity",gravity);
    //
    // Get run options.
    //
    pp.query("do_temp",                  do_temp          );
    pp.query("do_trac2",                 do_trac2         );
    pp.query("do_cons_trac",             do_cons_trac     );
    pp.query("do_cons_trac2",            do_cons_trac2    );
    int initial_do_sync_proj =           do_sync_proj;
    pp.query("do_sync_proj",             do_sync_proj     );
    pp.query("do_MLsync_proj",           do_MLsync_proj   );
    pp.query("do_reflux",                do_reflux        );
    pp.query("modify_reflux_normal_vel", modify_reflux_normal_vel);
    pp.query("do_init_vort_proj",        do_init_vort_proj);
    pp.query("do_init_proj",             do_init_proj     );
    pp.query("do_mac_proj",              do_mac_proj      );
    pp.query("do_divu_sync",             do_divu_sync     );
    pp.query("do_denminmax",             do_denminmax     );
    pp.query("do_scalminmax",            do_scalminmax    );
    pp.query("do_density_ref",           do_density_ref   );
    pp.query("do_tracer_ref",            do_tracer_ref    );
    pp.query("do_tracer2_ref",           do_tracer2_ref   );
    pp.query("do_vorticity_ref",         do_vorticity_ref );
    pp.query("do_temp_ref",              do_temp_ref      );
 
    if (modify_reflux_normal_vel)
        amrex::Abort("modify_reflux_normal_vel is no longer supported");

#ifdef MOREGENGETFORCE
    pp.query("getForceVerbose",          getForceVerbose  );
    pp.query("do_scalar_update_in_order",do_scalar_update_in_order );
    if (do_scalar_update_in_order) {
	const int n_scalar_update_order_vals = pp.countval("scalar_update_order");
	scalarUpdateOrder.resize(n_scalar_update_order_vals);
	int got_scalar_update_order = pp.queryarr("scalar_update_order",scalarUpdateOrder,0,n_scalar_update_order_vals);
    }
#endif

    // Don't let init_shrink be greater than 1
    if (init_shrink > 1.0)
        amrex::Abort("NavierStokesBase::Initialize(): init_shrink cannot be greater than 1");

    //
    // Make sure we don't use divu_sync.
    //
    if (do_divu_sync)
        amrex::Error("do_divu_sync == 1 is not supported");
    //
    // This test ensures that if the user toggles do_sync_proj,
    // the user has knowledge that do_MLsync_proj is meaningless.
    //
    if (do_MLsync_proj && !do_sync_proj && initial_do_sync_proj != do_sync_proj)
    {
        amrex::Print() << "Mismatched options for NavierStokesBase\n"
		       << "do_MLsync_proj and do_sync_proj are inconsistent\n";

        amrex::Abort("NavierStokesBase::Initialize()");
    }
    //
    // Read viscous/diffusive parameters and array of viscous/diffusive coeffs.
    // NOTE: at this point, we dont know number of state variables
    //       so just read all values listed.
    //
    pp.query("visc_tol",visc_tol);
    pp.query("visc_abs_tol",visc_abs_tol);
    pp.query("variable_vel_visc",variable_vel_visc);
    pp.query("variable_scal_diff",variable_scal_diff);

    const int n_vel_visc_coef   = pp.countval("vel_visc_coef");
    const int n_temp_cond_coef  = pp.countval("temp_cond_coef");
    const int n_scal_diff_coefs = pp.countval("scal_diff_coefs");

    if (n_vel_visc_coef != 1)
        amrex::Abort("NavierStokesBase::Initialize(): Only one vel_visc_coef allowed");

    if (do_temp && n_temp_cond_coef != 1)
        amrex::Abort("NavierStokesBase::Initialize(): Only one temp_cond_coef allowed");

    int n_visc = BL_SPACEDIM + 1 + n_scal_diff_coefs;
    if (do_temp)
        n_visc++;
    visc_coef.resize(n_visc);
    is_diffusive.resize(n_visc);
 
    pp.get("vel_visc_coef",visc_coef[0]);
    for (int i = 1; i < BL_SPACEDIM; i++)
      visc_coef[i] = visc_coef[0];
    //
    // Here we set the coefficient for density, which does not diffuse.
    //
    visc_coef[Density] = -1;
    //
    // Set the coefficients for the scalars, but temperature.
    //
    Vector<Real> scal_diff_coefs(n_scal_diff_coefs);
    pp.getarr("scal_diff_coefs",scal_diff_coefs,0,n_scal_diff_coefs);

    int scalId = Density;

    // Will need to add more lines when more variables are added
    Tracer = Density+1;
    if (do_trac2)
	Tracer2 = Density+2;

    for (int i = 0; i < n_scal_diff_coefs; i++)
    {
        visc_coef[++scalId] = scal_diff_coefs[i];
    }
    //
    // Set the coefficient for temperature.
    //
    if (do_temp)
    {
	Temp = ++scalId;
	pp.get("temp_cond_coef",visc_coef[Temp]);
    }
    
    pp.query("divu_relax_factor",divu_relax_factor);
    pp.query("S_in_vel_diffusion",S_in_vel_diffusion);
    pp.query("be_cn_theta",be_cn_theta);
    if (be_cn_theta > 1.0 || be_cn_theta < .5)
        amrex::Abort("NavierStokesBase::Initialize(): Must have be_cn_theta <= 1.0 && >= .5");
    //
    // Set parameters dealing with how grids are treated at outflow boundaries.
    //
    pp.query("do_refine_outflow",do_refine_outflow);
    pp.query("do_derefine_outflow",do_derefine_outflow);
    if (do_derefine_outflow == 1 && do_refine_outflow == 1)
      amrex::Abort("NavierStokesBase::Initialize(): Cannot have both do_refine_outflow==1 and do_derefine_outflow==1");

    pp.query("Nbuf_outflow",Nbuf_outflow);
    BL_ASSERT(Nbuf_outflow >= 0);
    BL_ASSERT(!(Nbuf_outflow <= 0 && do_derefine_outflow == 1));

    //
    // Check whether we are doing running statistics.
    //
    pp.query("do_running_statistics",do_running_statistics);

    // If dx,dy,dz,Rcyl<0 (default) the volWgtSum is computed over the entire domain
    pp.query("volWgtSum_sub_origin_x",volWgtSum_sub_origin_x);
    pp.query("volWgtSum_sub_origin_y",volWgtSum_sub_origin_y);
    pp.query("volWgtSum_sub_origin_z",volWgtSum_sub_origin_z);
    pp.query("volWgtSum_sub_Rcyl",volWgtSum_sub_Rcyl);
    pp.query("volWgtSum_sub_dx",volWgtSum_sub_dx);
    pp.query("volWgtSum_sub_dy",volWgtSum_sub_dy);
    pp.query("volWgtSum_sub_dz",volWgtSum_sub_dz);

    //
    // Are we going to do velocity or momentum update?
    //
    pp.query("do_mom_diff",do_mom_diff);
    pp.query("predict_mom_together",predict_mom_together);

    if (do_mom_diff == 0 && predict_mom_together == 1)
    {
      amrex::Print() << "MAKES NO SENSE TO HAVE DO_MOM_DIFF=0 AND PREDICT_MOM_TOGETHER=1\n";
      exit(0);
    }

    pp.query("harm_avg_cen2edge", def_harm_avg_cen2edge);

#ifdef AMREX_PARTICLES
    read_particle_params ();
#endif

    amrex::ExecOnFinalize(NavierStokesBase::Finalize);

    initialized = true;
}

void
NavierStokesBase::Finalize ()
{
    initialized = false;
}

void
NavierStokesBase::read_geometry ()
{
#if (BL_SPACEDIM == 2)
    //
    // Must load coord here because Geometry hasn't read it in yet.
    //
    ParmParse pp("geometry");

    int coord;
    pp.get("coord_sys",coord);

    if ((Geometry::CoordType) coord == Geometry::RZ && phys_bc.lo(0) != Symmetry)
    {
        phys_bc.setLo(0,Symmetry);
	amrex::Print() << "\nWarning: Setting phys_bc at xlo to Symmetry\n\n";
    }
#endif
}

void
NavierStokesBase::advance_setup (Real time,
                                 Real dt,
	                         int  iteration,
                                 int  ncycle)
{
    BL_PROFILE("NavierStokesBase::advance_setup()");

    const int finest_level = parent->finestLevel();
    
    umac_n_grow = 1;
    
#ifdef AMREX_PARTICLES
    if (ncycle >= 1)
        umac_n_grow = ncycle;
#endif
        
    mac_projector->setup(level);
    //
    // Why are they defined here versus the constructor?
    //
    if (level < finest_level)
    {
        if (Vsync.empty())
            Vsync.define(grids,dmap,BL_SPACEDIM,1);
        if (Ssync.empty())
            Ssync.define(grids,dmap,NUM_STATE-BL_SPACEDIM,1);
        Vsync.setVal(0);
        Ssync.setVal(0);
    }
    //
    // Set reflux registers to zero.
    //
    if (do_reflux && level < finest_level)
    {
        getAdvFluxReg(level+1).setVal(0);
        getViscFluxReg(level+1).setVal(0);
    }
    //
    // Alloc space for edge velocities (normal comp only).
    //
    if (u_mac == 0 || u_mac[0].nGrow() < umac_n_grow)
    {
	if (u_mac != 0) delete [] u_mac;

        u_mac = new MultiFab[BL_SPACEDIM];

        for (int dir = 0; dir < BL_SPACEDIM; dir++)
        {
	    const BoxArray& edgeba = getEdgeBoxArray(dir);
            u_mac[dir].define(edgeba,dmap,1,umac_n_grow);
            u_mac[dir].setVal(1.e40);
        }
    }
    //
    // Alloc MultiFab to hold advective update terms.
    //
    BL_ASSERT(aofs == 0);
    aofs = new MultiFab(grids,dmap,NUM_STATE,0);
    //
    // Set rho_avg.
    //
    if (!initial_step && level > 0 && iteration == 1)
        initRhoAvg(0.5/Real(ncycle));
    //
    // Set up state multifabs for the advance.
    //
    for (int k = 0; k < num_state_type; k++)
    {
	bool has_old_data = state[k].hasOldData();
        state[k].allocOldData();
	if (! has_old_data) state[k].oldData().setVal(0.0);
        state[k].swapTimeLevels(dt);
    }

    if (state[Press_Type].descriptor()->timeType() == StateDescriptor::Point) 
    {
        const Real new_press_time = .5 * (state[State_Type].prevTime() +
                                          state[State_Type].curTime());
        state[Press_Type].setNewTimeLevel(new_press_time);
    }

    make_rho_prev_time();

    // refRatio==4 is not currently supported
    //
    // If refRatio==4 to the next level coarser, and we're going to diffuse
    // scalars as SoverRho, we're going to need rho at 1/4 and 3/4 time there.
    // Make these things if need be.
    //
    // if (level > 0)
    // {
    //     bool needs_rho4 = false;

    //     if (parent->nCycle(level) == 4)
    //         for (int i = 0; i < NUM_STATE && !needs_rho4; ++i)
    //             needs_rho4 = (diffusionType[i] == Laplacian_SoverRho);

    //     if (needs_rho4)
    //     {
    //         NavierStokesBase& clevel = getLevel(level-1);
    //         const BoxArray& cgrids = clevel.boxArray();
    //         const DistributionMapping& cdmap = clevel.DistributionMap();
    //         const Real      ptime  = clevel.state[State_Type].prevTime();
    //         const Real      ctime  = clevel.state[State_Type].curTime();

    //         if (clevel.rho_qtime == 0)
    //         {
    //             const Real qtime = ptime + 0.25*(ctime-ptime);
    //             clevel.rho_qtime = new MultiFab(cgrids,cdmap,1,1);
    //             FillPatch(clevel,*(clevel.rho_qtime),1,qtime,State_Type,Density,1,0);
    //         }
    //         if (clevel.rho_tqtime == 0)
    //         {
    //             const Real tqtime = ptime + 0.75*(ctime-ptime);
    //             clevel.rho_tqtime = new MultiFab(cgrids,cdmap,1,1);
    // 		FillPatch(clevel, *(clevel.rho_tqtime), 1, tqtime, State_Type, Density, 1, 0);
    //         }
    //    }
    // }

    //
    // Calculate the time N viscosity and diffusivity
    //   Note: The viscosity and diffusivity at time N+1 are 
    //         initialized here to the time N values just to
    //         have something reasonable.
    //
    const Real prev_time = state[State_Type].prevTime();

    if (variable_vel_visc)
    {
        calcViscosity(prev_time,dt,iteration,ncycle);
	MultiFab::Copy(*viscnp1_cc, *viscn_cc, 0, 0, 1, viscn_cc->nGrow());
    }

    if (variable_scal_diff)
    {
        const int num_diff = NUM_STATE-BL_SPACEDIM-1;
        calcDiffusivity(prev_time);
	MultiFab::Copy(*diffnp1_cc, *diffn_cc, 0, 0, num_diff, diffn_cc->nGrow());
    }
}

//
// Clean up after the advance function.
//
void
NavierStokesBase::advance_cleanup (int iteration, int ncycle)
{
    delete aofs;
    aofs = 0;
}

void
NavierStokesBase::buildMetrics ()
{
    //
    // We "should" only need radius when we're RZ, but some 2-D code is written to
    // access it first and then "use" if if RZ.  It's easier to just always build
    // it for 2D than try to fix the underlying Fortran calls that take radius.
    //
#if (BL_SPACEDIM == 2)
    radius.resize(grids.size());

    const Real dxr = geom.CellSize()[0];

    for (int i = 0; i < grids.size(); i++)
    {
        const int ilo = grids[i].smallEnd(0)-radius_grow;
        const int ihi = grids[i].bigEnd(0)+radius_grow;
        const int len = ihi - ilo + 1;

        radius[i].resize(len);

        RealBox gridloc = RealBox(grids[i],geom.CellSize(),geom.ProbLo());

        const Real xlo = gridloc.lo(0) + (0.5 - radius_grow)*dxr;
        for (int j = 0; j < len; j++)
            radius[i][j] = xlo + j*dxr;
    }
#endif

    volume.clear();
    volume.define(grids,dmap,1,GEOM_GROW);
    geom.GetVolume(volume);

    for (int dir = 0; dir < BL_SPACEDIM; ++dir)
    {
        area[dir].clear();
	area[dir].define(getEdgeBoxArray(dir),dmap,1,GEOM_GROW);
        geom.GetFaceArea(area[dir],dir);
    }
}

void
NavierStokesBase::calcDpdt ()
{
    BL_ASSERT(state[Press_Type].descriptor()->timeType() == StateDescriptor::Point);

    MultiFab&  new_press   = get_new_data(Press_Type);
    MultiFab&  old_press   = get_old_data(Press_Type);
    MultiFab&  dpdt        = get_new_data(Dpdt_Type);
    const Real dt_for_dpdt = state[Press_Type].curTime()-state[Press_Type].prevTime();

    if (dt_for_dpdt != 0.0) 
    {
#ifdef _OPENMP
#pragma omp parallel
#endif
        for (MFIter mfi(dpdt,true); mfi.isValid(); ++mfi)
        {
            const Box& vbx     = mfi.tilebox();
            FArrayBox& dpdtfab = dpdt[mfi];
            dpdtfab.copy(new_press[mfi],vbx,0,vbx,0,1);
            dpdtfab.minus(old_press[mfi],vbx,0,0,1);
            dpdtfab.divide(dt_for_dpdt,vbx,0,1);
        }
    }
    else
    {
        dpdt.setVal(0);
    }
}

void
NavierStokesBase::checkPoint (const std::string& dir,
			      std::ostream&      os,
			      VisMF::How         how,
			      bool               dump_old)
{
    AmrLevel::checkPoint(dir, os, how, dump_old);

#ifdef AMREX_PARTICLES
    if (level == 0)
    {
        if (NSPC != 0)
            NSPC->Checkpoint(dir,the_ns_particle_file_name);
    }
#endif
}

void
NavierStokesBase::computeInitialDt (int                   finest_level,
				    int                   sub_cycle,
				    Vector<int>&           n_cycle,
				    const Vector<IntVect>& ref_ratio,
				    Vector<Real>&          dt_level, 
				    Real                  stop_time)
{
    //
    // Grids have been constructed, compute dt for all levels.
    //
    if (level > 0)
        return;

    int i;

    Real dt_0    = 1.0e+100;
    int n_factor = 1;
    ///TODO/DEBUG: This will need to change for optimal subcycling.
    for (i = 0; i <= finest_level; i++)
    {
        dt_level[i] = getLevel(i).initialTimeStep();
        n_factor   *= n_cycle[i];
        dt_0        = std::min(dt_0,n_factor*dt_level[i]);
    }

    //
    // Limit dt's by the value of stop_time.
    //
    if (stop_time >= 0.0)
    {
        const Real eps      = 0.0001*dt_0;
        const Real cur_time = state[State_Type].curTime();
        if ((cur_time + dt_0) > (stop_time - eps))
            dt_0 = stop_time - cur_time;
    }

    n_factor = 1;
    for (i = 0; i <= finest_level; i++)
    {
        n_factor   *= n_cycle[i];
        dt_level[i] = dt_0/( (Real)n_factor );
    }
}

void
NavierStokesBase::computeNewDt (int                   finest_level,
				int                   sub_cycle,
				Vector<int>&           n_cycle,
				const Vector<IntVect>& ref_ratio,
				Vector<Real>&          dt_min,
				Vector<Real>&          dt_level,
				Real                  stop_time,
				int                   post_regrid_flag) 
{
    //
    // We are at the start of a coarse grid timecycle.
    // Compute the timesteps for the next iteration.
    //
    if (level > 0) 
        return;

    int i;

    Real dt_0     = 1.0e+100;
    int  n_factor = 1;
    for (i = 0; i <= finest_level; i++)
    {
        NavierStokesBase& adv_level = getLevel(i);
        dt_min[i] = std::min(dt_min[i],adv_level.estTimeStep());
    }

    if (fixed_dt <= 0.0) 
    {
       if (post_regrid_flag == 1)
       {
          //
          // Limit dt's by pre-regrid dt
          //
          for (i = 0; i <= finest_level; i++)
          {
              dt_min[i] = std::min(dt_min[i],dt_level[i]);
          }
       }
       else
       {
          //
          // Limit dt's by change_max * old dt
          //
          for (i = 0; i <= finest_level; i++)
          {
	    if (verbose)
                 if (dt_min[i] > change_max*dt_level[i])
                 {
                     amrex::Print() << "NavierStokesBase::compute_new_dt : limiting dt at level "
				    << i << '\n';
                     amrex::Print() << " ... new dt computed: " << dt_min[i]
				    << '\n';
                     amrex::Print() << " ... but limiting to: "
				    << change_max * dt_level[i] << " = " << change_max
				    << " * " << dt_level[i] << '\n';
                 }
             dt_min[i] = std::min(dt_min[i],change_max*dt_level[i]);
          }
       }
    }

    //
    // Find the minimum over all levels
    //
    for (i = 0; i <= finest_level; i++)
    {
        n_factor *= n_cycle[i];
        dt_0      = std::min(dt_0,n_factor*dt_min[i]);
    }

    //
    // Limit dt's by the value of stop_time.
    //
    const Real eps      = 0.0001*dt_0;
    const Real cur_time = state[State_Type].curTime();
    if (stop_time >= 0.0)
    {
        if ((cur_time + dt_0) > (stop_time - eps))
            dt_0 = stop_time - cur_time;
    }

    //
    // Set dt at each level of refinement
    //
    n_factor = 1;
    for (i = 0; i <= finest_level; i++)
    {
        n_factor   *= n_cycle[i];
        dt_level[i] = dt_0/( (Real)n_factor );
    }
}

void
NavierStokesBase::create_mac_rhs (MultiFab& rhs, int nGrow, Real time, Real dt)
{
    BL_PROFILE("NavierStokesBase::create_mac_rhs()");

    BL_ASSERT(rhs.nGrow()>=nGrow);
    BL_ASSERT(rhs.boxArray()==grids);

    const int sCompDivU = 0;
    const int nCompDivU = 1;
    const int sCompDsdt = 0;
    const int nCompDsdt = 1;

    if (have_divu)
    {
	FillPatch(*this,rhs,nGrow,time,Divu_Type,sCompDivU,nCompDivU,sCompDivU);
    }
    else
    {
        rhs.setVal(0);
    }

    if (have_dsdt)
    {
	FillPatchIterator fpi(*this,rhs,nGrow,time,Dsdt_Type,sCompDsdt,nCompDsdt);
	const MultiFab& mf = fpi.get_mf();
	MultiFab::Saxpy(rhs, 0.5*dt, mf, 0, sCompDsdt, nCompDsdt, nGrow);
    }
}

void
NavierStokesBase::create_umac_grown (int nGrow)
{
    BL_PROFILE("NavierStokesBase::create_umac_grown()");

    if (level > 0)
    {
        BoxList bl = amrex::GetBndryCells(grids,nGrow);

        BoxArray f_bnd_ba(std::move(bl));

        BoxArray c_bnd_ba = f_bnd_ba; c_bnd_ba.coarsen(crse_ratio);

        c_bnd_ba.maxSize(32);

        f_bnd_ba = c_bnd_ba; f_bnd_ba.refine(crse_ratio);

        for (int n = 0; n < BL_SPACEDIM; ++n)
        {
            //
            // crse_src & fine_src must have same parallel distribution.
            // We'll use the KnapSack distribution for the fine_src_ba.
            // Since fine_src_ba should contain more points, this'll lead
            // to a better distribution.
            //
            BoxArray crse_src_ba(c_bnd_ba), fine_src_ba(f_bnd_ba);

            crse_src_ba.surroundingNodes(n);
            fine_src_ba.surroundingNodes(n);

            const int N = fine_src_ba.size();

            std::vector<long> wgts(N);

#ifdef _OPENMP
#pragma omp parallel for
#endif
            for (int i = 0; i < N; i++)
                wgts[i] = fine_src_ba[i].numPts();

            DistributionMapping dm;
            // This DM won't be put into the cache.
            dm.KnapSackProcessorMap(wgts,ParallelDescriptor::NProcs());

            MultiFab crse_src, fine_src;

            crse_src.define(crse_src_ba, dm, 1, 0);
            fine_src.define(fine_src_ba, dm, 1, 0);

            crse_src.setVal(1.e200);
            fine_src.setVal(1.e200);
            //
            // We want to fill crse_src from lower level u_mac including u_mac's grow cells.
            //
	    const MultiFab& u_macLL = getLevel(level-1).u_mac[n];
	    crse_src.copy(u_macLL,0,0,1,1,0);

#ifdef _OPENMP
#pragma omp parallel
#endif
            for (MFIter mfi(crse_src); mfi.isValid(); ++mfi)
            {
                const int  nComp = 1;
                const Box& box   = crse_src[mfi].box();
                const int* rat   = crse_ratio.getVect();
                pc_edge_interp(box.loVect(), box.hiVect(), &nComp, rat, &n,
                                       crse_src[mfi].dataPtr(),
                                       ARLIM(crse_src[mfi].loVect()),
                                       ARLIM(crse_src[mfi].hiVect()),
                                       fine_src[mfi].dataPtr(),
                                       ARLIM(fine_src[mfi].loVect()),
                                       ARLIM(fine_src[mfi].hiVect()));
            }
            crse_src.clear();
            //
            // Replace pc-interpd fine data with preferred u_mac data at
            // this level u_mac valid only on surrounding faces of valid
            // region - this op will not fill grow region.
            //
            fine_src.copy(u_mac[n]);
            //
            // Interpolate unfilled grow cells using best data from
            // surrounding faces of valid region, and pc-interpd data
            // on fine edges overlaying coarse edges.
            //
#ifdef _OPENMP
#pragma omp parallel
#endif
            for (MFIter mfi(fine_src); mfi.isValid(); ++mfi)
            {
                const int  nComp = 1;
                const Box& fbox  = fine_src[mfi].box();
                const int* rat   = crse_ratio.getVect();
                edge_interp(fbox.loVect(), fbox.hiVect(), &nComp, rat, &n,
                                 fine_src[mfi].dataPtr(),
                                 ARLIM(fine_src[mfi].loVect()),
                                 ARLIM(fine_src[mfi].hiVect()));
            }

	    MultiFab u_mac_save(u_mac[n].boxArray(),u_mac[n].DistributionMap(), 1,0);
	    u_mac_save.copy(u_mac[n]);
	    u_mac[n].copy(fine_src,0,0,1,0,nGrow);
	    u_mac[n].copy(u_mac_save);
        }
    }
    //
    // Now we set the boundary data
    // FillBoundary fills grow cells that overlap valid regions.
    // HOEXTRAPTOCC fills outside of domain cells.
    //
    const Real* xlo = geom.ProbLo(); //these aren't actually used by the FORT method
    const Real* dx  = geom.CellSize();

    for (int n = 0; n < BL_SPACEDIM; ++n)
    {
        Box dm = geom.Domain();
        dm.surroundingNodes(n);
        const int*  lo  = dm.loVect();
        const int*  hi  = dm.hiVect();

	// call FillBoundary to make sure that fine/fine grow cells are valid
	// before FORT_HOEXTRAPTOCC is called 
	u_mac[n].FillBoundary(geom.periodicity());

        //
        // HOEXTRAPTOCC isn't threaded.  OMP over calls to it.
        //

#ifdef _OPENMP
#pragma omp parallel
#endif
        for (MFIter mfi(u_mac[n]); mfi.isValid(); ++mfi)
        {
            FArrayBox& fab = u_mac[n][mfi];
            amrex_hoextraptocc(BL_TO_FORTRAN_ANYD(fab),lo,hi,dx,xlo);
        }
    }
}

void
NavierStokesBase::diffuse_scalar_setup (int sigma, int& rho_flag)
{
    rho_flag = Diffusion::set_rho_flag(diffusionType[sigma]);
}

void
NavierStokesBase::errorEst (TagBoxArray& tags,
			    int          clearval,
			    int          tagval,
			    Real         time,
			    int          n_error_buf, 
			    int          ngrow)
{
    const int*  domain_lo = geom.Domain().loVect();
    const int*  domain_hi = geom.Domain().hiVect();
    const Real* dx        = geom.CellSize();
    const Real* prob_lo   = geom.ProbLo();

    for (int j = 0; j < err_list.size(); j++)
    {
        auto mf = derive(err_list[j].name(), time, err_list[j].nGrow());
#ifdef _OPENMP
#pragma omp parallel
#endif
        for (MFIter mfi(*mf,true); mfi.isValid(); ++mfi)
        {
	    int i = mfi.index();
            const Box&  vbx     = mfi.tilebox();
            RealBox     gridloc = RealBox(grids[i],geom.CellSize(),geom.ProbLo());
            Vector<int>  itags   = tags[mfi].tags();
            int*        tptr    = itags.dataPtr();
            const int*  tlo     = tags[mfi].box().loVect();
            const int*  thi     = tags[mfi].box().hiVect();
            const int*  lo      = vbx.loVect();
            const int*  hi      = vbx.hiVect();
            const Real* xlo     = gridloc.lo();
            FArrayBox&  fab     = (*mf)[mfi];
            Real*       dat     = fab.dataPtr();
            const int*  dlo     = fab.box().loVect();
            const int*  dhi     = fab.box().hiVect();
            const int   ncomp   = fab.nComp();

            err_list[j].errFunc()(tptr, ARLIM(tlo), ARLIM(thi), &tagval,
                                  &clearval, dat, ARLIM(dlo), ARLIM(dhi),
                                  lo,hi, &ncomp, domain_lo, domain_hi,
                                  dx, xlo, prob_lo, &time, &level);
            //
            // Don't forget to set the tags in the TagBox.
            //
            tags[mfi].tags(itags);
        }
    }
}

Real
NavierStokesBase::estTimeStep ()
{
    BL_PROFILE("NavierStokesBase::estTimeStep()");

    if (fixed_dt > 0.0)
    {
        Real factor = 1.0;

        if (!(level == 0))
        {
            int ratio = 1;
            for (int lev = 1; lev <= level; lev++)
            {
                ratio *= parent->nCycle(lev);
            }
            factor = 1.0/double(ratio);
        }

        return factor*fixed_dt;
    }

    const int   n_grow        = 0;
    Real        estdt         = 1.0e+20;

    const Real  cur_pres_time = state[Press_Type].curTime();
    MultiFab&   U_new         = get_new_data(State_Type);

    Real gr_max[BL_SPACEDIM], u_max[BL_SPACEDIM] = {0};

    FArrayBox tforces;
    MultiFab Gp(grids,dmap,BL_SPACEDIM,1);
    getGradP(Gp, cur_pres_time);

    for (MFIter Rho_mfi(rho_ctime,true); Rho_mfi.isValid(); ++Rho_mfi)
    {
	Box bx=Rho_mfi.tilebox();
        //
        // Get the velocity forcing.  For some reason no viscous forcing.
        //
#ifdef BOUSSINESQ
        const Real cur_time = state[State_Type].curTime();
        // HACK HACK HACK 
        // THIS CALL IS BROKEN 
        // getForce(tforces,bx,n_grow,Xvel,BL_SPACEDIM,cur_time,U_new[i]);
        tforces.resize(amrex::grow(bx,n_grow),BL_SPACEDIM);
        tforces.setVal(0.);
#else
#ifdef GENGETFORCE
        const Real cur_time = state[State_Type].curTime();
        getForce(tforces,bx,n_grow,Xvel,BL_SPACEDIM,cur_time,rho_ctime[Rho_mfi]);
#elif MOREGENGETFORCE
        const Real cur_time = state[State_Type].curTime();
	if (getForceVerbose)
	  amrex::Print() << "---" << '\n' 
			 << "H - est Time Step:" << '\n' 
			 << "Calling getForce..." << '\n';
        getForce(tforces,bx,n_grow,Xvel,BL_SPACEDIM,cur_time,U_new[Rho_mfi],U_new[Rho_mfi],Density);
#else
        getForce(tforces,bx,n_grow,Xvel,BL_SPACEDIM,rho_ctime[Rho_mfi]);
#endif		 
#endif		 
        tforces.minus(Gp[Rho_mfi],0,0,BL_SPACEDIM);
        //
        // Estimate the maximum allowable timestep from the Godunov box.
        //
        Real dt = godunov->estdt(U_new[Rho_mfi],tforces,rho_ctime[Rho_mfi],bx,
                                 geom.CellSize(),cfl,gr_max);

        for (int k = 0; k < BL_SPACEDIM; k++)
        {
	    u_max[k] = std::max(u_max[k],gr_max[k]);
	}
	estdt = std::min(estdt,dt);
    }

    ParallelDescriptor::ReduceRealMin(estdt);

    if (verbose)
    {
        const int IOProc = ParallelDescriptor::IOProcessorNumber();

        ParallelDescriptor::ReduceRealMax(u_max, BL_SPACEDIM, IOProc);

	amrex::Print() << "estTimeStep :: \n" << "LEV = " << level << " UMAX = ";
	for (int k = 0; k < BL_SPACEDIM; k++)
	  amrex::Print() << u_max[k] << "  ";
	amrex::Print() << '\n';
    }

    return estdt;
}

const MultiFab&
NavierStokesBase::get_rho (Real time)
{
    const TimeLevel whichTime = which_time(State_Type,time);

    if (whichTime == AmrOldTime)
    {
        return rho_ptime;
    }
    else if (whichTime == AmrNewTime)
    {
        return rho_ctime;
    }
    else if (whichTime == Amr1QtrTime)
    {
        BL_ASSERT(rho_qtime);
        return *rho_qtime;
    }
    else if (whichTime == Amr3QtrTime)
    {
        BL_ASSERT(rho_tqtime);
        return *rho_tqtime;
    }
    else if (whichTime == AmrHalfTime)
    {
        return get_rho_half_time();
    }
    else
    {
        amrex::Error("NavierStokesBase::get_rho(): bad time");

        return rho_ptime; // Got to return something to shut up compiler.
    }
}

MultiFab&
NavierStokesBase::get_rho_half_time ()
{
    //
    // Fill it in when needed ...
    //
  for (MFIter mfi(rho_half,true); mfi.isValid(); ++mfi)
    {
        FArrayBox& rhofab = rho_half[mfi];
	const Box& bx = mfi.growntilebox();
	
        rhofab.copy(rho_ptime[mfi],bx,0,bx,0,1);
        rhofab.plus(rho_ctime[mfi],bx,0,0);
        rhofab.mult(.5,bx);

	//FIXME? template to write FORT_GEOAVG function to do above work
	// for (MFIter mfi(rho_incr,true); mfi.isValid(); ++mfi)
    // {
    //     FArrayBox&       avgfab  = rho_avg[mfi];
    //     const FArrayBox& incrfab = rho_incr[mfi];

    //     const Box& vbx     = mfi.growntilebox();
    //     const int* lo      = vbx.loVect();
    //     const int* hi      = vbx.hiVect();
    //     const int* rlo     = incrfab.loVect();
    //     const int* rhi     = incrfab.hiVect();
    //     const Real* rhodat = incrfab.dataPtr(sComp);
    //     const int* alo     = avgfab.loVect();
    //     const int* ahi     = avgfab.hiVect();
    //     Real* avgdat       = avgfab.dataPtr();

    //     FORT_GEOAVG(avgdat,ARLIM(alo),ARLIM(ahi),
    //                   rhodat,ARLIM(rlo),ARLIM(rhi),lo,hi,&alpha);
    // }

    }

    return rho_half;
}

//
// Fill patch divU.
//
MultiFab*
NavierStokesBase::getDivCond (int ngrow, Real time)
{
    MultiFab* divu = 0;

    if (!have_divu)
    {
        divu = new MultiFab(grids,dmap,1,ngrow);

        divu->setVal(0);
    }
    else
    {
        divu = getState(ngrow,Divu_Type,0,1,time);
    }

    return divu;
}

//
// Fill patch dSdt.
//
MultiFab*
NavierStokesBase::getDsdt (int ngrow, Real time)
{
    MultiFab* dsdt = 0;

    if (!(have_dsdt && have_divu))
    {
        dsdt = new MultiFab(grids,dmap,1,ngrow);

        dsdt->setVal(0);
    }
    else
    {
        dsdt = getState(ngrow,Dsdt_Type,0,1,time);
    }

    return dsdt;
}


void
NavierStokesBase::getGradP (MultiFab& gp, Real      time)
{
    BL_PROFILE("NavierStokesBase::getGradP()");

    const int   NGrow = gp.nGrow();
    MultiFab&   P_old = get_old_data(Press_Type);
    const Real* dx    = geom.CellSize();

    if (level > 0 && state[Press_Type].descriptor()->timeType() == StateDescriptor::Point)
    {
        //
        // We want to be sure the intersection of old and new grids is
        // entirely contained within gp.boxArray()
        //
        BL_ASSERT(gp.boxArray() == grids);

        {
            const BoxArray& pBA = state[Press_Type].boxArray();
            MultiFab pMF(pBA,dmap,1,NGrow);

            if (time == getLevel(level-1).state[Press_Type].prevTime() || 
                time == getLevel(level-1).state[Press_Type].curTime())
            {
                FillCoarsePatch(pMF,0,time,Press_Type,0,1,NGrow);
            } 
            else
            {
                Real crse_time;

                if (time > getLevel(level-1).state[State_Type].prevTime())
                {
                    crse_time = getLevel(level-1).state[Press_Type].curTime();
                }
                else
                {
                    crse_time = getLevel(level-1).state[Press_Type].prevTime();
                }
  
                FillCoarsePatch(pMF,0,crse_time,Press_Type,0,1,NGrow);
  
                MultiFab dpdtMF(pBA,dmap,1,NGrow);

                FillCoarsePatch(dpdtMF,0,time,Dpdt_Type,0,1,NGrow);

                Real dt_temp = time - crse_time;

                dpdtMF.mult(dt_temp,0,1,NGrow);

                pMF.plus(dpdtMF,0,1,NGrow);
            }

	    for (MFIter mfi(gp, true); mfi.isValid(); ++mfi) 
            {
                Projection::getGradP(pMF[mfi],gp[mfi],mfi.growntilebox(),dx);
            }
        }
        //
        // We've now got good coarse data everywhere in gp.
        //
        MultiFab gpTmp(gp.boxArray(),gp.DistributionMap(),1,NGrow);

	{

	  FillPatchIterator P_fpi(*this,P_old,NGrow,time,Press_Type,0,1);
	  MultiFab& pMF = P_fpi.get_mf();

	  for (MFIter mfi(gpTmp, true); mfi.isValid(); ++mfi) 
	  {
	    Projection::getGradP(pMF[mfi],gpTmp[mfi],mfi.growntilebox(),dx);
	  }
	}
        //
        // Now must decide which parts of gpTmp to copy to gp.
        //
        const int M = old_intersect_new.size();

        BoxArray fineBA(M);

        for (int j = 0; j < M; j++)
        {
            Box bx = old_intersect_new[j];

            for (int i = 0; i < BL_SPACEDIM; i++)
            {
                if (!geom.isPeriodic(i))
                {
                    if (bx.smallEnd(i) == geom.Domain().smallEnd(i))
                        bx.growLo(i,NGrow);
                    if (bx.bigEnd(i) == geom.Domain().bigEnd(i))
                        bx.growHi(i,NGrow);
                }
            }

            fineBA.set(j,bx);
        }

        std::vector< std::pair<int,Box> > isects;

        for (MFIter mfi(gpTmp,true); mfi.isValid(); ++mfi) 
        {
            fineBA.intersections(mfi.growntilebox(),isects);

            FArrayBox&       gpfab    =    gp[mfi];
            const FArrayBox& gptmpfab = gpTmp[mfi];

            for (int ii = 0, N = isects.size(); ii < N; ii++)
            {
                gpfab.copy(gptmpfab,isects[ii].second);
            }
        }

	gp.EnforcePeriodicity(geom.periodicity());
    }
    else
    {

        FillPatchIterator P_fpi(*this,P_old,NGrow,time,Press_Type,0,1);
	MultiFab& pMF = P_fpi.get_mf();
	
	for (MFIter mfi(gp, true); mfi.isValid(); ++mfi) 
        {
	  BL_ASSERT(amrex::grow(grids[mfi.index()],NGrow) == gp[mfi].box());

	  Projection::getGradP(pMF[mfi],gp[mfi],mfi.growntilebox(),dx);
	}
    }
}

//
// Fill patch a state component.
//
MultiFab*
NavierStokesBase::getState (int  ngrow,
			    int  state_idx,
			    int  scomp,
			    int  ncomp, 
			    Real time)
{
    BL_PROFILE("NavierStokesBase::getState()");

    MultiFab* mf = new MultiFab(state[state_idx].boxArray(),
                                state[state_idx].DistributionMap(),
                                ncomp,ngrow);
    FillPatch(*this,*mf,ngrow,time,state_idx,scomp,ncomp,0);

    return mf;
}

void
NavierStokesBase::getOutFlowFaces (Vector<Orientation>& outFaces)
{
    outFaces.resize(0);
    for (int idir = 0; idir < BL_SPACEDIM; idir++)
    {
        if (phys_bc.lo(idir) == Outflow)
        {
            const int len = outFaces.size();
            outFaces.resize(len+1);
            outFaces[len] = Orientation(idir,Orientation::low);
        }

        if (phys_bc.hi(idir) == Outflow)
        {
            const int len = outFaces.size();
            outFaces.resize(len+1);
            outFaces[len] = Orientation(idir,Orientation::high);
        }
    }
}

void
NavierStokesBase::incrPAvg ()
{
    //
    // Increment p_avg with 1/ncycle times current pressure
    //
    MultiFab& P_new = get_new_data(Press_Type);

    Real alpha = 1.0/Real(parent->nCycle(level));

    MultiFab::Saxpy(p_avg,alpha,P_new,0,0,1,0);
}

void
NavierStokesBase::initRhoAvg (Real alpha)
{
    const MultiFab& S_new = get_new_data(State_Type);

    // 3/03/18 - this setVal appears to be unnecessary, comment it out
    // note: rho_avg has 1 ghost cell
    //rho_avg.setVal(0);

    for (MFIter rho_avgmfi(rho_avg,true); rho_avgmfi.isValid(); ++rho_avgmfi)
    {
    	const Box& bx = rho_avgmfi.growntilebox();
        FArrayBox& rhoavgfab = rho_avg[rho_avgmfi];
	  
    	rhoavgfab.copy(S_new[rho_avgmfi],bx,Density,bx,0,1);
        rhoavgfab.mult(alpha,bx);
    }
}

void
NavierStokesBase::incrRhoAvg(const MultiFab& rho_incr,
                         int             sComp,
                         Real            alpha)
{
    MultiFab::Saxpy(rho_avg,alpha,rho_incr,sComp,0,1,0);
}

void
NavierStokesBase::incrRhoAvg (Real alpha)
{
    const MultiFab& S_new = get_new_data(State_Type);
    incrRhoAvg(S_new,Density,alpha);
}

//
// Fills a new level n with best level n and coarser data available.
//
void
NavierStokesBase::init (AmrLevel &old)
{
    NavierStokesBase* oldns = (NavierStokesBase*) &old;
    const Real    dt_new    = parent->dtLevel(level);
    const Real    cur_time  = oldns->state[State_Type].curTime();
    const Real    prev_time = oldns->state[State_Type].prevTime();
    const Real    dt_old    = cur_time - prev_time;
    MultiFab&     S_new     = get_new_data(State_Type);
    MultiFab&     P_new     = get_new_data(Press_Type);
    MultiFab&     P_old     = get_old_data(Press_Type);

    setTimeLevel(cur_time,dt_old,dt_new);

    const Real cur_pres_time = state[Press_Type].curTime();
    //
    // Get best state and pressure data.
    //
    FillPatch(old,S_new,0,cur_time,State_Type,0,NUM_STATE);
    //
    // Note: we don't need to worry here about using FillPatch because
    //       it will automatically use the "old dpdt" to interpolate,
    //       since we haven't yet defined a new pressure at the lower level.
    //
    {
	FillPatchIterator fpi(old,P_new,0,cur_pres_time,Press_Type,0,1);
	const MultiFab& mf_fpi = fpi.get_mf();
	for (MFIter mfi(mf_fpi,true); mfi.isValid(); ++mfi)
        {
	  const Box& vbx  = mfi.tilebox();
	  const FArrayBox& pfab = mf_fpi[mfi];

	  P_old[mfi].copy(pfab,vbx,0,vbx,0,1);
	  P_new[mfi].copy(pfab,vbx,0,vbx,0,1);
	}
    }

    if (state[Press_Type].descriptor()->timeType() == StateDescriptor::Point) 
    {
        MultiFab& Dpdt_new = get_new_data(Dpdt_Type);
	FillPatch(old,Dpdt_new,0,cur_pres_time,Dpdt_Type,0,1);
    }
    //
    // Get best divu and dSdt data.
    //
    if (have_divu)
    {
        MultiFab& Divu_new = get_new_data(Divu_Type);
	FillPatch(old,Divu_new,0,cur_time,Divu_Type,0,1);

        if (have_dsdt)
        {
            MultiFab& Dsdt_new = get_new_data(Dsdt_Type);
	    FillPatch(old,Dsdt_new,0,cur_time,Dsdt_Type,0,1);
        }
    }

    old_intersect_new          = amrex::intersect(grids,oldns->boxArray());
    is_first_step_after_regrid = true;
}

void
NavierStokesBase::init ()
{
    MultiFab& S_new = get_new_data(State_Type);
    MultiFab& P_new = get_new_data(Press_Type);

    BL_ASSERT(level > 0);

    const Vector<Real>& dt_amr = parent->dtLevel();
    Vector<Real>        dt_new(level+1);

    for (int lev = 0; lev < level; lev++)
        dt_new[lev] = dt_amr[lev];
    //
    // Guess new dt from new data (interpolated from coarser level).
    //
    const Real dt = dt_new[level-1]/Real(parent->MaxRefRatio(level-1));
    dt_new[level] = dt;

    parent->setDtLevel(dt_new);
    //
    // Compute dt based on old data.
    //
    NavierStokesBase& old   = getLevel(level-1);
    const Real    cur_time  = old.state[State_Type].curTime();
    const Real    prev_time = old.state[State_Type].prevTime();
    const Real    dt_old    = (cur_time-prev_time)/Real(parent->MaxRefRatio(level-1));

    setTimeLevel(cur_time,dt_old,dt);

    Real cur_pres_time = state[Press_Type].curTime();
    //
    // Get best coarse state and pressure data.
    //
    FillCoarsePatch(S_new,0,cur_time,State_Type,0,NUM_STATE);
    FillCoarsePatch(P_new,0,cur_pres_time,Press_Type,0,1);

    if (state[Press_Type].descriptor()->timeType() == StateDescriptor::Point) 
        FillCoarsePatch(get_new_data(Dpdt_Type),0,cur_time,Dpdt_Type,0,1);

    initOldPress();

    //
    // Get best coarse divU and dSdt data.
    //
    if (have_divu)
    {
        FillCoarsePatch(get_new_data(Divu_Type),0,cur_time,Divu_Type,0,1);
        if (have_dsdt)
            FillCoarsePatch(get_new_data(Dsdt_Type),0,cur_time,Dsdt_Type,0,1);
    }
    old_intersect_new = grids;
}

void
NavierStokesBase::init_additional_state_types ()
{
    additional_state_types_initialized = 1;
    //
    // Set "Temp" from user's variable setup.
    //
    int dummy_State_Type;
    int have_temp = isStateVariable("temp", dummy_State_Type, Temp);
    have_temp &= (dummy_State_Type == State_Type);
    BL_ASSERT((do_temp && have_temp)  ||  (!do_temp && !have_temp));

    int _Divu = -1;
    int dummy_Divu_Type;
    have_divu = 0;
    have_divu = isStateVariable("divu", dummy_Divu_Type, _Divu);
    have_divu = have_divu && dummy_Divu_Type == Divu_Type;
    if (verbose)
    {
        amrex::Print() << "NavierStokesBase::init_additional_state_types()::have_divu = "
                  << have_divu << '\n';
    }
    if (have_divu && _Divu!=Divu)
    {
        amrex::Print() << "divu must be 0-th Divu_Type component in the state\n";

        amrex::Abort("NavierStokesBase::init_additional_state_types()");
    }

    if (have_divu && do_sync_proj && !do_MLsync_proj) 
    {
        amrex::Print() << "Must run the ML sync project if have_divu is true " << '\n';
        amrex::Print() << "  because the divu sync is only implemented in the " << '\n';
        amrex::Print() << "  multilevel sync (MLsyncProject), not in the single level " << '\n';
        amrex::Print() << "  (syncProject)." << '\n';
        amrex::Abort("NavierStokesBase::init_additional_state_types()");
    }

    int _Dsdt = -1;
    int dummy_Dsdt_Type;
    have_dsdt = 0;
    have_dsdt = isStateVariable("dsdt", dummy_Dsdt_Type, _Dsdt);
    have_dsdt = have_dsdt && dummy_Dsdt_Type==Dsdt_Type;
    if (verbose)
    {
        amrex::Print() << "NavierStokesBase::init_additional_state_types()::have_dsdt = "
		       << have_dsdt << '\n';
    }
    if (have_dsdt && _Dsdt!=Dsdt)
    {
        amrex::Print() << "dsdt must be 0-th Dsdt_Type component in the state\n";

        amrex::Abort("NavierStokesBase::init_additional_state_types()");
    }
    if (have_dsdt && !have_divu)
    {
        amrex::Print() << "Must have divu in order to have dsdt\n";

        amrex::Abort("NavierStokesBase::init_additional_state_types()");
    }

    num_state_type = desc_lst.size();
    if (verbose && ParallelDescriptor::IOProcessor())
    {
        amrex::Print() << "NavierStokesBase::init_additional_state_types: num_state_type = "
		       << num_state_type << '\n';
    }
}

Real
NavierStokesBase::initialTimeStep ()
{
  Real returnDt = init_shrink*estTimeStep();

  amrex::Print() << "Multiplying dt by init_shrink; dt = " 
		 << returnDt << '\n';

  return returnDt;
}

//
// Since the pressure solver always stores its estimate of the
// pressure solver in Pnew, we need to copy it to Pold at the start.
//
void
NavierStokesBase::initOldPress ()
{
    MultiFab& P_new = get_new_data(Press_Type);
    MultiFab& P_old = get_old_data(Press_Type);

    MultiFab::Copy(P_old, P_new, 0, 0, P_old.nComp(), P_old.nGrow());
}

void
NavierStokesBase::zeroNewPress ()
{
    get_new_data(Press_Type).setVal(0);
}

void
NavierStokesBase::zeroOldPress ()
{
    get_old_data(Press_Type).setVal(0);
}

//
// Inject fine pressure nodes down onto coarse nodes.
//
void
NavierStokesBase::injectDown (const Box&       ovlp,
			      FArrayBox&       Pcrse,
			      const FArrayBox& Pfine,
			      IntVect&         fratio )
{
    BL_PROFILE("NavierStokesBase::injectDown()");

    const int*  ovlo  = ovlp.loVect();
    const int*  ovhi  = ovlp.hiVect();
    Real*       cpres = Pcrse.dataPtr();
    const int*  clo   = Pcrse.loVect();
    const int*  chi   = Pcrse.hiVect();
    const Real* fpres = Pfine.dataPtr();
    const int*  flo   = Pfine.loVect();
    const int*  fhi   = Pfine.hiVect();

    fort_putdown(cpres,ARLIM(clo),ARLIM(chi),
                 fpres,ARLIM(flo),ARLIM(fhi),
                 ovlo,ovhi,fratio.getVect());
}

void
NavierStokesBase::level_projector (Real dt,
				   Real time,
				   int  iteration)
{
    BL_PROFILE_REGION_START("R::NavierStokesBase::level_projector()");
    BL_PROFILE("NavierStokesBase::level_projector()");

    BL_ASSERT(iteration > 0);

    MultiFab& U_old = get_old_data(State_Type);
    MultiFab& U_new = get_new_data(State_Type);
    MultiFab& P_old = get_old_data(Press_Type);
    MultiFab& P_new = get_new_data(Press_Type);

    SyncRegister* crse_ptr = 0;

    if (level < parent->finestLevel() && do_sync_proj)
    {
        crse_ptr = &(getLevel(level+1).getSyncReg());
    }

    int        crse_dt_ratio  = (level > 0) ? parent->nCycle(level) : -1;
    const Real cur_pres_time  = state[Press_Type].curTime();
    const Real prev_pres_time = state[Press_Type].prevTime();

    projector->level_project(level,time,dt,cur_pres_time,prev_pres_time,
                             geom,U_old,U_new,P_old,P_new,
                             get_rho_half_time(),crse_ptr,sync_reg,
                             crse_dt_ratio,iteration,have_divu);

    if (state[Press_Type].descriptor()->timeType() == StateDescriptor::Point)
        calcDpdt();

    BL_PROFILE_REGION_STOP("R::NavierStokesBase::level_projector()");
}

void
NavierStokesBase::level_sync (int crse_iteration)
{
    BL_PROFILE_REGION_START("R::NavierStokesBase::level_sync()");
    BL_PROFILE("NavierStokesBase::level_sync()");

    const Real*     dx            = geom.CellSize();
    IntVect         ratio         = parent->refRatio(level);
    const int       finest_level  = parent->finestLevel();
    int             crse_dt_ratio = parent->nCycle(level);
    Real            dt            = parent->dtLevel(level);
    MultiFab&       pres          = get_new_data(Press_Type);
    MultiFab&       vel           = get_new_data(State_Type);
    SyncRegister&   rhs_sync_reg  = getLevel(level+1).getSyncReg();
    SyncRegister*   crsr_sync_ptr = 0;
    NavierStokesBase&   fine_level    = getLevel(level+1);
    MultiFab&       pres_fine     = fine_level.get_new_data(Press_Type);
    MultiFab&       vel_fine      = fine_level.get_new_data(State_Type);
    const BoxArray& finegrids     = vel_fine.boxArray();
    const DistributionMapping& finedmap = vel_fine.DistributionMap();
    
    if (level > 0)
        crsr_sync_ptr = &(getLevel(level).getSyncReg());
    //
    // Get boundary conditions.
    //
    const int N = grids.size();

    Vector<int*>         sync_bc(N);
    Vector< Vector<int> > sync_bc_array(N);

    for (int i = 0; i < N; i++)
    {
        sync_bc_array[i] = getBCArray(State_Type,i,Xvel,BL_SPACEDIM);
        sync_bc[i] = sync_bc_array[i].dataPtr();
    }

    MultiFab cc_rhs_crse, cc_rhs_fine;

    if ((do_sync_proj && have_divu && do_divu_sync == 1) || do_MLsync_proj)
    {
        cc_rhs_crse.define(grids,dmap,1,1);
        cc_rhs_fine.define(finegrids,finedmap,1,1);
        cc_rhs_crse.setVal(0);
        cc_rhs_fine.setVal(0);
    }
    //
    // At this point the Divu state data is what was used in the original
    // level project and has not been updated by avgDown or mac_sync.
    // We want to fill cc_rhs_crse and cc_rhs_fine with the difference
    // between the divu we now define using calc_divu and the divu which
    // is in the state data.
    // We are also copying the new computed value of divu into the Divu state.
    //
    if (do_sync_proj && have_divu && do_divu_sync == 1) 
    {
        const Real cur_time = state[Divu_Type].curTime();
        const Real dt_inv = 1.0 / dt;

        MultiFab& cur_divu_crse = get_new_data(Divu_Type);
        calc_divu(cur_time,dt,cc_rhs_crse);
        {
            MultiFab new_divu_crse(grids,dmap,1,0);
            MultiFab::Copy(new_divu_crse,cc_rhs_crse,0,0,1,0);
            cc_rhs_crse.minus(cur_divu_crse,0,1,0);
            MultiFab::Copy(cur_divu_crse,new_divu_crse,0,0,1,0);
        }
        cc_rhs_crse.mult(dt_inv,0,1,0);

        NavierStokesBase& fine_lev = getLevel(level+1);
        MultiFab& cur_divu_fine = fine_lev.get_new_data(Divu_Type);
        fine_lev.calc_divu(cur_time,dt,cc_rhs_fine);
        {
            MultiFab new_divu_fine(finegrids,finedmap,1,0);
            MultiFab::Copy(new_divu_fine,cc_rhs_fine,0,0,1,0);
            cc_rhs_fine.minus(cur_divu_fine,0,1,0);
            MultiFab::Copy(cur_divu_fine,new_divu_fine,0,0,1,0);
        }
        cc_rhs_fine.mult(dt_inv,0,1,0);
        //
        // With new divu's, get new Dsdt, then average down.
        //
        calc_dsdt(cur_time, dt, get_new_data(Dsdt_Type));
        fine_lev.calc_dsdt(cur_time, dt/crse_dt_ratio,
                           fine_lev.get_new_data(Dsdt_Type));
        for (int k = level; k>= 0; k--)
        {
            NavierStokesBase&   flev     = getLevel(k+1);
            NavierStokesBase&   clev     = getLevel(k);

            const IntVect&  fratio = clev.fine_ratio;
          
            amrex::average_down(flev.get_new_data(Divu_Type),
                                 clev.get_new_data(Divu_Type),
                                 flev.geom, clev.geom,
                                 0, 1, fratio);

            amrex::average_down(flev.get_new_data(Dsdt_Type),
                                 clev.get_new_data(Dsdt_Type),
                                 flev.geom, clev.geom,
                                 0, 1, fratio);
        }
    }
    //
    // Multilevel or single-level sync projection.
    //
    MultiFab& Rh = get_rho_half_time();

    if (do_MLsync_proj)
    {
        
        MultiFab&         v_fine    = fine_level.get_new_data(State_Type);
        MultiFab&       rho_fine    = fine_level.rho_avg;
        const Geometry& crse_geom   = parent->Geom(level);
        const BoxArray& P_finegrids = pres_fine.boxArray();
        const DistributionMapping& P_finedmap = pres_fine.DistributionMap();

        MultiFab phi(P_finegrids,P_finedmap,1,1);
        MultiFab V_corr(finegrids,finedmap,BL_SPACEDIM,1);

        V_corr.setVal(0);
        //
        // If periodic, enforce periodicity on Vsync.
        //
	if (crse_geom.isAnyPeriodic()) {
	    Vsync.FillBoundary(0, BL_SPACEDIM, crse_geom.periodicity());
	}
        //
        // Interpolate Vsync to fine grid correction in Vcorr.
        //
        SyncInterp(Vsync, level, V_corr, level+1, ratio,
                   0, 0, BL_SPACEDIM, 0 , dt, sync_bc.dataPtr());
        //
        // The multilevel projection.  This computes the projection and
        // adds in its contribution to levels (level) and (level+1).
        //
        Real  cur_crse_pres_time = state[Press_Type].curTime();
        Real prev_crse_pres_time = state[Press_Type].prevTime();

        NavierStokesBase& fine_lev   = getLevel(level+1);
        Real  cur_fine_pres_time = fine_lev.state[Press_Type].curTime();
        Real prev_fine_pres_time = fine_lev.state[Press_Type].prevTime();

        bool first_crse_step_after_initial_iters =
         (prev_crse_pres_time > state[State_Type].prevTime());

        bool pressure_time_is_interval = 
         (state[Press_Type].descriptor()->timeType() == StateDescriptor::Interval);
        projector->MLsyncProject(level,pres,vel,cc_rhs_crse,
                                 pres_fine,v_fine,cc_rhs_fine,
                                 Rh,rho_fine,Vsync,V_corr,
                                 phi,&rhs_sync_reg,crsr_sync_ptr,
                                 dt,ratio,crse_iteration,crse_dt_ratio, 
                                 geom,pressure_time_is_interval,
                                 first_crse_step_after_initial_iters,
                                 cur_crse_pres_time,prev_crse_pres_time,
                                 cur_fine_pres_time,prev_fine_pres_time);
        cc_rhs_crse.clear();
        cc_rhs_fine.clear();
        //
        // Correct pressure and velocities after the projection.
        //
        const int Nf = finegrids.size();

        ratio = IntVect::TheUnitVector();

        Vector<int*>         fine_sync_bc(Nf);
        Vector< Vector<int> > fine_sync_bc_array(Nf);

        for (int i = 0; i < Nf; i++)
        {
            fine_sync_bc_array[i] = getLevel(level+1).getBCArray(State_Type,
                                                                 i,
                                                                 Xvel,
                                                                 BL_SPACEDIM);
            fine_sync_bc[i] = fine_sync_bc_array[i].dataPtr();
        }

        for (int lev = level+2; lev <= finest_level; lev++)
        {
            ratio                 *= parent->refRatio(lev-1);
            NavierStokesBase& flev = getLevel(lev);
            MultiFab&     P_new    = flev.get_new_data(Press_Type);
            MultiFab&     P_old    = flev.get_old_data(Press_Type);
            MultiFab&     U_new    = flev.get_new_data(State_Type);

            SyncInterp(V_corr, level+1, U_new, lev, ratio,
                       0, 0, BL_SPACEDIM, 1 , dt, fine_sync_bc.dataPtr());
            SyncProjInterp(phi, level+1, P_new, P_old, lev, ratio,
                           first_crse_step_after_initial_iters,
                           cur_crse_pres_time, prev_crse_pres_time);
        }

        if (state[Press_Type].descriptor()->timeType() == StateDescriptor::Point)
            calcDpdt();
    }
    else if (do_sync_proj) 
    {
        MultiFab phi(pres.boxArray(),pres.DistributionMap(),1,1);
        BoxArray sync_boxes = pres_fine.boxArray();
        sync_boxes.coarsen(ratio);
        //
        // The single level projection.  This computes the projection and
        // adds in its contribution to level (level).
        //
        projector->syncProject(level,pres,vel,Rh,Vsync,phi,
                               &rhs_sync_reg,crsr_sync_ptr,sync_boxes,
                               geom,dx,dt,crse_iteration,crse_dt_ratio);
        //
        // Correct pressure and velocities after the projection.
        //
        ratio = IntVect::TheUnitVector(); 

        const Real cur_crse_pres_time  = state[Press_Type].curTime();
        const Real prev_crse_pres_time = state[Press_Type].prevTime();

        bool first_crse_step_after_initial_iters =
         (prev_crse_pres_time > state[State_Type].prevTime());

        for (int lev = level+1; lev <= finest_level; lev++)
        {
            ratio                 *= parent->refRatio(lev-1);
            NavierStokesBase& fine_lev = getLevel(lev);
            MultiFab&     P_new    = fine_lev.get_new_data(Press_Type);
            MultiFab&     P_old    = fine_lev.get_old_data(Press_Type);
            MultiFab&     U_new    = fine_lev.get_new_data(State_Type);
            
            SyncInterp(Vsync, level, U_new, lev, ratio,
                       0, 0, BL_SPACEDIM, 1 , dt, sync_bc.dataPtr());
            SyncProjInterp(phi, level, P_new, P_old, lev, ratio,
                           first_crse_step_after_initial_iters,
                           cur_crse_pres_time, prev_crse_pres_time);
        }

        if (state[Press_Type].descriptor()->timeType() == StateDescriptor::Point)
            calcDpdt();
    }

    BL_PROFILE_REGION_STOP("R::NavierStokesBase::level_sync()");
}

void
NavierStokesBase::make_rho_prev_time ()
{
    const Real prev_time = state[State_Type].prevTime();

    FillPatch(*this,rho_ptime,1,prev_time,State_Type,Density,1,0);
}

void
NavierStokesBase::make_rho_curr_time ()
{
    const Real curr_time = state[State_Type].curTime();

    FillPatch(*this,rho_ctime,1,curr_time,State_Type,Density,1,0);
}

void
NavierStokesBase::mac_project (Real      time,
			       Real      dt,
			       MultiFab& Sold, 
			       MultiFab* divu,
			       int       have_divu,
			       int       ngrow,
			       bool      increment_vel_register)
{
    BL_PROFILE_REGION_START("R::NavierStokesBase::mac_project()");
    BL_PROFILE("NavierStokesBase::mac_project()");

    if (verbose) amrex::Print() << "... mac_projection\n";

    if (verbose && benchmarking) ParallelDescriptor::Barrier();

    const Real strt_time = ParallelDescriptor::second();

    mac_projector->mac_project(level,u_mac,Sold,dt,time,*divu,have_divu,increment_vel_register);
    
    create_umac_grown(ngrow);

    if (verbose)
    {
        Real run_time    = ParallelDescriptor::second() - strt_time;
        const int IOProc = ParallelDescriptor::IOProcessorNumber();

        ParallelDescriptor::ReduceRealMax(run_time,IOProc);

	amrex::Print() << "NavierStokesBase:mac_project(): lev: "
		       << level
		       << ", time: " << run_time << '\n';
    }
    BL_PROFILE_REGION_STOP("R::NavierStokesBase::mac_project()");
}

void
NavierStokesBase::manual_tags_placement (TagBoxArray&    tags,
					 const Vector<IntVect>& bf_lev)
{
    Vector<Orientation> outFaces;
    getOutFlowFaces(outFaces);
    if (outFaces.size()>0)
    {
        for (int i=0; i<outFaces.size(); ++i)
        {
            const Orientation& outFace = outFaces[i];
            const int oDir = outFace.coordDir();
            const Box& crse_domain = amrex::coarsen(geom.Domain(),bf_lev[level]);
            const int mult = (outFace.isLow() ? +1 : -1);
            if (do_refine_outflow)
            {
                //
                // Refine entire outflow boundary if new boxes within grid_tol
                // from outflow
                //
                const int grid_tol = 1;

                Box outflowBox = amrex::adjCell(crse_domain,outFace,grid_tol);

                outflowBox.shift(oDir,mult*grid_tol);
                //
                // Only refine if there are already tagged cells in the outflow
                // region
                //
                bool hasTags = false;
                for (MFIter tbi(tags); !hasTags && tbi.isValid(); ++tbi)
                    if (tags[tbi].numTags(outflowBox) > 0)
                        hasTags = true;
                
                if (hasTags)
                    tags.setVal(BoxArray(&outflowBox,1),TagBox::SET);
            }
            else if (do_derefine_outflow)
            {
                const int np = parent->nProper();
                //
                // Calculate the number of level 0 cells to be left uncovered
                // at the outflow.  The convoluted logic allows for the fact that
                // the number of uncovered cells must be a multiple of the level
                // blocking factor.  So, when calculating the number of coarse
                // cells below, we always round the division up.
                //
                int N_coarse_cells = Nbuf_outflow / bf_lev[0][oDir];
                if (Nbuf_outflow % bf_lev[0][oDir] != 0)
                    N_coarse_cells++;
                
                int N_level_cells = N_coarse_cells * bf_lev[0][oDir];
                
                //
                // Adjust this to get the number of cells to be left uncovered at
                // levels higher than 0
                //
                for (int j = 1; j <= level; ++j)
                {
                    /*** Calculate the minimum cells at this level ***/
                    
                    const int rat = (parent->refRatio(j-1))[oDir];
                    N_level_cells = N_level_cells * rat + np;
                    
                    /*** Calculate the required number of coarse cells ***/
                    
                    N_coarse_cells = N_level_cells / bf_lev[j][oDir];
                    if (N_level_cells % bf_lev[j][oDir] != 0)
                        N_coarse_cells++;
                    
                    /*** Calculate the corresponding number of level cells ***/
                    
                    N_level_cells = N_coarse_cells * bf_lev[j][oDir];
                }
                //
                // Untag the cells near the outflow
                //
                if (N_coarse_cells > 0)
                {
                    //
                    // Generate box at the outflow and grow it in all directions
                    // other than the outflow.  This forces outflow cells in the
                    // ghostcells in directions other that oDir to be cleared.
                    //
                    Box outflowBox = amrex::adjCell(crse_domain, outFace, 1);
                    for (int dir = 0; dir < BL_SPACEDIM; dir++)
                        if (dir != oDir) outflowBox.grow(dir, 1);
                    //
                    // Now, grow the box into the domain (opposite direction as
                    // outFace) the number of cells we need to clear.
                    //
                    if (outFace.isLow())
                        outflowBox.growHi(oDir, N_coarse_cells);
                    else
                        outflowBox.growLo(oDir, N_coarse_cells);
                    
                    tags.setVal(BoxArray(&outflowBox,1),TagBox::CLEAR);
                }
            }
        }
    }
}

int
NavierStokesBase::okToContinue ()
{
	//
	// Check that dt is OK across AMR levels
	//
  	int okLevel = (level > 0) ? true : (parent->dtLevel(0) > dt_cutoff);

	if (stop_when_steady)
		//
		// If stop_when_steady is enabled, also check that we haven't reached
		// steady-state. 
		//
		return (okLevel && !steadyState());
	else 
	  	return okLevel;
}

int 
NavierStokesBase::steadyState()
{
    if (!get_state_data(State_Type).hasOldData()) {
        return false; // If nothing to compare to, must not yet be steady :)
    }

    Real        max_change    = 0.0;
    MultiFab&   U_old         = get_old_data(State_Type);
    MultiFab&   U_new         = get_new_data(State_Type);

	//
	// Estimate the maximum change in velocity magnitude since previous
	// iteration
	//
    for (MFIter Rho_mfi(rho_ctime,true); Rho_mfi.isValid(); ++Rho_mfi)
    {
      const Box& bx=Rho_mfi.tilebox();
      Real change = godunov->maxchng_velmag(U_new[Rho_mfi],U_old[Rho_mfi],bx);

      max_change = std::max(change, max_change);
    }

    ParallelDescriptor::ReduceRealMax(max_change);

	//
	// System is classified as steady if the maximum change is smaller than
	// prescribed tolerance
	//
    bool steady = max_change < steady_tol;

    if (verbose)
    {
        amrex::Print() << "steadyState :: \n" << "LEV = " << level 
                       << " MAX_CHANGE = " << max_change << std::endl; 

        if (steady)
        {
            amrex::Print() 
                << "System reached steady-state, stopping simulation." 
                << std::endl;
        }
    }

    return steady;
}

//
// This function estimates the initial timesteping used by the model.
//
void
NavierStokesBase::post_init_estDT (Real&        dt_init,
				   Vector<int>&  nc_save,
				   Vector<Real>& dt_save,
				   Real         stop_time)
{
    const Real strt_time    = state[State_Type].curTime();
    const int  finest_level = parent->finestLevel();

    dt_init = 1.0e+100;

    int  n_factor;
    for (int k = 0; k <= finest_level; k++)
    {
        nc_save[k] = parent->nCycle(k);
        dt_save[k] = getLevel(k).initialTimeStep();

        n_factor   = 1;
        for (int m = finest_level; m > k; m--) 
             n_factor *= parent->nCycle(m);
        dt_init    = std::min( dt_init, dt_save[k]/((Real) n_factor) );
    }
 
    Vector<Real> dt_level(finest_level+1,dt_init);
    Vector<int>  n_cycle(finest_level+1,1);

    Real dt0 = dt_save[0];
    n_factor = 1;
    for (int k = 0; k <= finest_level; k++)
    {
        n_factor *= nc_save[k];
        dt0       = std::min(dt0,n_factor*dt_save[k]);
    }

    if (stop_time >= 0.0)
    {
        const Real eps = 0.0001*dt0;
        if ((strt_time + dt0) > (stop_time - eps))
            dt0 = stop_time - strt_time;
    }

    n_factor = 1;
    for (int k = 0; k <= finest_level; k++)
    {
        n_factor  *= nc_save[k];
        dt_save[k] = dt0/( (Real) n_factor);
    }
    //
    // Hack.
    //
    parent->setDtLevel(dt_level);
    parent->setNCycle(n_cycle);
    for (int k = 0; k <= finest_level; k++)
    {
        getLevel(k).setTimeLevel(strt_time,dt_init,dt_init);
    }
}

//
// This function ensures that the state is initially consistent
// with respect to the divergence condition and fields are initially consistent
//
void
NavierStokesBase::post_init_state ()
{
    const int finest_level = parent->finestLevel();
    const Real divu_time   = have_divu ? state[Divu_Type].curTime()
                                       : state[Press_Type].curTime();

    // 
    // Make sure we're not trying to use ref_ratio=4
    // Fortran multigrid has a problem and MLMG does not support rr=4 yet
    //
    // Derived class PeleLM seems to also use this function , so it's a
    // convienient place for the test, even though it's not the most
    // logical place to put the check
    int maxlev = parent->maxLevel();
    for (int i = 0; i<maxlev; i++)
    {
      const int rr = parent->MaxRefRatio(i);
      if (rr == 4)
      {  
	  Print()<<"Refinement ratio of 4 not currently supported.\n";
	  exit(0);
      }
    }

    if (do_init_vort_proj)
    {
        //
	// NOTE: this assumes have_divu == 0.
	// Only used if vorticity is used to initialize the velocity field.
        //
        BL_ASSERT(!(projector == 0));
        
	if (verbose) amrex::Print() << "calling initialVorticityProject" << std::endl;

	projector->initialVorticityProject(0);

	if (verbose) amrex::Print() << "done calling initialVorticityProject" << std::endl;
    }

    if (do_init_proj && projector)
    {
      //
      // Do sync project to define divergence free velocity field.
      //

      if (verbose) amrex::Print() << "calling initialVelocityProject" << std::endl;

      projector->initialVelocityProject(0,divu_time,have_divu);

      if (verbose) amrex::Print() << "done calling initialVelocityProject" << std::endl;
    }

    NavierStokesBase::initial_step = true;
    //
    // Average velocity and scalar data down from finer levels
    // so that conserved data is consistant between levels.
    //
    for (int k = finest_level-1; k>= 0; k--)
    {
        getLevel(k).avgDown();
    }
    make_rho_curr_time();

    if (do_init_proj && projector && (std::fabs(gravity)) > 0.)
        //
        // Do projection to establish initially hydrostatic pressure field.
        //
        projector->initialPressureProject(0);
}

//
// Build any additional data structures after regrid.
//
void
NavierStokesBase::post_regrid (int lbase,
			       int new_finest)
{
#ifdef AMREX_PARTICLES
    if (NSPC && level == lbase)
    {
        NSPC->Redistribute(lbase);
    }
#endif
}

//
// Build any additional data structures after restart.
//
void
NavierStokesBase::post_restart ()
{
    make_rho_prev_time();
    make_rho_curr_time();

#ifdef AMREX_PARTICLES
    post_restart_particle ();
#endif
}

//
// Integration cycle on fine level grids is complete .
// post_timestep() is responsible for syncing levels together.
//
// The registers used for level syncing are initialized in the
// coarse level advance and incremented in the fine level advance.
// These quantities are described in comments above advance_setup.
//
void
NavierStokesBase::post_timestep (int crse_iteration)
{

  BL_PROFILE("NavierStokesBase::post_timestep()");

    const int finest_level = parent->finestLevel();

#ifdef AMREX_PARTICLES
    post_timestep_particle (crse_iteration);
#endif

    if (level == parent->finestLevel())
    {
        delete [] u_mac;
        u_mac = 0;
    }

    if (do_reflux && level < finest_level)
        reflux();

    if (level < finest_level)
        avgDown();

    if (do_mac_proj && level < finest_level)
        mac_sync();

    if (do_sync_proj && (level < finest_level))
        level_sync(crse_iteration);
    //
    // Test for conservation.
    //
    if (level==0 && sum_interval>0 && (parent->levelSteps(0)%sum_interval == 0))
    {
        sum_integrated_quantities();
    }
#if (BL_SPACEDIM==3)
    //
    // Derive turbulent statistics
    //
    if (level==0 && turb_interval>0 && (parent->levelSteps(0)%turb_interval == 0))
    {
        sum_turbulent_quantities();
    }
#ifdef SUMJET
    //
    // Derive turbulent statistics for the round jet
    //
    if (level==0 && jet_interval>0 && (parent->levelSteps(0)%jet_interval == 0))
    {
        sum_jet_quantities();
    }
#endif
#endif

    if (level > 0) incrPAvg();

    old_intersect_new          = grids;
    is_first_step_after_regrid = false;

    if (level == 0 && dump_plane >= 0)
    {
        Box bx = geom.Domain();

        BL_ASSERT(bx.bigEnd(BL_SPACEDIM-1) >= dump_plane);

        bx.setSmall(BL_SPACEDIM-1, dump_plane);
        bx.setBig  (BL_SPACEDIM-1, dump_plane);

        BoxArray ba(bx);
        DistributionMapping dm{ba};

        MultiFab mf(ba, dm, BL_SPACEDIM, 0);

        mf.copy(get_new_data(State_Type), Xvel, 0, BL_SPACEDIM);

        if (ParallelDescriptor::MyProc() == mf.DistributionMap()[0])
        {
            char buf[64];
            sprintf(buf, "%14.12e", state[State_Type].curTime());

            std::string name(dump_plane_name);
            name += buf;
            name += ".fab";

            std::ofstream ofs;
            ofs.open(name.c_str(),std::ios::out|std::ios::trunc|std::ios::binary);
            if (!ofs.good())
                amrex::FileOpenFailed(name);

            mf[0].writeOn(ofs);
        }
    }
}

//
// Reset the time levels to time (time) and timestep dt.
// This is done at the start of the timestep in the pressure iteration section.
//
void
NavierStokesBase::resetState (Real time,
			      Real dt_old,
			      Real dt_new)
{
    //
    // Reset state types.
    //
    state[State_Type].reset();
    state[State_Type].setTimeLevel(time,dt_old,dt_new);

    initOldPress();
    if (state[Press_Type].descriptor()->timeType() == StateDescriptor::Interval) 
    {
        state[Press_Type].setTimeLevel(time-dt_old,dt_old,dt_new);
    } 
    else if (state[Press_Type].descriptor()->timeType() == StateDescriptor::Point) 
    {
        state[Press_Type].setTimeLevel(time-.5*dt_old,dt_old,dt_old);
        state[Dpdt_Type].setTimeLevel(time-dt_old,dt_old,dt_old);
    } 
    //
    // Reset state types for divu not equal to zero.
    //
    if (have_divu)
    {
        state[Divu_Type].reset();
        state[Divu_Type].setTimeLevel(time,dt_old,dt_new);
        if (have_dsdt)
        {
            //
            // Dont do this, we want to improve dsdt with press iters
            // but we do need to make sure time is set correctly..
            // state[Dsdt_Type].reset();
            state[Dsdt_Type].setTimeLevel(time,dt_old,dt_new);
        }
    }
}

void
NavierStokesBase::restart (Amr&          papa,
                       std::istream& is,
                       bool          bReadSpecial)
{
    AmrLevel::restart(papa,is,bReadSpecial);

    //
    // Build metric coefficients for RZ calculations.
    // Build volume and areas.
    //
    buildMetrics();

    if (projector == 0)
    {
        projector = new Projection(parent,&phys_bc,do_sync_proj,
                                   parent->finestLevel(),radius_grow);
    }
    projector->install_level(level, this, &radius);
    //
    // Set the godunov box.
    //
    SetGodunov();
    
    if (mac_projector == 0)
    {
        mac_projector = new MacProj(parent,parent->finestLevel(),
                                    &phys_bc,radius_grow);
    }
    mac_projector->install_level(level,this);

    const BoxArray& P_grids = state[Press_Type].boxArray();
    //
    // Alloc space for density and temporary pressure variables.
    //
    if (level > 0)
    {
        rho_avg.define(grids,dmap,1,1);
        p_avg.define(P_grids,dmap,1,0);
    }
    rho_half.define (grids,dmap,1,1);
    rho_ptime.define(grids,dmap,1,1);
    rho_ctime.define(grids,dmap,1,1);
    rho_qtime  = 0;
    rho_tqtime = 0;

    BL_ASSERT(sync_reg == 0);
    if (level > 0 && do_sync_proj)
    {
        sync_reg = new SyncRegister(grids,dmap,crse_ratio);
    }
    BL_ASSERT(advflux_reg == 0);
    if (level > 0 && do_reflux)
    {
        advflux_reg = new FluxRegister(grids,dmap,crse_ratio,level,NUM_STATE);
    }
    BL_ASSERT(viscflux_reg == 0);
    if (level > 0 && do_reflux)
    {
        viscflux_reg = new FluxRegister(grids,dmap,crse_ratio,level,NUM_STATE);
    }

    if (level < parent->finestLevel())
    {
        Vsync.define(grids,dmap,BL_SPACEDIM,1);
        Ssync.define(grids,dmap,NUM_STATE-BL_SPACEDIM,1);
    }

    diffusion = new Diffusion(parent, this,
                              (level > 0) ? getLevel(level-1).diffusion : 0,
                              NUM_STATE, viscflux_reg,is_diffusive, visc_coef);
    //
    // Allocate the storage for variable viscosity and diffusivity
    //
    viscn_cc   = 0;
    viscnp1_cc = 0;
    if (variable_vel_visc)
    {
        viscn_cc   = new MultiFab(grids, dmap, 1, 1);
        viscnp1_cc = new MultiFab(grids, dmap, 1, 1);
    }

    diffn_cc   = 0;
    diffnp1_cc = 0;
    if (variable_scal_diff)
    {
        diffn_cc   = new MultiFab(grids, dmap, NUM_STATE-Density-1, 1);
        diffnp1_cc = new MultiFab(grids, dmap, NUM_STATE-Density-1, 1);
    }

    is_first_step_after_regrid = false;
    old_intersect_new          = grids;
}

void
NavierStokesBase::scalar_advection_update (Real dt,
					   int  first_scalar,
					   int  last_scalar)
{
    BL_PROFILE("NavierStokesBase::scalar_advection_update()");

    MultiFab&  S_old     = get_old_data(State_Type);
    MultiFab&  S_new     = get_new_data(State_Type);
    MultiFab&  Aofs      = *aofs;

    const Real prev_time = state[State_Type].prevTime();
    Vector<int> state_bc;
    FArrayBox  tforces;
    //
    // Compute inviscid estimate of scalars.
    // (do rho separate, as we do not have rho at new time yet)
    //
    int sComp = first_scalar;

    if (sComp == Density)
    {
      for (MFIter S_oldmfi(S_old,true); S_oldmfi.isValid(); ++S_oldmfi)
      {
	    const Box& bx = S_oldmfi.tilebox();
            tforces.resize(bx,1);
            tforces.setVal(0);
            godunov->Add_aofs_tf(S_old[S_oldmfi],S_new[S_oldmfi],Density,1,
                                 Aofs[S_oldmfi],Density,tforces,0,bx,dt);
      }
        //
        // Call ScalMinMax to avoid overshoots in density.
        //
      if (do_denminmax)
      {
	    //
            // Must do FillPatch here instead of MF iterator because we need the
            // boundary values in the old data (especially at inflow)
            //
            const int index_new_s   = Density;
            const int index_new_rho = Density;
            const int index_old_s   = index_new_s   - Density;
            const int index_old_rho = index_new_rho - Density;

            FillPatchIterator S_fpi(*this,S_old,1,prev_time,State_Type,Density,1);
            MultiFab& Smf=S_fpi.get_mf();
	    for (MFIter mfi(Smf,true); mfi.isValid(); ++mfi)
            {
                const Box& bx = mfi.tilebox();
                state_bc = fetchBCArray(State_Type,bx,Density,1);
                godunov->ConservativeScalMinMax(Smf[mfi],S_new[mfi],
                                                index_old_s, index_old_rho,
                                                index_new_s, index_new_rho,
                                                state_bc.dataPtr(),bx);
            }
      }
      ++sComp;
    }

    if (sComp <= last_scalar)
    {
        const MultiFab& rho_halftime = get_rho_half_time();

        for (MFIter Rho_mfi(rho_halftime,true); Rho_mfi.isValid(); ++Rho_mfi)
        {
            const Box& bx = Rho_mfi.tilebox();

            for (int sigma = sComp; sigma <= last_scalar; sigma++)
            {
#ifdef BOUSSINESQ
                const Real halftime = 0.5*(state[State_Type].curTime()+state[State_Type].prevTime());
		FArrayBox Scal(amrex::grow(bx,0),1);
		Scal.copy(S_old[Rho_mfi],bx,Tracer,bx,0,1);
		Scal.plus(S_new[Rho_mfi],bx,Tracer,0,1);
		Scal.mult(0.5,bx);
                getForce(tforces,bx,0,sigma,1,halftime,Scal);
#else
#ifdef GENGETFORCE
                const Real halftime = 0.5*(state[State_Type].curTime()+state[State_Type].prevTime());
                getForce(tforces,bx,0,sigma,1,halftime,rho_halftime[Rho_mfi]);
#elif MOREGENGETFORCE
		// Need to do some funky half-time stuff
		if (getForceVerbose)
  		    amrex::Print() << "---" << '\n' << "E - scalar advection update (half time):" << '\n';

		// Average the mac face velocities to get cell centred velocities
                const Real halftime = 0.5*(state[State_Type].curTime()+state[State_Type].prevTime());
		FArrayBox Vel(amrex::grow(bx,0),BL_SPACEDIM);
		const int* vel_lo  = Vel.loVect();
		const int* vel_hi  = Vel.hiVect();
		const int* umacx_lo = u_mac[0][Rho_mfi].loVect();
		const int* umacx_hi = u_mac[0][Rho_mfi].hiVect();
		const int* umacy_lo = u_mac[1][Rho_mfi].loVect();
		const int* umacy_hi = u_mac[1][Rho_mfi].hiVect();
#if (BL_SPACEDIM==3)
		const int* umacz_lo = u_mac[2][Rho_mfi].loVect();
		const int* umacz_hi = u_mac[2][Rho_mfi].hiVect();
#endif
		FORT_AVERAGE_EDGE_STATES(Vel.dataPtr(),
					 u_mac[0][Rho_mfi].dataPtr(),
					 u_mac[1][Rho_mfi].dataPtr(),
#if (BL_SPACEDIM==3)
					 u_mac[2][Rho_mfi].dataPtr(),
#endif
					 ARLIM(vel_lo),  ARLIM(vel_hi),
					 ARLIM(umacx_lo), ARLIM(umacx_hi),
					 ARLIM(umacy_lo), ARLIM(umacy_hi),
#if (BL_SPACEDIM==3)

					 ARLIM(umacz_lo), ARLIM(umacz_hi),
#endif
					 &getForceVerbose);
		//
		// Average the new and old time to get Crank-Nicholson half time approximation.
                //
		FArrayBox Scal(amrex::grow(bx,0),NUM_SCALARS);
		Scal.copy(S_old[Rho_mfi],bx,Density,bx,0,NUM_SCALARS);
		Scal.plus(S_new[Rho_mfi],bx,Density,0,NUM_SCALARS);
		Scal.mult(0.5,bx);
		
		if (getForceVerbose) amrex::Print() << "Calling getForce..." << '\n';
                getForce(tforces,bx,0,sigma,1,halftime,Vel,Scal,0);
#else
                getForce(tforces,bx,0,sigma,1,rho_halftime[Rho_mfi]);
#endif		 
#endif		 
                godunov->Add_aofs_tf(S_old[Rho_mfi],S_new[Rho_mfi],sigma,1,
                                     Aofs[Rho_mfi],sigma,tforces,0,bx,dt);
            }
        }
    }
    //
    // Call ScalMinMax to avoid overshoots in the scalars.
    //
    if ( do_scalminmax && (sComp <= last_scalar) )
    {
        const int num_scalars = last_scalar - Density + 1;
        //
        // Must do FillPatch here instead of MF iterator because we need the
        // boundary values in the old data (especially at inflow).
        //
        FillPatchIterator S_fpi(*this,S_old,1,prev_time,State_Type,Density,num_scalars);
	MultiFab& Smf=S_fpi.get_mf();
	for (MFIter mfi(Smf,true); mfi.isValid();++mfi)
        {
            const Box& bx = mfi.tilebox();
            for (int sigma = sComp; sigma <= last_scalar; sigma++)
            {
                const int index_new_s   = sigma;
                const int index_new_rho = Density;
                const int index_old_s   = index_new_s   - Density;
                const int index_old_rho = index_new_rho - Density;
		
                state_bc = fetchBCArray(State_Type,bx,sigma,1);
                if (advectionType[sigma] == Conservative)
                {
		    godunov->ConservativeScalMinMax(Smf[mfi],S_new[mfi],
                                                    index_old_s, index_old_rho,
                                                    index_new_s, index_new_rho,
                                                    state_bc.dataPtr(),bx);
                }
                else if (advectionType[sigma] == NonConservative)
                {
                    godunov->ConvectiveScalMinMax(Smf[mfi],S_new[mfi],index_old_s,sigma,
                                                  state_bc.dataPtr(),bx);
                }
            }
        }
    }
}

//
// Set the time levels to time (time) and timestep dt.
//
void
NavierStokesBase::setTimeLevel (Real time,
				Real dt_old,
				Real dt_new)
{
    state[State_Type].setTimeLevel(time,dt_old,dt_new);

    if (have_divu)
    {
        state[Divu_Type].setTimeLevel(time,dt_old,dt_new);
        if (have_dsdt)
        {
            state[Dsdt_Type].setTimeLevel(time,dt_old,dt_new);
        }
    }

    if (state[Press_Type].descriptor()->timeType() == StateDescriptor::Interval) 
    {
        state[Press_Type].setTimeLevel(time-dt_old,dt_old,dt_old);
    } 
    else if (state[Press_Type].descriptor()->timeType() == StateDescriptor::Point) 
    {
        state[Press_Type].setTimeLevel(time-.5*dt_old,dt_old,dt_old);
        state[Dpdt_Type].setTimeLevel(time-dt_old,dt_old,dt_old);
    }
}

void
NavierStokesBase::sync_setup (MultiFab*& DeltaSsync)
{
    BL_ASSERT(DeltaSsync == 0);

    int nconserved = Godunov::how_many(advectionType, Conservative,
                                       BL_SPACEDIM, NUM_STATE-BL_SPACEDIM);

    if (nconserved > 0 && level < parent->finestLevel())
    {
        DeltaSsync = new MultiFab(grids, dmap, nconserved, 1);
        DeltaSsync->setVal(0,1);
    }
}

void
NavierStokesBase::sync_cleanup (MultiFab*& DeltaSsync)
{
    delete DeltaSsync;

    DeltaSsync = 0;
}

//
// Helper function for NavierStokesBase::SyncInterp().
//
static
void
set_bc_new (int*            bc_new,
            int             n,
            int             src_comp,
            const int*      clo,
            const int*      chi,
            const int*      cdomlo,
            const int*      cdomhi,
            const BoxArray& cgrids,
            int**           bc_orig_qty)
            
{
    for (int dir = 0; dir < BL_SPACEDIM; dir++)
    {
        int bc_index = (n+src_comp)*(2*BL_SPACEDIM) + dir;
        bc_new[bc_index]             = INT_DIR;
        bc_new[bc_index+BL_SPACEDIM] = INT_DIR;
 
        if (clo[dir] < cdomlo[dir] || chi[dir] > cdomhi[dir])
        {
            for (int crse = 0, N = cgrids.size(); crse < N; crse++)
            {
		const Box& bx = cgrids[crse];
                const int* c_lo = bx.loVect();
                const int* c_hi = bx.hiVect();

                if (clo[dir] < cdomlo[dir] && c_lo[dir] == cdomlo[dir])
                    bc_new[bc_index] = bc_orig_qty[crse][bc_index];
                if (chi[dir] > cdomhi[dir] && c_hi[dir] == cdomhi[dir])
                    bc_new[bc_index+BL_SPACEDIM] = bc_orig_qty[crse][bc_index+BL_SPACEDIM]; 
            }
        }
    }
}

//
// Interpolate A cell centered Sync correction from a
// coarse level (c_lev) to a fine level (f_lev).
//
// This routine interpolates the num_comp components of CrseSync
// (starting at src_comp) and either increments or puts the result into
// the num_comp components of FineSync (starting at dest_comp)
// The components of bc_orig_qty corespond to the quantities of CrseSync.
//
void
NavierStokesBase::SyncInterp (MultiFab&      CrseSync,
			      int            c_lev,
			      MultiFab&      FineSync,
			      int            f_lev,
			      IntVect&       ratio,
			      int            src_comp,
			      int            dest_comp,
			      int            num_comp,
			      int            increment,
			      Real           dt_clev, 
			      int**          bc_orig_qty,
			      SyncInterpType which_interp,
			      int            state_comp)
{
    BL_PROFILE("NavierStokesBase::SyncInterp()");

    BL_ASSERT(which_interp >= 0 && which_interp <= 5);

    Interpolater* interpolater = 0;

    switch (which_interp)
    {
    case PC_T:           interpolater = &pc_interp;           break;
    case CellCons_T:     interpolater = &cell_cons_interp;    break;
    case CellConsLin_T:  interpolater = &lincc_interp;        break;
    case CellConsProt_T: interpolater = &protected_interp;    break;
    default:
        amrex::Abort("NavierStokesBase::SyncInterp(): how did this happen");
    }

    NavierStokesBase& fine_level = getLevel(f_lev);
    const BoxArray& fgrids     = fine_level.boxArray();
    const DistributionMapping& fdmap = fine_level.DistributionMap();
    const Geometry& fgeom      = parent->Geom(f_lev);
    const BoxArray& cgrids     = getLevel(c_lev).boxArray();
    const Geometry& cgeom      = parent->Geom(c_lev);
    const Real*     dx_crse    = cgeom.CellSize();
    Box             cdomain    = amrex::coarsen(fgeom.Domain(),ratio);
    const int*      cdomlo     = cdomain.loVect();
    const int*      cdomhi     = cdomain.hiVect();
    int*            bc_new     = new int[2*BL_SPACEDIM*(src_comp+num_comp)];
    const int       N          = fgrids.size();

    BoxArray cdataBA(N);

#ifdef _OPENMP
#pragma omp parallel for
#endif
    for (int i = 0; i < N; i++)
        cdataBA.set(i,interpolater->CoarseBox(fgrids[i],ratio));
    //
    // Note: The boxes in cdataBA may NOT be disjoint !!!
    //
    MultiFab cdataMF(cdataBA,fdmap,num_comp,0);

    //is this setVal really necessary? doesn't coarse data exist under all fine data? Maybe there is a concern at boundaries? Coarse box could expand beyond the extent of fine box depending on the interpolation type
    cdataMF.setVal(0);

    cdataMF.copy(CrseSync, src_comp, 0, num_comp);
    //
    // Set physical boundary conditions in cdataMF.
    //
    // tiling may not be needed here, but what the hey
    for (MFIter mfi(cdataMF,true); mfi.isValid(); ++mfi)
    {
        int         i       = mfi.index();
        RealBox     gridloc = RealBox(fine_level.grids[i],fine_level.geom.CellSize(),fine_level.geom.ProbLo());
        FArrayBox&  cdata   = cdataMF[mfi];
        const int*  clo     = cdata.loVect();
        const int*  chi     = cdata.hiVect();
	//why use growntilebox when cdataMF has no ghost cells?
	const Box&  bx      = mfi.growntilebox(); 
        const int*  lo      = bx.loVect();
        const int*  hi      = bx.hiVect();
        const Real* xlo     = gridloc.lo();

#ifdef _OPENMP
#pragma omp parallel for
#endif
        for (int n = 0; n < num_comp; n++)
        {
            set_bc_new(bc_new,n,src_comp,lo,hi,cdomlo,cdomhi,cgrids,bc_orig_qty);
	    
	    filcc_tile(ARLIM(lo),ARLIM(hi),
			    cdata.dataPtr(n), ARLIM(clo), ARLIM(chi),
			    cdomlo, cdomhi, dx_crse, xlo,
			    &(bc_new[2*BL_SPACEDIM*(n+src_comp)]));

	    // filcc(cdata.dataPtr(n), ARLIM(clo), ARLIM(chi),
            //            cdomlo, cdomhi, dx_crse, xlo,
            //            &(bc_new[2*BL_SPACEDIM*(n+src_comp)]));
        }
    }
    cdataMF.EnforcePeriodicity(cgeom.periodicity());
    //
    // Interpolate from cdataMF to fdata and update FineSync.
    // Note that FineSync and cdataMF will have the same distribution
    // since the length of their BoxArrays are equal.
    //
    FArrayBox    fdata;
    Vector<BCRec> bc_interp(num_comp);

    MultiFab* fine_stateMF = 0;
    if (interpolater == &protected_interp)
    {
        fine_stateMF = &(getLevel(f_lev).get_new_data(State_Type));
    }

    // Don't tile here for now...
    // This is very similar to InterpFromCoarseLevel() in
    // amrex/Src/AmrCore/AMReX_FillPatchUtil.cpp, which does not use tiling 
    //
    // Thoughts for best approach to tiling
    // mfiter on fine box
    // use interpolater->BoxCoarsener to get subregion of coarse box we
    // want to work on,
    // but then would need to worry about how the coarse fab is sized when
    // passing to f90
    // the f90 function already has the right parameters, but the pass
    // through function interp (found in AmrCore/AMReX_Interpolater.cpp)
    // does not
    for (MFIter mfi(cdataMF); mfi.isValid(); ++mfi)
    {
        int        i     = mfi.index();
        FArrayBox& cdata = cdataMF[mfi];
        const int* clo   = cdata.loVect();
        const int* chi   = cdata.hiVect();
	// const Box&  bx      = mfi.growntilebox(); //mfi.tilebox();
        // const int*  lo      = bx.loVect();
        // const int*  hi      = bx.hiVect();
	
        fdata.resize(fgrids[i], num_comp);
        //
        // Set the boundary condition array for interpolation.
        //
        for (int n = 0; n < num_comp; n++)
        {
	  //set_bc_new(bc_new,n,src_comp,lo,hi,cdomlo,cdomhi,cgrids,bc_orig_qty);
            set_bc_new(bc_new,n,src_comp,clo,chi,cdomlo,cdomhi,cgrids,bc_orig_qty);
        }

        for (int n = 0; n < num_comp; n++)
        {
            for (int dir = 0; dir < BL_SPACEDIM; dir++)
            {
                int bc_index = (n+src_comp)*(2*BL_SPACEDIM) + dir;
                bc_interp[n].setLo(dir,bc_new[bc_index]);
                bc_interp[n].setHi(dir,bc_new[bc_index+BL_SPACEDIM]);
            }
        }

//        ScaleCrseSyncInterp(cdata, c_lev, num_comp);

	// This does not work because the interpolater could expand the coarse box
	// beyond the bounds of the fine box, so bx_fine would end up too large
	// Box bx_fine=refine(bx,ratio);
        // interpolater->interp(cdata,0,fdata,0,num_comp,bx_fine,ratio,

        interpolater->interp(cdata,0,fdata,0,num_comp,fgrids[i],ratio,
                             cgeom,fgeom,bc_interp,src_comp,State_Type);
//        reScaleFineSyncInterp(fdata, f_lev, num_comp);

        if (increment)
        {
            fdata.mult(dt_clev);

            if (interpolater == &protected_interp)
            {
              cdata.mult(dt_clev);
              FArrayBox& fine_state = (*fine_stateMF)[mfi];
              interpolater->protect(cdata,0,fdata,0,fine_state,state_comp,
                                    num_comp,fgrids[i],ratio,
                                    cgeom,fgeom,bc_interp);
              Real dt_clev_inv = 1./dt_clev;
              cdata.mult(dt_clev_inv);
            }
            
            FineSync[mfi].plus(fdata,0,dest_comp,num_comp);
        }
        else
        {
            FineSync[mfi].copy(fdata,0,dest_comp,num_comp);
        }
    }

    delete [] bc_new;
}

//
// Interpolate sync pressure correction to a finer level.
//
void
NavierStokesBase::SyncProjInterp (MultiFab& phi,
				  int       c_lev,
				  MultiFab& P_new,
				  MultiFab& P_old,
				  int       f_lev,
				  IntVect&  ratio,
				  bool      first_crse_step_after_initial_iters,
				  Real      cur_crse_pres_time,
				  Real      prev_crse_pres_time)
{
    BL_PROFILE("NavierStokesBase:::SyncProjInterp()");

    const Geometry& fgeom   = parent->Geom(f_lev);
    const BoxArray& P_grids = P_new.boxArray();
    const Geometry& cgeom   = parent->Geom(c_lev);
    const int       N       = P_grids.size();

    BoxArray crse_ba(N);

#ifdef _OPENMP
#pragma omp parallel for
#endif
    for (int i = 0; i < N; i++)
        crse_ba.set(i,node_bilinear_interp.CoarseBox(P_grids[i],ratio));

    Vector<BCRec> bc(BL_SPACEDIM);
    MultiFab     crse_phi(crse_ba,P_new.DistributionMap(),1,0);

    crse_phi.setVal(1.e200);
    crse_phi.copy(phi,0,0,1);

    FArrayBox     fine_phi;
    NavierStokesBase& fine_lev        = getLevel(f_lev);
    const Real    cur_fine_pres_time  = fine_lev.state[Press_Type].curTime();
    const Real    prev_fine_pres_time = fine_lev.state[Press_Type].prevTime();

    if (state[Press_Type].descriptor()->timeType() == 
        StateDescriptor::Point && first_crse_step_after_initial_iters)
    {
        const Real time_since_zero  = cur_crse_pres_time - prev_crse_pres_time;
        const Real dt_to_prev_time  = prev_fine_pres_time - prev_crse_pres_time;
        const Real dt_to_cur_time   = cur_fine_pres_time - prev_crse_pres_time;
        const Real cur_mult_factor  = dt_to_cur_time / time_since_zero;
        const Real prev_mult_factor = dt_to_prev_time / dt_to_cur_time;

	// See comments above in SyncInterp() when considering tiling
        for (MFIter mfi(crse_phi); mfi.isValid(); ++mfi)
        {
            fine_phi.resize(P_grids[mfi.index()],1);
            fine_phi.setVal(1.e200);
            node_bilinear_interp.interp(crse_phi[mfi],0,fine_phi,0,1,
                                        fine_phi.box(),ratio,cgeom,fgeom,bc,
                                        0,Press_Type);
            fine_phi.mult(cur_mult_factor);
            P_new[mfi].plus(fine_phi);
            fine_phi.mult(prev_mult_factor);
            P_old[mfi].plus(fine_phi);
        }
    }
    else 
    {
        for (MFIter mfi(crse_phi); mfi.isValid(); ++mfi)
        {
            fine_phi.resize(P_grids[mfi.index()],1);
            fine_phi.setVal(1.e200);
            node_bilinear_interp.interp(crse_phi[mfi],0,fine_phi,0,1,
                                        fine_phi.box(),ratio,cgeom,fgeom,bc,
                                        0,Press_Type);
            P_new[mfi].plus(fine_phi);
            P_old[mfi].plus(fine_phi);
        }
    }
}

std::string
NavierStokesBase::thePlotFileType () const
{
    //
    // Increment this whenever the writePlotFile() format changes.
    //
    static const std::string the_plot_file_type("NavierStokes-V1.1");

    return the_plot_file_type;
}

//
// This routine advects the velocities
//
void
NavierStokesBase::velocity_advection (Real dt)
{
    BL_PROFILE("NavierStokesBase::velocity_advection()");

    if (verbose)
    {
        if (do_mom_diff == 0) 
        {
            amrex::Print() << "... advect velocities\n";
        }
        else
        {
            if (predict_mom_together == 0)
            {
                amrex::Print() << "Must set predict_mom_together == 1 in NavierStokesBase." << '\n';
                exit(0);
            }
            amrex::Print() << "... advect momenta\n";
        }
    }

    const int   finest_level   = parent->finestLevel();
    const Real* dx             = geom.CellSize();
    const Real  prev_time      = state[State_Type].prevTime();
    const Real  prev_pres_time = state[Press_Type].prevTime();
    //
    // Compute viscosity components.
    //
    MultiFab visc_terms(grids,dmap,BL_SPACEDIM,1);

    if (be_cn_theta != 1.0)
        getViscTerms(visc_terms,Xvel,BL_SPACEDIM,prev_time);
    else
        visc_terms.setVal(0,1);

    Vector<int> bndry[BL_SPACEDIM];

    MultiFab divu_fp(grids,dmap,1,1);

    create_mac_rhs(divu_fp,1,prev_time,dt);

    MultiFab Gp(grids,dmap,BL_SPACEDIM,1), fluxes[BL_SPACEDIM];

    getGradP(Gp, prev_pres_time);

    FArrayBox flux[BL_SPACEDIM], tforces, S;

    if (do_reflux)
    {
        for (int i = 0; i < BL_SPACEDIM; i++)
        {
            const BoxArray& ba = getEdgeBoxArray(i);
            fluxes[i].define(ba, dmap, BL_SPACEDIM, 0);
        }
    }
    
    //
    // Compute the advective forcing.
    //
    { 
      FillPatchIterator
	U_fpi(*this,visc_terms,Godunov::hypgrow(),prev_time,State_Type,Xvel,BL_SPACEDIM),
	Rho_fpi(*this,visc_terms,Godunov::hypgrow(),prev_time,State_Type,Density,1);
      MultiFab& Umf=U_fpi.get_mf();
      MultiFab& Rmf=Rho_fpi.get_mf();

#ifdef BOUSSINESQ
      FillPatchIterator S_fpi(*this,visc_terms,1,prev_time,State_Type,Tracer,1);
      MultiFab& Smf=S_fpi.get_mf();
#else
#ifdef MOREGENGETFORCE
      FillPatchIterator S_fpi(*this,visc_terms,1,prev_time,State_Type,Density,NUM_SCALARS);
      MultiFab& Smf=S_fpi.get_mf();
#endif
#endif

      for (MFIter U_mfi(Umf,true); U_mfi.isValid(); ++U_mfi)
      {
	const int i = U_mfi.index();
	const Box& bx=U_mfi.tilebox();
		
#ifdef BOUSSINESQ
        getForce(tforces,bx,1,Xvel,BL_SPACEDIM,prev_time,Smf[U_mfi]);
#else
#ifdef GENGETFORCE
        getForce(tforces,bx,1,Xvel,BL_SPACEDIM,prev_time,rho_ptime[U_mfi]);
#elif MOREGENGETFORCE
	if (getForceVerbose)
	{
	  amrex::Print() << "---" << '\n' 
			 << "B - velocity advection:" << '\n' 
			 << "Calling getForce..." << '\n';
	}
        getForce(tforces,bx,1,Xvel,BL_SPACEDIM,prev_time,Umf[U_mfi],Smf[U_mfi],0);
#else
        getForce(tforces,bx,1,Xvel,BL_SPACEDIM,rho_ptime[U_mfi]);
#endif		 
#endif
        godunov->Sum_tf_gp_visc(tforces,visc_terms[U_mfi],Gp[U_mfi],rho_ptime[U_mfi]);

        D_TERM(bndry[0] = fetchBCArray(State_Type,bx,0,1);,
               bndry[1] = fetchBCArray(State_Type,bx,1,1);,
               bndry[2] = fetchBCArray(State_Type,bx,2,1);)
        
        
        for (int d=0; d<BL_SPACEDIM; ++d){
          const Box& ebx = amrex::surroundingNodes(bx,d);
          flux[d].resize(ebx,BL_SPACEDIM+1);
        }
        
        //
        // Loop over the velocity components.
        //
        S.resize(grow(bx,Godunov::hypgrow()),BL_SPACEDIM); 
        S.copy(Umf[U_mfi],0,0,BL_SPACEDIM);
		
        FArrayBox& divufab = divu_fp[U_mfi];
        FArrayBox& aofsfab = (*aofs)[U_mfi];

        D_TERM(FArrayBox& u_mac_fab0 = u_mac[0][U_mfi];,
               FArrayBox& u_mac_fab1 = u_mac[1][U_mfi];,
               FArrayBox& u_mac_fab2 = u_mac[2][U_mfi];);

        for (int comp = 0 ; comp < BL_SPACEDIM ; comp++ )
        {
            int use_conserv_diff = (advectionType[comp] == Conservative) ? true : false;

            if (do_mom_diff == 1)
            {
                S.mult(Rmf[U_mfi],S.box(),S.box(),0,comp,1);
                tforces.mult(rho_ptime[U_mfi],tforces.box(),tforces.box(),0,comp,1);
            }

	    // WARNING: BDS does not work with tiling.
	    // PRE_MAC and FPU do work with tiling.
	    godunov->AdvectState(bx, dx, dt, 
                                 area[0][i], u_mac_fab0, flux[0],
                                 area[1][i], u_mac_fab1, flux[1],
#if (BL_SPACEDIM == 3)                       
                                 area[2][i], u_mac_fab2, flux[2],
#endif
                                 Umf[U_mfi], S, tforces, divufab, comp,
                                 aofsfab,comp,use_conserv_diff,
                                 comp,bndry[comp].dataPtr(),FPU,volume[i]);

            if (do_reflux){
	            for (int d = 0; d < BL_SPACEDIM; d++){
		            fluxes[d][U_mfi].copy(flux[d],U_mfi.nodaltilebox(d),0,
					                             U_mfi.nodaltilebox(d),comp,1);
              }
            }
        }
      } // end of MFIter
    } //end scope of FillPatchIter
    
    if (do_reflux)
    {
        if (level > 0 )
	{
	  for (int d = 0; d < BL_SPACEDIM; d++)
	    advflux_reg->FineAdd(fluxes[d],d,0,0,BL_SPACEDIM,dt);
	}
        if(level < finest_level)
	{
	  for (int i = 0; i < BL_SPACEDIM; i++)
	    getAdvFluxReg(level+1).CrseInit(fluxes[i],i,0,0,BL_SPACEDIM,-dt);
	}
    }
}

//
// This subroutine updates the velocity field before the level projection.
//
// At this point in time, all we know is u^n, rho^n+1/2, and the
// general forcing terms at t^n, and after solving in this routine
// viscous forcing at t^n+1/2.  Except for a simple buoyancy term,
// b = -rho^n+1/2 g, it is usually not possible to estimate more
// general forcing terms at t^n+1/2.  Since the default getForce, handles
// this case automatically, F_new and F_old have been replaced by a single
// tforces FArrayBox.
//
// We assume that if one component of velocity is viscous that all must be.
//

void
NavierStokesBase::velocity_update (Real dt)
{
    BL_PROFILE("NavierStokesBase::velocity_update()");

    if (verbose)
    {
      if (do_mom_diff == 0)
      {
	amrex::Print() << "... update velocities \n";
      }
      else
      {
	amrex::Print() << "... update momenta \n";
      }
    }

    velocity_advection_update(dt);

    if (!initial_iter)
        velocity_diffusion_update(dt);
    else
        initial_velocity_diffusion_update(dt);

    MultiFab&  S_new     = get_new_data(State_Type);

    for (int sigma = 0; sigma < BL_SPACEDIM; sigma++)
    {
       if (S_new.contains_nan(sigma,1,0))
       {
	 amrex::Print() << "New velocity " << sigma << " contains Nans" << '\n';
	 exit(0);
       }
    }
}

void
NavierStokesBase::velocity_advection_update (Real dt)
{
    BL_PROFILE("NavierStokesBase::velocity_advection_update()");

    FArrayBox  tforces, S;
    MultiFab&  U_old          = get_old_data(State_Type);
    MultiFab&  U_new          = get_new_data(State_Type);
    MultiFab&  Aofs           = *aofs;
    const Real prev_pres_time = state[Press_Type].prevTime();

    MultiFab Gp(grids,dmap,BL_SPACEDIM,1);
    getGradP(Gp, prev_pres_time);
    
    MultiFab& halftime = get_rho_half_time();
    for (MFIter Rhohalf_mfi(halftime,true); Rhohalf_mfi.isValid(); ++Rhohalf_mfi)
    {
        const int i = Rhohalf_mfi.index();
        const Box& bx = Rhohalf_mfi.tilebox();

#ifdef BOUSSINESQ
        //
	// Average the new and old time to get half time approximation.
        //
        const Real half_time = 0.5*(state[State_Type].prevTime()+state[State_Type].curTime());
	FArrayBox Scal(bx,1);
	Scal.copy(U_old[Rhohalf_mfi],bx,Tracer,bx,0,1);
	Scal.plus(U_new[Rhohalf_mfi],bx,Tracer,0,1);
	Scal.mult(0.5,bx);
        getForce(tforces,bx,0,Xvel,BL_SPACEDIM,half_time,Scal);
#else
#ifdef GENGETFORCE
        const Real half_time = 0.5*(state[State_Type].prevTime()+state[State_Type].curTime());
	getForce(tforces,bx,0,Xvel,BL_SPACEDIM,half_time,halftime[i]);
#elif MOREGENGETFORCE
        //
	// Need to do some funky half-time stuff.
        //
	if (getForceVerbose)
  	    amrex::Print() << "---" << '\n' << "F - velocity advection update (half time):" << '\n';
        //
	// Average the mac face velocities to get cell centred velocities.
        //
	FArrayBox Vel(amrex::grow(bx,0),BL_SPACEDIM);
	const int* vel_lo  = Vel.loVect();
	const int* vel_hi  = Vel.hiVect();
	const int* umacx_lo = u_mac[0][Rhohalf_mfi].loVect();
	const int* umacx_hi = u_mac[0][Rhohalf_mfi].hiVect();
	const int* umacy_lo = u_mac[1][Rhohalf_mfi].loVect();
	const int* umacy_hi = u_mac[1][Rhohalf_mfi].hiVect();
#if (BL_SPACEDIM==3)
	const int* umacz_lo = u_mac[2][Rhohalf_mfi].loVect();
	const int* umacz_hi = u_mac[2][Rhohalf_mfi].hiVect();
#endif
	FORT_AVERAGE_EDGE_STATES(Vel.dataPtr(),
				 u_mac[0][Rhohalf_mfi].dataPtr(),
				 u_mac[1][Rhohalf_mfi].dataPtr(),
#if (BL_SPACEDIM==3)
				 u_mac[2][Rhohalf_mfi].dataPtr(),
#endif
				 ARLIM(vel_lo),  ARLIM(vel_hi),
				 ARLIM(umacx_lo), ARLIM(umacx_hi),
				 ARLIM(umacy_lo), ARLIM(umacy_hi),
#if (BL_SPACEDIM==3)
				 ARLIM(umacz_lo), ARLIM(umacz_hi),
#endif
				 &getForceVerbose);
        //
	// Average the new and old time to get Crank-Nicholson half time approximation.
        //
	FArrayBox Scal(amrex::grow(bx,0),NUM_SCALARS);
	Scal.copy(U_old[Rhohalf_mfi],bx,Density,bx,0,NUM_SCALARS);
	Scal.plus(U_new[Rhohalf_mfi],bx,Density,0,NUM_SCALARS);
	Scal.mult(0.5,bx);
	
	if (getForceVerbose) amrex::Print() << "Calling getForce..." << '\n';
        const Real half_time = 0.5*(state[State_Type].prevTime()+state[State_Type].curTime());
	getForce(tforces,bx,0,Xvel,BL_SPACEDIM,half_time,Vel,Scal,0);
#else
	getForce(tforces,bx,0,Xvel,BL_SPACEDIM,halftime[i]);
#endif		 
#endif		 
        //
        // Do following only at initial iteration--per JBB.
        //
        if (initial_iter && is_diffusive[Xvel])
            tforces.setVal(0);

	const Box& sbx = Rhohalf_mfi.growntilebox();
        S.resize(sbx,BL_SPACEDIM);
        S.copy(U_old[Rhohalf_mfi],sbx,0,sbx,0,BL_SPACEDIM);

        if (do_mom_diff == 1)
        {
            for (int d = 0; d < BL_SPACEDIM; d++)
            {
                Gp[Rhohalf_mfi].mult(halftime[i],bx,0,d,1);
                tforces.mult(halftime[i],bx,0,d,1);
                S.mult(rho_ptime[Rhohalf_mfi],bx,0,d,1);
            }
        }

        godunov->Add_aofs_tf_gp(S,U_new[Rhohalf_mfi],Aofs[Rhohalf_mfi],tforces,
                                Gp[Rhohalf_mfi],halftime[i],bx,dt);
        if (do_mom_diff == 1)
        {
            for (int d = 0; d < BL_SPACEDIM; d++)
                U_new[Rhohalf_mfi].divide(rho_ctime[Rhohalf_mfi],bx,0,d,1);
        }
    }
    for (int sigma = 0; sigma < BL_SPACEDIM; sigma++)
    {
       if (U_old.contains_nan(sigma,1,0))
       {
	 amrex::Print() << "Old velocity " << sigma << " contains Nans" << '\n';
       }
       if (U_new.contains_nan(sigma,1,0))
       {
	 amrex::Print() << "New velocity " << sigma << " contains Nans" << '\n';
       }
    }
}

void
NavierStokesBase::initial_velocity_diffusion_update (Real dt)
{
    //
    // Do following only at initial iteration.
    //
    if (is_diffusive[Xvel])
    {
        MultiFab&  U_old          = get_old_data(State_Type);
        MultiFab&  U_new          = get_new_data(State_Type);
        MultiFab&  Aofs           = *aofs;
        const int  nComp          = BL_SPACEDIM;
        const Real prev_time      = state[State_Type].prevTime();
        const Real prev_pres_time = state[Press_Type].prevTime();

        MultiFab Gp(grids,dmap,BL_SPACEDIM,1);
        getGradP(Gp, prev_pres_time);

	MultiFab visc_terms(grids,dmap,nComp,1);

	if (be_cn_theta != 1.0)
        {
	    getViscTerms(visc_terms,Xvel,nComp,prev_time);
        }
        else
	{
	    visc_terms.setVal(0);
	}

        FArrayBox tforces, S;
        //
        // Update U_new with viscosity.
        //
        MultiFab& Rh = get_rho_half_time();

#ifdef BOUSSINESQ
        FillPatchIterator S_fpi(*this,get_old_data(State_Type),0,
				prev_time,State_Type,Tracer,1);
        const MultiFab& Smf = S_fpi.get_mf();
#endif
	for (MFIter mfi(U_old,true); mfi.isValid(); ++mfi)
        {
	  const Box& bx = mfi.tilebox();
	    
#ifdef BOUSSINESQ
            getForce(tforces,bx,0,Xvel,BL_SPACEDIM,prev_time,Smf[mfi]);
#else
#ifdef GENGETFORCE
            getForce(tforces,bx,0,Xvel,BL_SPACEDIM,prev_time,rho_ptime[mfi]);
#elif MOREGENGETFORCE
	    if (getForceVerbose)
	    {
	      amrex::Print() << "---" << '\n' 
			     << "G - initial velocity diffusion update:" << '\n' 
			     << "Calling getForce..." << '\n';
	    }
            getForce(tforces,bx,0,Xvel,BL_SPACEDIM,prev_time,U_old[mfi],U_old[mfi],Density);
#else
            getForce(tforces,bx,0,Xvel,BL_SPACEDIM,rho_ptime[mfi]);
#endif		 
#endif		 
            godunov->Sum_tf_gp_visc(tforces,visc_terms[mfi],Gp[mfi],Rh[mfi]);

	    const Box& gbx = mfi.growntilebox(); 
            S.resize(gbx,BL_SPACEDIM);
            S.copy(U_old[mfi],gbx,0,gbx,0,BL_SPACEDIM);

            if (do_mom_diff == 1)
            {
                for (int d = 0; d < BL_SPACEDIM; d++)
                {
                    tforces.mult(Rh[mfi],bx,0,d,1);
                    S.mult(rho_ptime[mfi],bx,0,d,1);
                }
            }

            godunov->Add_aofs_tf(S,U_new[mfi],0,BL_SPACEDIM,Aofs[mfi],
                                 0,tforces,0,bx,dt);

            if (do_mom_diff == 1)
            {
                for (int d = 0; d < BL_SPACEDIM; d++)
                    U_new[mfi].divide(rho_ctime[mfi],bx,0,d,1);
            }
        }
    }
}

Real
NavierStokesBase::volWgtSum (const std::string& name,
			     Real               time)
{
    Real        sum = 0.0;
    const Real* dx  = geom.CellSize();
    auto        mf  = derive(name,time,0);
    BoxArray    baf;

    if (level < parent->finestLevel())
    {
        baf = parent->boxArray(level+1);
        baf.coarsen(fine_ratio);
    }

    std::vector< std::pair<int,Box> > isects;

    for (MFIter mfi(*mf); mfi.isValid(); ++mfi)
    {
        FArrayBox& fab = (*mf)[mfi];

        if (level < parent->finestLevel())
        {
            baf.intersections(grids[mfi.index()],isects);

            for (int ii = 0, N = isects.size(); ii < N; ii++)
                fab.setVal(0,isects[ii].second,0,fab.nComp());
        }
        Real        s;
        const Real* dat = fab.dataPtr();
        const int*  dlo = fab.loVect();
        const int*  dhi = fab.hiVect();
	const Box&  grdbx = grids[mfi.index()];
        const int*  lo  = grdbx.loVect();
        const int*  hi  = grdbx.hiVect();

#if (BL_SPACEDIM == 2)
        int   rz_flag = Geometry::IsRZ() ? 1 : 0;
        Real* rad     = &radius[mfi.index()][0];
        int   irlo    = lo[0]-radius_grow;
        int   irhi    = hi[0]+radius_grow;
        //
        // Note that this routine will do a volume weighted sum of
        // whatever quantity is passed in, not strictly the "mass".
        //
        if (volWgtSum_sub_dz > 0 && volWgtSum_sub_Rcyl > 0)
        {
            const Real* plo = geom.ProbLo();
            summass_cyl(dat,ARLIM(dlo),ARLIM(dhi),ARLIM(lo),ARLIM(hi),
                             dx,&s,rad,&irlo,&irhi,&rz_flag,plo,
                             &volWgtSum_sub_dz,&volWgtSum_sub_Rcyl);
        }
        else
        {
            summass(dat,ARLIM(dlo),ARLIM(dhi),ARLIM(lo),ARLIM(hi),
                         dx,&s,rad,&irlo,&irhi,&rz_flag);
        }
#endif

#if (BL_SPACEDIM == 3)
        //
        // Note that this routine will do a volume weighted sum of
        // whatever quantity is passed in, not strictly the "mass".
        //
        if (volWgtSum_sub_dz > 0 && volWgtSum_sub_Rcyl > 0)
        {
            const Real* plo = geom.ProbLo();
            summass_cyl(dat,ARLIM(dlo),ARLIM(dhi),ARLIM(lo),ARLIM(hi),
                             dx,plo,&volWgtSum_sub_dz,&volWgtSum_sub_Rcyl,&s);
        }
        else
        {
            summass(dat,ARLIM(dlo),ARLIM(dhi),ARLIM(lo),ARLIM(hi),dx,&s);
        }
#endif
        sum += s;
    }

    ParallelDescriptor::ReduceRealSum(sum);

    return sum;
}

#if (BL_SPACEDIM == 3)
void
NavierStokesBase::sum_turbulent_quantities ()
{
    Real time = state[State_Type].curTime();
    const int finestLevel = parent->finestLevel();
    const Real *dx = parent->Geom(finestLevel).CellSize();
    const int ksize(parent->Geom(finestLevel).Domain().length(2));
    const int turbVars(33);
    int refRatio(1);

    Real* turb = new Real[turbVars*ksize];

    for (int i=0; i<turbVars*ksize; i++) turb[i]=0;

    for (int lev = finestLevel; lev >= 0; lev--)
    {
	const int levKsize(parent->Geom(lev).Domain().length(2));

	Real* levTurb = new Real[turbVars*levKsize];

	for (int i=0; i<turbVars*levKsize; i++) levTurb[i]=0;
    
        NavierStokesBase& ns_level = getLevel(lev);
	ns_level.TurbSum(time,levTurb,levKsize,turbVars);

	if (lev<finestLevel)  refRatio *= parent->refRatio(lev)[2];
	else                  refRatio  = 1;

	for (int l=0, k=0; l<levKsize; l++)
	    for (int r=0; r<refRatio; r++, k++)
		for (int v=0; v<turbVars; v++)
		    turb[k*turbVars+v] += levTurb[l*turbVars+v];

	delete [] levTurb;
    }

    ParallelDescriptor::ReduceRealSum(&turb[0], ksize*turbVars, ParallelDescriptor::IOProcessorNumber());

    if (ParallelDescriptor::IOProcessor())
    {
        std::string DirPath = "TurbData";
        if (!amrex::UtilCreateDirectory(DirPath, 0755))
            amrex::CreateDirectoryFailed(DirPath);

        const int steps = parent->levelSteps(0);
        FILE *file;

        std::string filename = amrex::Concatenate("TurbData/TurbData_", steps, 4);
        filename += ".dat";

        file = fopen(filename.c_str(),"w");
        for (int k=0; k<ksize; k++)
        {
            fprintf(file,"%e ",dx[2]*(0.5+(double)k));
            for (int v=0; v<turbVars; v++)
                fprintf(file,"%e ",turb[k*turbVars+v]);
            fprintf(file,"\n");
        }
        fclose(file);
    }
    
    delete [] turb;
}

void
NavierStokesBase::TurbSum (Real time, Real *turb, int ksize, int turbVars)
{
    const Real* dx = geom.CellSize();

    const int turbGrow(0);
    const int presGrow(0);
    auto turbMF = derive("TurbVars",time,turbGrow);
    auto presMF = derive("PresVars",time,presGrow);

    BoxArray baf;

    if (level < parent->finestLevel())
    {
        baf = parent->boxArray(level+1);
        baf.coarsen(fine_ratio);
    }

    std::vector< std::pair<int,Box> > isects;

    for (MFIter turbMfi(*turbMF), presMfi(*presMF);
	 turbMfi.isValid() && presMfi.isValid();
	 ++turbMfi, ++presMfi)
    {
	FArrayBox& turbFab = (*turbMF)[turbMfi];
	FArrayBox& presFab = (*presMF)[presMfi];

        if (level < parent->finestLevel())
        {
            baf.intersections(grids[turbMfi.index()],isects);

            for (int ii = 0, N = isects.size(); ii < N; ii++)
            {
                presFab.setVal(0,isects[ii].second,0,presMF->nComp());
                turbFab.setVal(0,isects[ii].second,0,turbMF->nComp());
            }
        }
    }

    turbMF->FillBoundary(0,turbMF->nComp(), geom.periodicity());
    presMF->FillBoundary(0,presMF->nComp(), geom.periodicity());

    for (MFIter turbMfi(*turbMF), presMfi(*presMF);
	 turbMfi.isValid() && presMfi.isValid();
	 ++turbMfi, ++presMfi)
    {
	FArrayBox& turbFab = (*turbMF)[turbMfi];
	FArrayBox& presFab = (*presMF)[presMfi];

        const Real* turbData = turbFab.dataPtr();
        const Real* presData = presFab.dataPtr();
        const int*  dlo = turbFab.loVect();
        const int*  dhi = turbFab.hiVect();
        const int*  plo = presFab.loVect();
        const int*  phi = presFab.hiVect();
	const Box& grdbx = grids[turbMfi.index()];
        const int*  lo  = grdbx.loVect();
        const int*  hi  = grdbx.hiVect();

        sumturb(turbData,presData,ARLIM(dlo),ARLIM(dhi),ARLIM(plo),ARLIM(phi),ARLIM(lo),ARLIM(hi),
		     dx,turb,&ksize,&turbVars);
   } 
}

#ifdef SUMJET
void
NavierStokesBase::JetSum (Real time, Real *jetData, int levRsize,  int levKsize,  int rsize,  int ksize, int jetVars)
{
    const Real* dx = geom.CellSize();

    const int turbGrow(0);
    const int presGrow(0);

    auto turbMF = derive("JetVars",time,turbGrow);
    auto presMF = derive("JetPresVars",time,presGrow);

    BoxArray baf;

    if (level < parent->finestLevel())
    {
        baf = parent->boxArray(level+1);
        baf.coarsen(fine_ratio);
    }

    std::vector< std::pair<int,Box> > isects;

    for (MFIter turbMfi(*turbMF), presMfi(*presMF);
	 turbMfi.isValid() && presMfi.isValid();
	 ++turbMfi, ++presMfi)
    {
	FArrayBox& turbFab = (*turbMF)[turbMfi];
	FArrayBox& presFab = (*presMF)[presMfi];

        if (level < parent->finestLevel())
        {
            baf.intersections(grids[turbMfi.index()],isects);

            for (int ii = 0, N = isects.size(); ii < N; ii++)
            {
                presFab.setVal(0,isects[ii].second,0,presMF->nComp());
                turbFab.setVal(0,isects[ii].second,0,turbMF->nComp());
            }
        }
    }

    turbMF->FillBoundary(0,turbMF->nComp(), geom.periodicity());
    presMF->FillBoundary(0,presMF->nComp(), geom.periodicity());

    for (MFIter turbMfi(*turbMF), presMfi(*presMF);
	 turbMfi.isValid() && presMfi.isValid();
	 ++turbMfi, ++presMfi)
    {
	FArrayBox& turbFab = (*turbMF)[turbMfi];
	FArrayBox& presFab = (*presMF)[presMfi];

        RealBox     gridloc  = RealBox(grids[turbMfi.index()],geom.CellSize(),geom.ProbLo());
        const Real* turbData = turbFab.dataPtr();
        const Real* presData = presFab.dataPtr();
        const int*  dlo = turbFab.loVect();
        const int*  dhi = turbFab.hiVect();
        const int*  plo = presFab.loVect();
        const int*  phi = presFab.hiVect();
        const int*  lo  = grids[turbMfi.index()].loVect();
        const int*  hi  = grids[turbMfi.index()].hiVect();

        sumjet(turbData,presData,ARLIM(dlo),ARLIM(dhi),ARLIM(plo),ARLIM(phi),ARLIM(lo),ARLIM(hi),
		    dx,jetData,&levRsize,&levKsize,&rsize,&ksize,&jetVars,&jet_interval_split,
		    gridloc.lo(),gridloc.hi());
    }
}

void
NavierStokesBase::sum_jet_quantities ()
{
    Real time = state[State_Type].curTime();
    const int finestLevel = parent->finestLevel();
    const Real *dx = parent->Geom(finestLevel).CellSize();
    const int isize(parent->Geom(finestLevel).Domain().length(0));
    const int ksize(parent->Geom(finestLevel).Domain().length(2));
    const int rsize=isize>>1;
    const int jetVars(104);

    amrex::Print() << "NavierStokesBase::sum_jet_quantities():" << '\n'
		   << "   jetVars: " << jetVars << '\n'
		   << "   rsize  : " << rsize << '\n'
		   << "   ksize  : " << ksize << '\n';
    
    Real* jetData = new Real[jetVars*ksize*rsize];

    for (int i=0; i<jetVars*ksize*rsize; i++) jetData[i]=0;

    for (int lev = finestLevel; lev >= 0; lev--)
    {
	const int levIsize(parent->Geom(lev).Domain().length(0));
	const int levKsize(parent->Geom(lev).Domain().length(2));
	const int levRsize(levIsize>>1);

        NavierStokesBase& ns_level = getLevel(lev);
	ns_level.JetSum(time,jetData,levRsize,levKsize,rsize,ksize,jetVars);
    }

    ParallelDescriptor::ReduceRealSum(&jetData[0], ksize*rsize*jetVars, ParallelDescriptor::IOProcessorNumber());

    if (ParallelDescriptor::IOProcessor())
    {
        amrex::Print() << "      Creating JetData..." << '\n';
        std::string DirPath = "JetData";
        if (!amrex::UtilCreateDirectory(DirPath, 0755))
            amrex::CreateDirectoryFailed(DirPath);

        const int steps = parent->levelSteps(0);
        FILE *file;
        std::string filename;

	Vector<Real> r(rsize);
	for (int i=0; i<rsize; i++)
	    r[i] = dx[0]*(0.5+(double)i);
	Vector<Real> z(ksize);
	for (int k=0; k<ksize; k++)
	    z[k] = dx[2]*(0.5+(double)k);

#if 0
        filename  = amrex::Concatenate("JetData/JetData_", steps, 4);
        filename += "_r.dat";

	file = fopen(filename.c_str(),"w");
	for (int i=0; i<rsize; i++)
	    fprintf(file,"%e ",r[i]);
	fclose(file);

        filename  = amrex::Concatenate("JetData/JetData_", steps, 4);
        filename += "_z.dat";

	file = fopen(filename.c_str(),"w");
	for (int k=0; k<ksize; k++) 
	    fprintf(file,"%e ",dx[2]*(0.5+(double)k));
	fclose(file);

	for (int v=0; v<jetVars; v++) {

            filename  = amrex::Concatenate("JetData/JetData_", steps, 4);
            filename += amrex::Concatenate(filename + "_v", v, 4);
            filename += ".dat";

	    file = fopen(filename.c_str(),"w");
	    for (int k=0; k<ksize; k++) {
		for (int i=0; i<rsize; i++) {
		    fprintf(file,"%e ",jetData[(k*rsize+i)*jetVars+v]);
		}
		fprintf(file,"\n");
	    }
	    fclose(file);
	    amrex::Print() << "   ...done." << '\n';
	}
#else
	std::string FullPath = amrex::Concatenate("JetData/JD", steps, 4);

	if (!amrex::UtilCreateDirectory(FullPath, 0755))
	    amrex::CreateDirectoryFailed(FullPath);

        filename = FullPath;
        filename += '/';
        filename += "data.bin";

	file=fopen(filename.c_str(),"w");
	fwrite(&time,sizeof(double),1,file);
	fwrite(&rsize,sizeof(int),1,file);
	fwrite(&ksize,sizeof(int),1,file);
	fwrite(&jetVars,sizeof(int),1,file);
	fwrite(r.dataPtr(),sizeof(Real),rsize,file);
	fwrite(z.dataPtr(),sizeof(Real),ksize,file);
	fwrite(jetData,sizeof(Real),jetVars*rsize*ksize,file);
	fclose(file);
#endif
    }

    delete [] jetData;
}
#endif // SUMJET

#endif  // (BL_SPACEDIM == 3)

#ifdef AMREX_PARTICLES

void
NavierStokesBase::read_particle_params ()
{
    ParmParse ppp("particles");
    //
    // The directory in which to store timestamp files.
    //
    ppp.query("timestamp_dir", timestamp_dir);
    //
    // Only the I/O processor makes the directory if it doesn't already exist.
    //
    if (ParallelDescriptor::IOProcessor())
        if (!amrex::UtilCreateDirectory(timestamp_dir, 0755))
            amrex::CreateDirectoryFailed(timestamp_dir);
    //
    // Force other processors to wait till directory is built.
    //
    ParallelDescriptor::Barrier();

    if (int nc = ppp.countval("timestamp_indices"))
    {
        timestamp_indices.resize(nc);

        ppp.getarr("timestamp_indices", timestamp_indices, 0, nc);
    }

    ppp.query("pverbose",pverbose);
    //
    // Used in initData() on startup to read in a file of particles.
    //
    ppp.query("particle_init_file", particle_init_file);
    //
    // Used in post_restart() to read in a file of particles.
    //
    ppp.query("particle_restart_file", particle_restart_file);
    //
    // This must be true the first time you try to restart from a checkpoint
    // that was written with USE_PARTICLES=FALSE; i.e. one that doesn't have
    // the particle checkpoint stuff (even if there are no active particles).
    // Otherwise the code will fail when trying to read the checkpointed particles.
    //
    ppp.query("restart_from_nonparticle_chkfile", restart_from_nonparticle_chkfile);
    //
    // Used in post_restart() to write out the file of particles.
    //
    ppp.query("particle_output_file", particle_output_file);
}

void
NavierStokesBase::initParticleData ()
{
    if (level == 0)
    {
        if (NSPC == 0)
        {
            NSPC = new AmrTracerParticleContainer(parent);
        }

        NSPC->SetVerbose(pverbose);

        if (!particle_init_file.empty())
        {
            NSPC->InitFromAsciiFile(particle_init_file,0);
        }
    }
}

void
NavierStokesBase::post_restart_particle ()
{
    if (level == 0)
    {
        BL_ASSERT(NSPC == 0);

        NSPC = new AmrTracerParticleContainer(parent);

        NSPC->SetVerbose(pverbose);
        //
        // We want to be able to add new particles on a restart.
        // As well as the ability to write the particles out to an ascii file.
        //
        if (!restart_from_nonparticle_chkfile)
        {
            NSPC->Restart(parent->theRestartFile(), the_ns_particle_file_name);
        }

        if (!particle_restart_file.empty())
        {
            NSPC->InitFromAsciiFile(particle_restart_file,0);
        }

        if (!particle_output_file.empty())
        {
            NSPC->WriteAsciiFile(particle_output_file);
        }
    }
}

void
NavierStokesBase::post_timestep_particle (int crse_iteration)
{
    const int ncycle = parent->nCycle(level);
    const int finest_level = parent->finestLevel();
    //
    // Don't redistribute/timestamp on the final subiteration except on the coarsest grid.
    //
    if (NSPC != 0 && (crse_iteration < ncycle || level == 0))
    {
        const Real curr_time = state[State_Type].curTime();
         
	int ngrow = (level == 0) ? 0 : crse_iteration;
   
        NSPC->Redistribute(level, finest_level, ngrow);

        if (!timestamp_dir.empty())
        {
            std::string basename = timestamp_dir;

            if (basename[basename.length()-1] != '/') basename += '/';

            basename += "Timestamp";

	    static bool first = true;
	    static int n, nextras;
	    static std::vector<int> tindices;

	    if (first)
	    {
		first = false;

		n = timestamp_indices.size();
		nextras = timestamp_num_extras();
	    
		int sz = n + nextras;
		tindices.reserve(sz);

		for (int i = 0; i < sz; ++i) {
		    tindices.push_back(i);
		}
	    }

            for (int lev = level; lev <= finest_level; lev++)
            {
                if (NSPC->NumberOfParticlesAtLevel(lev) <= 0) continue;

		int ng = (lev == level) ? ngrow+1 : 1;

		AmrLevel& amr_level = parent->getLevel(lev);
		MultiFab& S_new = amr_level.get_new_data(State_Type);

		MultiFab tmf;
		
		if (tindices.size() > 0)
		{
		    tmf.define(S_new.boxArray(), S_new.DistributionMap(), tindices.size(), ng);

		    if (n > 0)
		    {
<<<<<<< HEAD
		       FillPatchIterator fpi(parent->getLevel(lev), S_new, 
                                             ng, curr_time, State_Type, 0, NUM_STATE);
                       const MultiFab& S = fpi.get_mf();
=======
		      FillPatchIterator fpi(parent->getLevel(lev), S_new, 
                                            ng, curr_time, State_Type, 0, NUM_STATE);
                      const MultiFab& S = fpi.get_mf();
>>>>>>> 38247d3f
		
#ifdef _OPENMP
#pragma omp parallel
#endif
<<<<<<< HEAD
                       for (MFIter mfi(tmf); mfi.isValid(); ++mfi)
                       {
                         FArrayBox& tfab = tmf[mfi];
                         const FArrayBox& sfab = S[mfi];
                         for (int i = 0; i < n; ++i)
                         {
                           tfab.copy(sfab, timestamp_indices[i], i);
                         }
                       }
=======
                      for (MFIter mfi(tmf); mfi.isValid(); ++mfi)
                      {
                        FArrayBox& tfab = tmf[mfi];
                        const FArrayBox& sfab = S[mfi];
                        for (int i = 0; i < n; ++i)
                        {
                          tfab.copy(sfab, timestamp_indices[i], i);
                        }
                      }
>>>>>>> 38247d3f
		    }

		    if (nextras > 0)
		    {
			timestamp_add_extras(lev, curr_time, tmf);
		    }
		}

		NSPC->Timestamp(basename, tmf, lev, curr_time, tindices);
            }
        }
    }
}

std::unique_ptr<MultiFab>
NavierStokesBase::ParticleDerive (const std::string& name,
				  Real               time,
				  int                ngrow)
{
    if (name == "particle_count" || name == "total_particle_count") {
	int ncomp = 1;
	const DeriveRec* rec = derive_lst.get(name);
	if (rec)
	{
	    ncomp = rec->numDerive();
	}
	
        MultiFab* ret = new MultiFab(grids, dmap, ncomp, ngrow);
	ParticleDerive(name,time,*ret,0);
	return std::unique_ptr<MultiFab>{ret};
    }
    else {
	return AmrLevel::derive(name, time, ngrow);
    }
}

void
NavierStokesBase::ParticleDerive (const std::string& name,
				  Real               time,
				  MultiFab&          mf,
				  int                dcomp)
{
    if (NSPC == 0 || !(name == "particle_count" || name == "total_particle_count")) 
    {
        AmrLevel::derive(name,time,mf,dcomp);
    } 
    else {
	if (name == "particle_count")
	{
	    MultiFab temp_dat(grids,dmap,1,0);
	    temp_dat.setVal(0);
	    NSPC->Increment(temp_dat,level);
	    MultiFab::Copy(mf,temp_dat,0,dcomp,1,0);
	}
	else if (name == "total_particle_count")
	{
	    //
	    // We want the total particle count at this level or higher.
	    //
	    ParticleDerive("particle_count",time,mf,dcomp);
	    
	    IntVect trr(D_DECL(1,1,1));
	    
	    for (int lev = level+1; lev <= parent->finestLevel(); lev++)
	    {
		BoxArray ba = parent->boxArray(lev);

		MultiFab temp_dat(ba,parent->DistributionMap(lev),1,0);
		
		trr *= parent->refRatio(lev-1);
		
		ba.coarsen(trr);
		
		MultiFab ctemp_dat(ba,parent->DistributionMap(lev),1,0);
		
		temp_dat.setVal(0);
		ctemp_dat.setVal(0);
		
		NSPC->Increment(temp_dat,lev);
		
		for (MFIter mfi(temp_dat,true); mfi.isValid(); ++mfi)
		{
		    const FArrayBox& ffab =  temp_dat[mfi];
		    FArrayBox&       cfab = ctemp_dat[mfi];
		    const Box&       fbx  = mfi.tilebox();
		    
		    BL_ASSERT(cfab.box() == amrex::coarsen(fbx,trr));
		    
		    for (IntVect p = fbx.smallEnd(); p <= fbx.bigEnd(); fbx.next(p))
		    {
		        const Real val = ffab(p);
			if (val > 0)
			    cfab(amrex::coarsen(p,trr)) += val;
		    }
		}
		
		temp_dat.clear();

		MultiFab dat(grids,dmap,1,0);
		dat.setVal(0);
		dat.copy(ctemp_dat);
		
		MultiFab::Add(mf,dat,0,dcomp,1,0);
	    }
	}
	else
	{
	    amrex::Abort("NavierStokesBase::ParticleDerive: how did this happen?");
	}
    }
}

#endif  // AMREX_PARTICLES

// Boundary condition access function.
Vector<int>
NavierStokesBase::fetchBCArray (int State_Type, const Box& bx, int scomp, int ncomp)
{
    Vector<int> bc(2*BL_SPACEDIM*ncomp);
    BCRec bcr;
    const StateDescriptor* stDesc;
    const Box& domain = geom.Domain();
    
    for (int n = 0; n < ncomp; n++)
    {
      stDesc=state[State_Type].descriptor();
      setBC(bx,domain,stDesc->getBC(scomp+n),bcr);      

      const int* b_rec = bcr.vect();
      for (int m = 0; m < 2*BL_SPACEDIM; m++)
	bc[2*BL_SPACEDIM*n + m] = b_rec[m];
    }

    return bc;
}<|MERGE_RESOLUTION|>--- conflicted
+++ resolved
@@ -4335,30 +4335,13 @@
 
 		    if (n > 0)
 		    {
-<<<<<<< HEAD
-		       FillPatchIterator fpi(parent->getLevel(lev), S_new, 
-                                             ng, curr_time, State_Type, 0, NUM_STATE);
-                       const MultiFab& S = fpi.get_mf();
-=======
 		      FillPatchIterator fpi(parent->getLevel(lev), S_new, 
                                             ng, curr_time, State_Type, 0, NUM_STATE);
                       const MultiFab& S = fpi.get_mf();
->>>>>>> 38247d3f
 		
 #ifdef _OPENMP
 #pragma omp parallel
 #endif
-<<<<<<< HEAD
-                       for (MFIter mfi(tmf); mfi.isValid(); ++mfi)
-                       {
-                         FArrayBox& tfab = tmf[mfi];
-                         const FArrayBox& sfab = S[mfi];
-                         for (int i = 0; i < n; ++i)
-                         {
-                           tfab.copy(sfab, timestamp_indices[i], i);
-                         }
-                       }
-=======
                       for (MFIter mfi(tmf); mfi.isValid(); ++mfi)
                       {
                         FArrayBox& tfab = tmf[mfi];
@@ -4368,7 +4351,6 @@
                           tfab.copy(sfab, timestamp_indices[i], i);
                         }
                       }
->>>>>>> 38247d3f
 		    }
 
 		    if (nextras > 0)

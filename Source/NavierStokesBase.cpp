--- conflicted
+++ resolved
@@ -7,12 +7,9 @@
 #include <NAVIERSTOKES_F.H>
 
 #include <PROB_NS_F.H>
-<<<<<<< HEAD
 
 //fixme, for writesingle level plotfile
 #include<AMReX_PlotFileUtil.H>
-=======
->>>>>>> a1d78630
 
 using namespace amrex;
 
@@ -428,73 +425,7 @@
 
         amrex::Abort("NavierStokesBase::Initialize()");
     }
-<<<<<<< HEAD
-    //
-    // Read viscous/diffusive parameters and array of viscous/diffusive coeffs.
-    // NOTE: at this point, we dont know number of state variables
-    //       so just read all values listed.
-    //
-    pp.query("visc_tol",visc_tol);
-    pp.query("visc_abs_tol",visc_abs_tol);
-    pp.query("variable_vel_visc",variable_vel_visc);
-    pp.query("variable_scal_diff",variable_scal_diff);
-
-#ifdef AMREX_USE_EB
-    if (variable_scal_diff || variable_vel_visc )
-      amrex::Abort("NavierStokesBase::Initialize(): EB tensor diffusion still under development.\n Must use variable_vel_visc=0, variable_scal_diff=0 for now.");
-#endif
-    
-    const int n_vel_visc_coef   = pp.countval("vel_visc_coef");
-    const int n_temp_cond_coef  = pp.countval("temp_cond_coef");
-    const int n_scal_diff_coefs = pp.countval("scal_diff_coefs");
-
-    if (n_vel_visc_coef != 1)
-        amrex::Abort("NavierStokesBase::Initialize(): Only one vel_visc_coef allowed");
-
-    if (do_temp && n_temp_cond_coef != 1)
-        amrex::Abort("NavierStokesBase::Initialize(): Only one temp_cond_coef allowed");
-
-    int n_visc = BL_SPACEDIM + 1 + n_scal_diff_coefs;
-    if (do_temp)
-        n_visc++;
-    visc_coef.resize(n_visc);
-    is_diffusive.resize(n_visc);
- 
-    pp.get("vel_visc_coef",visc_coef[0]);
-    for (int i = 1; i < BL_SPACEDIM; i++)
-      visc_coef[i] = visc_coef[0];
-    //
-    // Here we set the coefficient for density, which does not diffuse.
-    //
-    visc_coef[Density] = -1;
-    //
-    // Set the coefficients for the scalars, but temperature.
-    //
-    Vector<Real> scal_diff_coefs(n_scal_diff_coefs);
-    pp.getarr("scal_diff_coefs",scal_diff_coefs,0,n_scal_diff_coefs);
-
-    int scalId = Density;
-
-    // Will need to add more lines when more variables are added
-    Tracer = Density+1;
-    if (do_trac2)
-	Tracer2 = Density+2;
-
-    for (int i = 0; i < n_scal_diff_coefs; i++)
-    {
-        visc_coef[++scalId] = scal_diff_coefs[i];
-    }
-    //
-    // Set the coefficient for temperature.
-    //
-    if (do_temp)
-    {
-	Temp = ++scalId;
-	pp.get("temp_cond_coef",visc_coef[Temp]);
-    }
-=======
-    
->>>>>>> a1d78630
+
     
     pp.query("divu_relax_factor",divu_relax_factor);
     pp.query("S_in_vel_diffusion",S_in_vel_diffusion);
@@ -633,6 +564,11 @@
     pp.query("variable_vel_visc",variable_vel_visc);
     pp.query("variable_scal_diff",variable_scal_diff);
 
+#ifdef AMREX_USE_EB
+    if (variable_scal_diff || variable_vel_visc )
+      amrex::Abort("NavierStokesBase::Initialize(): EB tensor diffusion still under development.\n Must use variable_vel_visc=0, variable_scal_diff=0 for now.");
+#endif
+    
     const int n_vel_visc_coef   = pp.countval("vel_visc_coef");
     const int n_temp_cond_coef  = pp.countval("temp_cond_coef");
     const int n_scal_diff_coefs = pp.countval("scal_diff_coefs");
@@ -3918,12 +3854,8 @@
         if (initial_iter && is_diffusive[Xvel])
             tforces.setVal(0);
 
-<<<<<<< HEAD
 	//why is this on a grown box?
-	const Box& sbx = Rhohalf_mfi.growntilebox();
-=======
-	      const Box& sbx = Rhohalf_mfi.growntilebox();
->>>>>>> a1d78630
+	   const Box& sbx = Rhohalf_mfi.growntilebox();
         S.resize(sbx,BL_SPACEDIM);
         S.copy(U_old[Rhohalf_mfi],sbx,0,sbx,0,BL_SPACEDIM);
 

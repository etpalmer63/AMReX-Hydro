
#include <AMReX_ParmParse.H>
#include <AMReX_TagBox.H>
#include <AMReX_Utility.H>
#include <AMReX_PhysBCFunct.H>

#ifdef AMREX_USE_EB
#include <AMReX_EBAmrUtil.H>
#include <AMReX_EBInterpolater.H>
#include <AMReX_EBFArrayBox.H>
#include <iamr_mol.H>
#endif

#include <iamr_godunov.H>

#include <NavierStokesBase.H>
#include <NAVIERSTOKES_F.H>
#include <AMReX_filcc_f.H>
#include <NSB_K.H>
#include <NS_util.H>

#include <PROB_NS_F.H>

//fixme, for writesingle level plotfile
#include<AMReX_PlotFileUtil.H>

using namespace amrex;

struct DummyFill           // Set 0.0 on EXT_DIR, nothing otherwise.
{
    AMREX_GPU_DEVICE
    void operator() (const IntVect& iv, Array4<Real> const& dest,
                     const int dcomp, const int numcomp,
                     GeometryData const& geom, const Real time,
                     const BCRec* bcr, const int bcomp,
                     const int orig_comp) const
    {
       const int* domlo = geom.Domain().loVect();
       const int* domhi = geom.Domain().hiVect();
       for (int n = 0; n < numcomp; n++ ) {
          const int* bc = bcr[n].data();
          for (int idir = 0; idir < AMREX_SPACEDIM; idir++) {
             if ((bc[idir] == amrex::BCType::ext_dir) and (iv[idir] < domlo[idir])) {
                dest(iv, dcomp+n) = 0.0;
             }
             if ((bc[idir + AMREX_SPACEDIM] == amrex::BCType::ext_dir) and (iv[idir] > domhi[idir])) {
                dest(iv, dcomp+n) = 0.0;
             }
          }
       }
    }
};

ErrorList   NavierStokesBase::err_list;
BCRec       NavierStokesBase::phys_bc;
Projection* NavierStokesBase::projector     = 0;
MacProj*    NavierStokesBase::mac_projector = 0;

Real NavierStokesBase::init_shrink        = 1.0;
int  NavierStokesBase::init_iter          = 2;
int  NavierStokesBase::init_vel_iter      = 1;
Real NavierStokesBase::cfl                = 0.8;
Real NavierStokesBase::change_max         = 1.1;
Real NavierStokesBase::init_dt            = -1.0;
Real NavierStokesBase::fixed_dt           = -1.0;
bool NavierStokesBase::stop_when_steady   = false;
Real NavierStokesBase::steady_tol         = 1.0e-10;
int  NavierStokesBase::initial_iter       = false;
int  NavierStokesBase::initial_step       = false;
Real NavierStokesBase::dt_cutoff          = 0.0;
int  NavierStokesBase::sum_interval       = -1;
int  NavierStokesBase::turb_interval      = -1;
int  NavierStokesBase::jet_interval       = -1;
int  NavierStokesBase::jet_interval_split = 2;

int  NavierStokesBase::radius_grow = 1;
int  NavierStokesBase::verbose     = 0;
Real NavierStokesBase::gravity     = 0.0;
int  NavierStokesBase::NUM_SCALARS = 0;
int  NavierStokesBase::NUM_STATE   = 0;

Vector<AdvectionForm> NavierStokesBase::advectionType;
Vector<DiffusionForm> NavierStokesBase::diffusionType;

Vector<int>  NavierStokesBase::is_diffusive;
Vector<Real> NavierStokesBase::visc_coef;
Real        NavierStokesBase::visc_tol           = 1.0e-10;
Real        NavierStokesBase::visc_abs_tol       = 1.0e-10;
Real        NavierStokesBase::be_cn_theta        = 0.5;

int         NavierStokesBase::Tracer                    = -1;
int         NavierStokesBase::Tracer2                   = -1;
int         NavierStokesBase::Temp                      = -1;
int         NavierStokesBase::do_trac2                  = 0;
int         NavierStokesBase::do_temp                   = 0;
int         NavierStokesBase::do_cons_trac              = 0;
int         NavierStokesBase::do_cons_trac2             = 0;
int         NavierStokesBase::do_sync_proj              = 1;
int         NavierStokesBase::do_reflux                 = 1;
int         NavierStokesBase::modify_reflux_normal_vel  = 0;
int         NavierStokesBase::do_mac_proj               = 1;
int         NavierStokesBase::do_refine_outflow         = 0;
int         NavierStokesBase::do_derefine_outflow       = 1;
int         NavierStokesBase::Nbuf_outflow              = 1;
int         NavierStokesBase::do_denminmax              = 0;
int         NavierStokesBase::do_scalminmax             = 0;
int         NavierStokesBase::do_density_ref            = 0;
int         NavierStokesBase::do_tracer_ref             = 0;
int         NavierStokesBase::do_tracer2_ref            = 0;
int         NavierStokesBase::do_vorticity_ref          = 0;
int         NavierStokesBase::do_temp_ref               = 0;
int         NavierStokesBase::do_scalar_update_in_order = 0;
Vector<int>  NavierStokesBase::scalarUpdateOrder;
int         NavierStokesBase::getForceVerbose           = 0;
int         NavierStokesBase::do_LES                    = 0;
int         NavierStokesBase::getLESVerbose             = 0;
std::string NavierStokesBase::LES_model                 = "Smagorinsky";
Real        NavierStokesBase::smago_Cs_cst              = 0.18;
Real        NavierStokesBase::sigma_Cs_cst              = 1.5;



int  NavierStokesBase::Dpdt_Type = -1;

int  NavierStokesBase::additional_state_types_initialized = 0;
int  NavierStokesBase::Divu_Type                          = -1;
int  NavierStokesBase::Dsdt_Type                          = -1;
int  NavierStokesBase::num_state_type                     = 2;
int  NavierStokesBase::have_divu                          = 0;
int  NavierStokesBase::have_dsdt                          = 0;
Real NavierStokesBase::divu_relax_factor                  = 0.0;
int  NavierStokesBase::S_in_vel_diffusion                 = 0;
int  NavierStokesBase::do_init_vort_proj                  = 0;
int  NavierStokesBase::do_init_proj                       = 1;

int  NavierStokesBase::do_running_statistics  = 0;
Real NavierStokesBase::volWgtSum_sub_origin_x = 0;
Real NavierStokesBase::volWgtSum_sub_origin_y = 0;
Real NavierStokesBase::volWgtSum_sub_origin_z = 0;
Real NavierStokesBase::volWgtSum_sub_Rcyl     = -1;
Real NavierStokesBase::volWgtSum_sub_dx       = -1;
Real NavierStokesBase::volWgtSum_sub_dy       = -1;
Real NavierStokesBase::volWgtSum_sub_dz       = -1;

int  NavierStokesBase::do_mom_diff            = 0;
int  NavierStokesBase::predict_mom_together   = 0;
bool NavierStokesBase::def_harm_avg_cen2edge  = false;

bool NavierStokesBase::godunov_use_ppm = false;
bool NavierStokesBase::godunov_use_forces_in_trans = false;

#ifdef AMREX_USE_EB
int          NavierStokesBase::refine_cutcells     = 1;
bool         NavierStokesBase::eb_initialized      = false;
bool         NavierStokesBase::no_eb_in_domain     = true;
bool         NavierStokesBase::body_state_set      = false;
std::vector<Real> NavierStokesBase::body_state;
#endif

namespace
{
    bool initialized = false;
    int  dump_plane  = -1;
    std::string dump_plane_name("SLABS/vel-");
    bool benchmarking = false;
}

#ifdef AMREX_PARTICLES
namespace
{
    //
    // Name of subdirectory in chk???? holding checkpointed particles.
    //
    const std::string the_ns_particle_file_name("Particles");
    //
    // There's really only one of these.
    //
    AmrTracerParticleContainer* NSPC = 0;

    std::string      timestamp_dir                   ("Timestamps");
    std::vector<int> timestamp_indices;
    std::string      particle_init_file;
    std::string      particle_restart_file;
    std::string      particle_output_file;
    bool             restart_from_nonparticle_chkfile = false;
    int              pverbose                         = 2;
}

AmrTracerParticleContainer* NavierStokesBase::theNSPC () { return NSPC; }
#endif

int NavierStokesBase::DoTrac2() {return NavierStokesBase::do_trac2;}
//
BL_FORT_PROC_DECL(BL_NS_DOTRAC2,bl_ns_dotrac2)(int* dotrac2)
{
    *dotrac2 = NavierStokesBase::DoTrac2();
}

NavierStokesBase::NavierStokesBase ()
{
    rho_qtime    = 0;
    rho_tqtime   = 0;
    sync_reg     = 0;
    advflux_reg  = 0;
    viscflux_reg = 0;
    u_mac        = 0;
    aofs         = 0;
    diffusion    = 0;


    if (!additional_state_types_initialized)
        init_additional_state_types();
}

NavierStokesBase::NavierStokesBase (Amr&            papa,
				    int             lev,
				    const Geometry& level_geom,
				    const BoxArray& bl,
                                    const DistributionMapping& dm,
				    Real            time)
    :
    AmrLevel(papa,lev,level_geom,bl,dm,time)
{

    //
    // 10/2020 - Only allow RZ if there's no visc/diff.
    //   MLMG Tensor solver does not currently support RZ
    //   IAMR diffusive solvers do not make appropriate use of
    //   info.setMetricTerm() -- see Projection.cpp Diffusion.cpp and
    //   MLMG_Mac.cpp
    //   Also note that Diffusion::computeExtensiveFluxes and MOL/godunov
    //   counterparts assume const cell size, which would need to be updated
    //   to allow for multilevel.
    //
    if ( level_geom.IsRZ() )
    {
      if ( do_temp )
	amrex::Abort("RZ geometry currently does not work with Temperature field. To use set ns.do_temp = 0.");
      if ( parent->finestLevel() > 0 )
	amrex::Abort("RZ geometry currently only allows one level. To use set amr.max_level = 0.");
      for ( int n = 0; n < NUM_STATE; n++ )
	if ( visc_coef[n] > 0 )
	  amrex::Abort("RZ geometry with viscosity/diffusivity is not currently supported. To use set ns.vel_visc_coef=0 and ns.scal_diff_coefs=0");
    }

    if(!additional_state_types_initialized) {
        init_additional_state_types();
    }

    const BoxArray& P_grids = state[Press_Type].boxArray();
    //
    // Alloc old_time pressure.
    //
    state[Press_Type].allocOldData();
    //
    // Alloc space for density and temporary pressure variables.
    //
    if (level > 0)
    {
        rho_avg.define(grids,dmap,1,1,MFInfo(),Factory());
        p_avg.define(P_grids,dmap,1,0,MFInfo(),Factory());
    }

    // FIXME -
    // rho_half is passed into level_project to be used as sigma in the MLMG
    // solve, but MLMG doesn't copy any ghost cells, it fills what it needs itself.
    // does rho_half still need any ghost cells?
    rho_half.define (grids,dmap,1,1,MFInfo(),Factory());
    rho_ptime.define(grids,dmap,1,1,MFInfo(),Factory());
    rho_ctime.define(grids,dmap,1,1,MFInfo(),Factory());
    rho_qtime  = 0;
    rho_tqtime = 0;
    //
    // Build metric coefficients for RZ calculations.
    // Build volume and areas.
    //
    buildMetrics();


#ifdef AMREX_USE_EB

    init_eb(level_geom, bl, dm);

    //fixme? not 100% sure this is the right place
    gradp.reset(new MultiFab(grids,dmap,BL_SPACEDIM,1, MFInfo(), Factory()));
    gradp->setVal(0.);

    //FIXME --- this fn is really similar to restart()... work on that later
#endif

    //
    // Set up reflux registers.
    //
    sync_reg = 0;
    if (level > 0 && do_sync_proj)
    {
        sync_reg = new SyncRegister(grids,dmap,crse_ratio);
    }
    advflux_reg  = 0;
    viscflux_reg = 0;
    if (level > 0 && do_reflux)
    {
        advflux_reg  = new FluxRegister(grids,dmap,crse_ratio,level,NUM_STATE);
        viscflux_reg = new FluxRegister(grids,dmap,crse_ratio,level,NUM_STATE);
    }
    //
    // Initialize work multifabs.
    //
    u_mac   = 0;
    aofs    = 0;

    //
    // Set up the level projector.
    //
    if (projector == 0)
    {
        projector = new Projection(parent,&phys_bc,do_sync_proj,
                                   parent->finestLevel(),radius_grow);
    }
    projector->install_level(level,this,&radius);

    //
    // Set up diffusion.
    //
    diffusion = new Diffusion(parent,this,
                              (level > 0) ? getLevel(level-1).diffusion : 0,
                              NUM_STATE,viscflux_reg,is_diffusive,visc_coef);
    //
    // Allocate the storage for variable viscosity and diffusivity
    //
    diffn_cc = new MultiFab(grids, dmap, NUM_STATE-Density-1, 1, MFInfo(), Factory());
    diffnp1_cc = new MultiFab(grids, dmap, NUM_STATE-Density-1, 1, MFInfo(), Factory());
    viscn_cc = new MultiFab(grids, dmap, 1, 1, MFInfo(), Factory());
    viscnp1_cc = new MultiFab(grids, dmap, 1, 1, MFInfo(), Factory());

    //
    // Set up the mac projector.
    //
    if (mac_projector == 0)
    {
        mac_projector = new MacProj(parent,parent->finestLevel(),
                                    &phys_bc,radius_grow);
    }
    mac_projector->install_level(level,this);

    //
    // Initialize BCRec for use with advection
    //
    m_bcrec_velocity.resize(AMREX_SPACEDIM);
    m_bcrec_velocity = fetchBCArray(State_Type,Xvel,AMREX_SPACEDIM);

    m_bcrec_velocity_d.resize(AMREX_SPACEDIM);
    m_bcrec_velocity_d = convertToDeviceVector(m_bcrec_velocity);

    m_bcrec_scalars.resize(NUM_SCALARS);
    m_bcrec_scalars = fetchBCArray(State_Type,Density,NUM_SCALARS);

    m_bcrec_scalars_d.resize(NUM_SCALARS);
    m_bcrec_scalars_d = convertToDeviceVector(m_bcrec_scalars);

}

NavierStokesBase::~NavierStokesBase ()
{
    delete rho_qtime;
    delete rho_tqtime;
    delete sync_reg;
    delete advflux_reg;
    delete viscflux_reg;
    delete [] u_mac;

    if (mac_projector != 0)
        mac_projector->cleanup(level);
    //
    // Remove the arrays for variable viscosity and diffusivity
    // and delete the Diffusion object
    //
    delete viscn_cc;
    delete viscnp1_cc;
    delete diffn_cc;
    delete diffnp1_cc;

    delete diffusion;
}

void
NavierStokesBase::allocOldData ()
{
    bool init_pres = !(state[Press_Type].hasOldData());
    AmrLevel::allocOldData();
    if (init_pres)
        initOldPress();
}

void
NavierStokesBase::variableCleanUp ()
{
    desc_lst.clear();
    derive_lst.clear();

    err_list.clear();

    delete projector;
    projector = 0;

    delete mac_projector;
    mac_projector = 0;

#ifdef AMREX_PARTICLES
    delete NSPC;
    NSPC = 0;
#endif
}

void
NavierStokesBase::Initialize ()
{
    if (initialized) return;

    ParmParse pp("ns");

    pp.query("dump_plane",dump_plane);

    pp.query("benchmarking",benchmarking);

    pp.query("v",verbose);


    //
    // Get timestepping parameters.
    //
    pp.get("cfl",cfl);
    pp.query("init_iter",init_iter);
    pp.query("init_vel_iter",init_vel_iter);
    pp.query("init_shrink",init_shrink);
    pp.query("dt_cutoff",dt_cutoff);
    pp.query("change_max",change_max);
    pp.query("fixed_dt",fixed_dt);
    pp.query("init_dt", init_dt);
    pp.query("stop_when_steady",stop_when_steady);
    pp.query("steady_tol",steady_tol);
    pp.query("sum_interval",sum_interval);
    pp.query("turb_interval",turb_interval);
    pp.query("jet_interval",jet_interval);
    pp.query("jet_interval_split",jet_interval_split);
    pp.query("gravity",gravity);
    //
    // Get run options.
    //
    pp.query("do_temp",                  do_temp          );
    pp.query("do_trac2",                 do_trac2         );
    pp.query("do_cons_trac",             do_cons_trac     );
    pp.query("do_cons_trac2",            do_cons_trac2    );
    pp.query("do_sync_proj",             do_sync_proj     );
    pp.query("do_reflux",                do_reflux        );
    pp.query("modify_reflux_normal_vel", modify_reflux_normal_vel);
    pp.query("do_init_vort_proj",        do_init_vort_proj);
    pp.query("do_init_proj",             do_init_proj     );
    pp.query("do_mac_proj",              do_mac_proj      );
    pp.query("do_denminmax",             do_denminmax     );
    pp.query("do_scalminmax",            do_scalminmax    );
    pp.query("do_density_ref",           do_density_ref   );
    pp.query("do_tracer_ref",            do_tracer_ref    );
    pp.query("do_tracer2_ref",           do_tracer2_ref   );
    pp.query("do_vorticity_ref",         do_vorticity_ref );
    pp.query("do_temp_ref",              do_temp_ref      );

    pp.query("visc_tol",visc_tol);
    pp.query("visc_abs_tol",visc_abs_tol);

    if (modify_reflux_normal_vel)
        amrex::Abort("modify_reflux_normal_vel is no longer supported");

    pp.query("getForceVerbose",          getForceVerbose  );
    pp.query("do_LES",                   do_LES  );
    pp.query("getLESVerbose",            getLESVerbose  );
    pp.query("LES_model",                LES_model  );
    pp.query("smago_Cs_cst",             smago_Cs_cst  );
    pp.query("sigma_Cs_cst",             sigma_Cs_cst  );

#ifdef AMREX_USE_EB
    pp.query("refine_cutcells", refine_cutcells);
#endif

    pp.query("do_scalar_update_in_order",do_scalar_update_in_order );
    if (do_scalar_update_in_order) {
	    const int n_scalar_update_order_vals = pp.countval("scalar_update_order");
	    scalarUpdateOrder.resize(n_scalar_update_order_vals);
	    int got_scalar_update_order = pp.queryarr("scalar_update_order",scalarUpdateOrder,0,n_scalar_update_order_vals);
    }

    // Don't let init_shrink be greater than 1
    if (init_shrink > 1.0)
        amrex::Abort("NavierStokesBase::Initialize(): init_shrink cannot be greater than 1");

    pp.query("divu_relax_factor",divu_relax_factor);
    pp.query("S_in_vel_diffusion",S_in_vel_diffusion);
    if ( S_in_vel_diffusion ){
#ifdef AMREX_USE_EB
      // Currently, we should use the TensorOp to compute the divU terms in divtau.
      // The code is still present to use the source term S instead of a numerically
      // computed divu, however, divmusi terms isn't EB-aware.
      // Perhaps one day a comparision would be interesting.
      amrex::Abort("S_in_vel_diffusion not currently supported.\n");
#else
      amrex::Warning("WARNING: S_in_vel_diffusion is probably not what you want anymore. \nSuggested option is now to set S_in_vel_diffusion=0 to allow the tensor diffusion solver to compute divU.");
#endif
    }
    pp.query("be_cn_theta",be_cn_theta);
    if (be_cn_theta > 1.0 || be_cn_theta < .5)
        amrex::Abort("NavierStokesBase::Initialize(): Must have be_cn_theta <= 1.0 && >= .5");
    //
    // Set parameters dealing with how grids are treated at outflow boundaries.
    //
    pp.query("do_refine_outflow",do_refine_outflow);
    pp.query("do_derefine_outflow",do_derefine_outflow);
    if (do_derefine_outflow == 1 && do_refine_outflow == 1)
      amrex::Abort("NavierStokesBase::Initialize(): Cannot have both do_refine_outflow==1 and do_derefine_outflow==1");

    pp.query("Nbuf_outflow",Nbuf_outflow);
    BL_ASSERT(Nbuf_outflow >= 0);
    BL_ASSERT(!(Nbuf_outflow <= 0 && do_derefine_outflow == 1));

    //
    // Check whether we are doing running statistics.
    //
    pp.query("do_running_statistics",do_running_statistics);

    // If dx,dy,dz,Rcyl<0 (default) the volWgtSum is computed over the entire domain
    pp.query("volWgtSum_sub_origin_x",volWgtSum_sub_origin_x);
    pp.query("volWgtSum_sub_origin_y",volWgtSum_sub_origin_y);
    pp.query("volWgtSum_sub_origin_z",volWgtSum_sub_origin_z);
    pp.query("volWgtSum_sub_Rcyl",volWgtSum_sub_Rcyl);
    pp.query("volWgtSum_sub_dx",volWgtSum_sub_dx);
    pp.query("volWgtSum_sub_dy",volWgtSum_sub_dy);
    pp.query("volWgtSum_sub_dz",volWgtSum_sub_dz);

    // Are we going to do velocity or momentum update?
    pp.query("do_mom_diff",do_mom_diff);
    pp.query("predict_mom_together",predict_mom_together);

    if (do_mom_diff == 0 && predict_mom_together == 1)
    {
      amrex::Print() << "MAKES NO SENSE TO HAVE DO_MOM_DIFF=0 AND PREDICT_MOM_TOGETHER=1\n";
      exit(0);
    }

    pp.query("harm_avg_cen2edge", def_harm_avg_cen2edge);

#ifdef AMREX_PARTICLES
    read_particle_params ();
#endif

    //
    // Get godunov options
    //
    ParmParse pp2("godunov");
    pp2.query("use_ppm",             godunov_use_ppm);
    pp2.query("use_forces_in_trans", godunov_use_forces_in_trans);

    amrex::ExecOnFinalize(NavierStokesBase::Finalize);

    initialized = true;
}

// The following Initialize_specific is dedicated to read and set data
// only specific for IAMR, because it conflicts with PeleLM.
// PeleLM calls NavierStokesBase::Initialize() and its own PelelM::Initialize_specific ()
void
NavierStokesBase::Initialize_specific ()
{
    ParmParse pp("ns");

    Vector<int> lo_bc(BL_SPACEDIM), hi_bc(BL_SPACEDIM);
    pp.getarr("lo_bc",lo_bc,0,BL_SPACEDIM);
    pp.getarr("hi_bc",hi_bc,0,BL_SPACEDIM);
    for (int i = 0; i < BL_SPACEDIM; i++)
    {
        phys_bc.setLo(i,lo_bc[i]);
        phys_bc.setHi(i,hi_bc[i]);
    }

    read_geometry();
    //
    // Check phys_bc against possible periodic geometry
    // if periodic, must have internal BC marked.
    //
    if (DefaultGeometry().isAnyPeriodic())
    {
        //
        // Do idiot check.  Periodic means interior in those directions.
        //
        for (int dir = 0; dir < BL_SPACEDIM; dir++)
        {
            if (DefaultGeometry().isPeriodic(dir))
            {
                if (lo_bc[dir] != Interior)
                {
                    std::cerr << "NavierStokesBase::variableSetUp:periodic in direction "
                              << dir
                              << " but low BC is not Interior\n";
                    amrex::Abort("NavierStokesBase::Initialize()");
                }
                if (hi_bc[dir] != Interior)
                {
                    std::cerr << "NavierStokesBase::variableSetUp:periodic in direction "
                              << dir
                              << " but high BC is not Interior\n";
                    amrex::Abort("NavierStokesBase::Initialize()");
                }
            }
        }
    }

    {
        //
        // Do idiot check.  If not periodic, should be no interior.
        //
        for (int dir = 0; dir < BL_SPACEDIM; dir++)
        {
            if (!DefaultGeometry().isPeriodic(dir))
            {
              if (lo_bc[dir] == Interior)
              {
                  std::cerr << "NavierStokesBase::variableSetUp:Interior bc in direction "
                            << dir
                            << " but not defined as periodic\n";
                  amrex::Abort("NavierStokesBase::Initialize()");
              }
              if (hi_bc[dir] == Interior)
              {
                  std::cerr << "NavierStokesBase::variableSetUp:Interior bc in direction "
                            << dir
                            << " but not defined as periodic\n";
                  amrex::Abort("NavierStokesBase::Initialize()");
              }
            }
        }
    }

    //
    // Read viscous/diffusive parameters and array of viscous/diffusive coeffs.
    // NOTE: at this point, we dont know number of state variables
    //       so just read all values listed.
    //

    const int n_vel_visc_coef   = pp.countval("vel_visc_coef");
    const int n_temp_cond_coef  = pp.countval("temp_cond_coef");
    const int n_scal_diff_coefs = pp.countval("scal_diff_coefs");

    if (n_vel_visc_coef != 1)
        amrex::Abort("NavierStokesBase::Initialize(): Only one vel_visc_coef allowed");

    if (do_temp && n_temp_cond_coef != 1)
        amrex::Abort("NavierStokesBase::Initialize(): Only one temp_cond_coef allowed");

    int n_visc = BL_SPACEDIM + 1 + n_scal_diff_coefs;
    if (do_temp)
        n_visc++;
    visc_coef.resize(n_visc);
    is_diffusive.resize(n_visc);

    pp.get("vel_visc_coef",visc_coef[0]);
    for (int i = 1; i < BL_SPACEDIM; i++)
      visc_coef[i] = visc_coef[0];
    //
    // Here we set the coefficient for density, which does not diffuse.
    //
    visc_coef[Density] = -1;
    //
    // Set the coefficients for the scalars, but temperature.
    //
    Vector<Real> scal_diff_coefs(n_scal_diff_coefs);
    pp.getarr("scal_diff_coefs",scal_diff_coefs,0,n_scal_diff_coefs);

    int scalId = Density;

    // Will need to add more lines when more variables are added
    Tracer = Density+1;
    if (do_trac2)
	    Tracer2 = Density+2;

    for (int i = 0; i < n_scal_diff_coefs; i++)
    {
        visc_coef[++scalId] = scal_diff_coefs[i];
    }
    //
    // Set the coefficient for temperature.
    //
    if (do_temp)
    {
	    Temp = ++scalId;
	    pp.get("temp_cond_coef",visc_coef[Temp]);
    }
}


void
NavierStokesBase::Finalize ()
{
    initialized = false;
}

void
NavierStokesBase::read_geometry ()
{
#if (BL_SPACEDIM == 2)
    //
    // Must load coord here because Geometry hasn't read it in yet.
    //
    ParmParse pp("geometry");

    int coord;
    pp.get("coord_sys",coord);

    if ((Geometry::CoordType) coord == Geometry::RZ && phys_bc.lo(0) != Symmetry)
    {
        phys_bc.setLo(0,Symmetry);
	amrex::Print() << "\nWarning: Setting phys_bc at xlo to Symmetry\n\n";
    }
#endif
}

void
NavierStokesBase::advance_setup (Real time,
                                 Real dt,
	                         int  iteration,
                                 int  ncycle)
{
    BL_PROFILE("NavierStokesBase::advance_setup()");

    const int finest_level = parent->finestLevel();

#ifdef AMREX_USE_EB
    // incflo now uses: use_godunov ? 4 : 3;
    umac_n_grow = 4;
#else
    umac_n_grow = 1;
#endif

#ifdef AMREX_PARTICLES
    if (ncycle > umac_n_grow)
      umac_n_grow = ncycle;
#endif

    mac_projector->setup(level);
    //
    // Why are they defined here versus the constructor?
    //
    if (level < finest_level)
    {
        if (Vsync.empty())
            Vsync.define(grids,dmap,BL_SPACEDIM,1,MFInfo(),Factory());
        if (Ssync.empty())
	  Ssync.define(grids,dmap,NUM_STATE-BL_SPACEDIM,1,MFInfo(),Factory());
        Vsync.setVal(0);
        Ssync.setVal(0);
    }
    //
    // Set reflux registers to zero.
    //
    if (do_reflux && level < finest_level)
    {
        getAdvFluxReg(level+1).setVal(0);
        getViscFluxReg(level+1).setVal(0);
    }
    //
    // Alloc space for edge velocities (normal comp only).
    //
    if (u_mac == 0 || u_mac[0].nGrow() < umac_n_grow)
    {
	if (u_mac != 0) delete [] u_mac;

        u_mac = new MultiFab[BL_SPACEDIM];

        for (int dir = 0; dir < BL_SPACEDIM; dir++)
        {
	    const BoxArray& edgeba = getEdgeBoxArray(dir);
            u_mac[dir].define(edgeba,dmap,1,umac_n_grow,MFInfo(),Factory());
            u_mac[dir].setVal(1.e40);
        }
    }
    //
    // Alloc MultiFab to hold advective update terms.
    //
    BL_ASSERT(aofs == 0);
    aofs = new MultiFab(grids,dmap,NUM_STATE,0,MFInfo(),Factory());

    //
    // Set rho_avg.
    //
    if (!initial_step && level > 0 && iteration == 1)
        initRhoAvg(0.5/Real(ncycle));
    //
    // Set up state multifabs for the advance.
    //
    for (int k = 0; k < num_state_type; k++)
    {
	bool has_old_data = state[k].hasOldData();
        state[k].allocOldData();
	if (! has_old_data) state[k].oldData().setVal(0.0);
        state[k].swapTimeLevels(dt);
    }

    if (state[Press_Type].descriptor()->timeType() == StateDescriptor::Point)
    {
        const Real new_press_time = .5 * (state[State_Type].prevTime() +
                                          state[State_Type].curTime());
        state[Press_Type].setNewTimeLevel(new_press_time);
    }

    make_rho_prev_time();

    // refRatio==4 is not currently supported
    //
    // If refRatio==4 to the next level coarser, and we're going to diffuse
    // scalars as SoverRho, we're going to need rho at 1/4 and 3/4 time there.
    // Make these things if need be.
    //
    // if (level > 0)
    // {
    //     bool needs_rho4 = false;

    //     if (parent->nCycle(level) == 4)
    //         for (int i = 0; i < NUM_STATE && !needs_rho4; ++i)
    //             needs_rho4 = (diffusionType[i] == Laplacian_SoverRho);

    //     if (needs_rho4)
    //     {
    //         NavierStokesBase& clevel = getLevel(level-1);
    //         const BoxArray& cgrids = clevel.boxArray();
    //         const DistributionMapping& cdmap = clevel.DistributionMap();
    //         const Real      ptime  = clevel.state[State_Type].prevTime();
    //         const Real      ctime  = clevel.state[State_Type].curTime();

    //         if (clevel.rho_qtime == 0)
    //         {
    //             const Real qtime = ptime + 0.25*(ctime-ptime);
    //             clevel.rho_qtime = new MultiFab(cgrids,cdmap,1,1);
    //             FillPatch(clevel,*(clevel.rho_qtime),1,qtime,State_Type,Density,1,0);
    //         }
    //         if (clevel.rho_tqtime == 0)
    //         {
    //             const Real tqtime = ptime + 0.75*(ctime-ptime);
    //             clevel.rho_tqtime = new MultiFab(cgrids,cdmap,1,1);
    // 		FillPatch(clevel, *(clevel.rho_tqtime), 1, tqtime, State_Type, Density, 1, 0);
    //         }
    //    }
    // }
}

//
// Clean up after the advance function.
//
void
NavierStokesBase::advance_cleanup (int iteration, int ncycle)
{
    delete aofs;
    aofs = 0;
}

void
NavierStokesBase::buildMetrics ()
{
    //
    // We "should" only need radius when we're RZ, but some 2-D code is written to
    // access it first and then "use" if if RZ.  It's easier to just always build
    // it for 2D than try to fix the underlying Fortran calls that take radius.
    //
#if (BL_SPACEDIM == 2)
    radius.resize(grids.size());

    const Real dxr = geom.CellSize()[0];

    for (int i = 0; i < grids.size(); i++)
    {
        const int ilo = grids[i].smallEnd(0)-radius_grow;
        const int ihi = grids[i].bigEnd(0)+radius_grow;
        const int len = ihi - ilo + 1;

        radius[i].resize(len);

        RealBox gridloc = RealBox(grids[i],geom.CellSize(),geom.ProbLo());

        const Real xlo = gridloc.lo(0) + (0.5 - radius_grow)*dxr;
        for (int j = 0; j < len; j++)
            radius[i][j] = xlo + j*dxr;
    }
#endif

    // volume and area are intentionally without EB knowledge
    volume.clear();
    volume.define(grids,dmap,1,GEOM_GROW);
    geom.GetVolume(volume);

    for (int dir = 0; dir < BL_SPACEDIM; ++dir)
    {
        area[dir].clear();
	area[dir].define(getEdgeBoxArray(dir),dmap,1,GEOM_GROW);
        geom.GetFaceArea(area[dir],dir);
    }

#ifdef AMREX_USE_EB
    // make sure dx == dy == dz
    const Real* dx = geom.CellSize();
    Print()<<"dx = "<<dx[0]<<" "<<dx[1]<<" "<<dx[2]<<" \n";
    for (int i = 1; i < BL_SPACEDIM; i++){
      if (std::abs(dx[i]-dx[i-1]) > 1.e-12*dx[0])
        amrex::Abort("EB requires dx == dy (== dz)\n");
    }

    const auto& ebfactory = dynamic_cast<EBFArrayBoxFactory const&>(Factory());
    volfrac = &(ebfactory.getVolFrac());
    areafrac = ebfactory.getAreaFrac();


    //fixme? assume will need this part cribbed from CNS
    // level_mask.clear();
    // level_mask.define(grids,dmap,1,1);
    // level_mask.BuildMask(geom.Domain(), geom.periodicity(),
    //                      level_mask_covered,
    //                      level_mask_notcovered,
    //                      level_mask_physbnd,
    //                      level_mask_interior);

#endif
}

//
// Default dSdt is set to zero.
//
void
NavierStokesBase::calc_dsdt (Real      /*time*/,
                         Real      dt,
                         MultiFab& dsdt)
{
    if (have_divu && have_dsdt)
    {
      // Don't think we need this here, but then will have uninitialized ghost cells
      //dsdt.setVal(0);

        if (do_temp)
        {
            MultiFab& Divu_new = get_new_data(Divu_Type);
            MultiFab& Divu_old = get_old_data(Divu_Type);
#ifdef _OPENMP
#pragma omp parallel if (Gpu::notInLaunchRegion())
#endif
	    for (MFIter mfi(dsdt,TilingIfNotGPU()); mfi.isValid(); ++mfi)
            {
	        const Box&  bx      = mfi.tilebox();
		auto const& div_new = Divu_new.array(mfi);
		auto const& div_old = Divu_old.array(mfi);
		auto const& dsdtarr = dsdt.array(mfi);

		amrex::ParallelFor(bx, [div_new, div_old, dsdtarr, dt]
	        AMREX_GPU_DEVICE (int i, int j, int k) noexcept
	        {
		  dsdtarr(i,j,k) = ( div_new(i,j,k) - div_old(i,j,k) )/ dt;
		});
            }
        }
	else
	{
	    dsdt.setVal(0);
	}
    }
}

void
NavierStokesBase::calcDpdt ()
{
    BL_ASSERT(state[Press_Type].descriptor()->timeType() == StateDescriptor::Point);

    MultiFab&  new_press   = get_new_data(Press_Type);
    MultiFab&  old_press   = get_old_data(Press_Type);
    MultiFab&  dpdt        = get_new_data(Dpdt_Type);
    const Real dt_for_dpdt = state[Press_Type].curTime()-state[Press_Type].prevTime();

    if (dt_for_dpdt != 0.0)
    {
#ifdef _OPENMP
#pragma omp parallel if (Gpu::notInLaunchRegion())
#endif
        for (MFIter mfi(dpdt,TilingIfNotGPU()); mfi.isValid(); ++mfi)
        {
            const Box& bx        = mfi.tilebox();
            auto const& p_new    = new_press.array(mfi);
            auto const& p_old    = old_press.array(mfi);
            auto const& dpdt_arr = dpdt.array(mfi);
            Real   dt_inv = 1.0/dt_for_dpdt;
            amrex::ParallelFor(bx, [dpdt_arr, p_old, p_new, dt_inv]
            AMREX_GPU_DEVICE(int i, int j, int k) noexcept
            {
               dpdt_arr(i,j,k) = dt_inv * (p_new(i,j,k) - p_old(i,j,k));
            });
        }
    }
    else
    {
        dpdt.setVal(0.0);
    }
}

void
NavierStokesBase::checkPoint (const std::string& dir,
			      std::ostream&      os,
			      VisMF::How         how,
			      bool               dump_old)
{
    AmrLevel::checkPoint(dir, os, how, dump_old);

#ifdef AMREX_PARTICLES
    if (level == 0)
    {
        if (NSPC != 0)
            NSPC->Checkpoint(dir,the_ns_particle_file_name);
    }
#endif

# ifdef AMREX_USE_EB
// Need to add gradp in the checkpoint
   std::string LevelDir, FullPath;
   LevelDirectoryNames(dir, LevelDir, FullPath);
   std::string gradp_mf_fullpath = FullPath + "/gradp";
   VisMF::Write(*gradp,gradp_mf_fullpath,how);
#endif
}

void
NavierStokesBase::computeInitialDt (int                   finest_level,
				    int                   sub_cycle,
				    Vector<int>&           n_cycle,
				    const Vector<IntVect>& ref_ratio,
				    Vector<Real>&          dt_level,
				    Real                  stop_time)
{
    //
    // Grids have been constructed, compute dt for all levels.
    //
    if (level > 0)
        return;

    int i;

    Real dt_0    = 1.0e+100;
    int n_factor = 1;
    ///TODO/DEBUG: This will need to change for optimal subcycling.
    for (i = 0; i <= finest_level; i++)
    {
        dt_level[i] = getLevel(i).initialTimeStep();
        n_factor   *= n_cycle[i];
        dt_0        = std::min(dt_0,n_factor*dt_level[i]);
    }

    //
    // Limit dt's by the value of stop_time.
    //
    if (stop_time >= 0.0)
    {
        const Real eps      = 0.0001*dt_0;
        const Real cur_time = state[State_Type].curTime();
        if ((cur_time + dt_0) > (stop_time - eps))
            dt_0 = stop_time - cur_time;
    }

    n_factor = 1;
    for (i = 0; i <= finest_level; i++)
    {
        n_factor   *= n_cycle[i];
        dt_level[i] = dt_0/( (Real)n_factor );
    }
}

void
NavierStokesBase::computeNewDt (int                   finest_level,
				int                   sub_cycle,
				Vector<int>&           n_cycle,
				const Vector<IntVect>& ref_ratio,
				Vector<Real>&          dt_min,
				Vector<Real>&          dt_level,
				Real                  stop_time,
				int                   post_regrid_flag)
{
    //
    // We are at the start of a coarse grid timecycle.
    // Compute the timesteps for the next iteration.
    //
    if (level > 0)
        return;

    int i;

    Real dt_0     = 1.0e+100;
    int  n_factor = 1;
    for (i = 0; i <= finest_level; i++)
    {
        NavierStokesBase& adv_level = getLevel(i);
        dt_min[i] = std::min(dt_min[i],adv_level.estTimeStep());
    }

    if (fixed_dt <= 0.0)
    {
       if (post_regrid_flag == 1)
       {
          //
          // Limit dt's by pre-regrid dt
          //
          for (i = 0; i <= finest_level; i++)
          {
              dt_min[i] = std::min(dt_min[i],dt_level[i]);
          }
       }
       else
       {
          //
          // Limit dt's by change_max * old dt
          //
          for (i = 0; i <= finest_level; i++)
          {
	    if (verbose)
                 if (dt_min[i] > change_max*dt_level[i])
                 {
                     amrex::Print() << "NavierStokesBase::compute_new_dt : limiting dt at level "
				    << i << '\n';
                     amrex::Print() << " ... new dt computed: " << dt_min[i]
				    << '\n';
                     amrex::Print() << " ... but limiting to: "
				    << change_max * dt_level[i] << " = " << change_max
				    << " * " << dt_level[i] << '\n';
                 }
             dt_min[i] = std::min(dt_min[i],change_max*dt_level[i]);
          }
       }
    }

    //
    // Find the minimum over all levels
    //
    for (i = 0; i <= finest_level; i++)
    {
        n_factor *= n_cycle[i];
        dt_0      = std::min(dt_0,n_factor*dt_min[i]);
    }

    //
    // Limit dt's by the value of stop_time.
    //
    const Real eps      = 0.0001*dt_0;
    const Real cur_time = state[State_Type].curTime();
    if (stop_time >= 0.0)
    {
        if ((cur_time + dt_0) > (stop_time - eps))
            dt_0 = stop_time - cur_time;
    }

    //
    // Set dt at each level of refinement
    //
    n_factor = 1;
    for (i = 0; i <= finest_level; i++)
    {
        n_factor   *= n_cycle[i];
        dt_level[i] = dt_0/( (Real)n_factor );
    }
}

void
NavierStokesBase::create_mac_rhs (MultiFab& rhs, int nGrow, Real time, Real dt)
{
    BL_PROFILE("NavierStokesBase::create_mac_rhs()");

    BL_ASSERT(rhs.nGrow()>=nGrow);
    BL_ASSERT(rhs.boxArray()==grids);

    const int sCompDivU = 0;
    const int nCompDivU = 1;
    const int sCompDsdt = 0;
    const int nCompDsdt = 1;

    if (have_divu)
    {
       FillPatch(*this,rhs,nGrow,time,Divu_Type,sCompDivU,nCompDivU,sCompDivU);
    }
    else
    {
       rhs.setVal(0.);
    }

    if (have_dsdt)
    {
       FillPatchIterator fpi(*this,rhs,nGrow,time,Dsdt_Type,sCompDsdt,nCompDsdt);
       const MultiFab& mf = fpi.get_mf();
       MultiFab::Saxpy(rhs, 0.5*dt, mf, 0, sCompDsdt, nCompDsdt, nGrow);
    }
}

void
NavierStokesBase::create_umac_grown (int nGrow)
{
    BL_PROFILE("NavierStokesBase::create_umac_grown()");

    if (level > 0)
    {
        BoxList bl = amrex::GetBndryCells(grids,nGrow);

        BoxArray f_bnd_ba(std::move(bl));

        BoxArray c_bnd_ba = f_bnd_ba; c_bnd_ba.coarsen(crse_ratio);

        c_bnd_ba.maxSize(32);

        f_bnd_ba = c_bnd_ba; f_bnd_ba.refine(crse_ratio);

        for (int idim = 0; idim < AMREX_SPACEDIM; ++idim)
        {
            //
            // crse_src & fine_src must have same parallel distribution.
            // We'll use the KnapSack distribution for the fine_src_ba.
            // Since fine_src_ba should contain more points, this'll lead
            // to a better distribution.
            //
            BoxArray crse_src_ba(c_bnd_ba), fine_src_ba(f_bnd_ba);

            crse_src_ba.surroundingNodes(idim);
            fine_src_ba.surroundingNodes(idim);

            const int N = fine_src_ba.size();

            std::vector<long> wgts(N);

#ifdef _OPENMP
#pragma omp parallel for
#endif
            for (int i = 0; i < N; i++)
                wgts[i] = fine_src_ba[i].numPts();

            DistributionMapping dm;
            // This DM won't be put into the cache.
            dm.KnapSackProcessorMap(wgts,ParallelDescriptor::NProcs());

            // FIXME
            // Declaring in this way doesn't work. I think it's because the box arrays
            // have been changed and each src box is not completely contained within a
            // single box in the Factory's BA
            // For now, coarse-fine boundary doesn't intersect EB, so should be okay...
            // MultiFab crse_src(crse_src_ba, dm, 1, 0, MFInfo(), getLevel(level-1).Factory());
            // MultiFab fine_src(fine_src_ba, dm, 1, 0, MFInfo(), Factory());
            MultiFab crse_src(crse_src_ba, dm, 1, 0);
            MultiFab fine_src(fine_src_ba, dm, 1, 0);

            crse_src.setVal(1.e200);
            fine_src.setVal(1.e200);
            //
            // We want to fill crse_src from lower level u_mac including u_mac's grow cells.
            //
            const MultiFab& u_macLL = getLevel(level-1).u_mac[idim];
            crse_src.copy(u_macLL,0,0,1,u_macLL.nGrow(),0);

	    const amrex::GpuArray<int,AMREX_SPACEDIM> c_ratio = {D_DECL(crse_ratio[0],crse_ratio[1],crse_ratio[2])};

	    //
	    // Fill fine values with piecewise-constant interp of coarse data.
	    // Operate only on faces that overlap--ie, only fill the fine faces that make up each
	    // coarse face, leave the in-between faces alone.
	    //
#ifdef _OPENMP
#pragma omp parallel
#endif
            for (MFIter mfi(crse_src); mfi.isValid(); ++mfi)
            {
                const Box& box       = crse_src[mfi].box();
                auto const& crs_arr  = crse_src.array(mfi);
                auto const& fine_arr = fine_src.array(mfi);

                ParallelFor(box,[crs_arr,fine_arr,idim,c_ratio]
                AMREX_GPU_DEVICE (int i, int j, int k) noexcept
                {
                   int idx[3] = {i*c_ratio[0],j*c_ratio[1],k*c_ratio[2]};
#if ( AMREX_SPACEDIM == 2 )
                   // dim1 are the complement of idim
                   int dim1 = ( idim == 0 ) ? 1 : 0;
                   for (int n1 = 0; n1 < c_ratio[dim1]; n1++) {
                      int id[3] = {idx[0],idx[1],idx[2]};
                      id[dim1] += n1;
                      fine_arr(id[0],id[1],id[2]) = crs_arr(i,j,k);
                   }
#elif ( AMREX_SPACEDIM == 3 )
                   // dim1 and dim2 are the complements of idim
                   int dim1 = ( idim != 0 ) ? 0 : 1 ;
                   int dim2 = ( idim != 0 ) ? ( ( idim == 2 ) ? 1 : 2 ) : 2 ;
                   for (int n1 = 0; n1 < c_ratio[dim1]; n1++) {
                      for (int n2 = 0; n2 < c_ratio[dim2]; n2++) {
                         int id[3] = {idx[0],idx[1],idx[2]};
                         id[dim1] += n1;
                         id[dim2] += n2;
                         fine_arr(id[0],id[1],id[2]) = crs_arr(i,j,k);
                      }
                   }
#endif
                });
            } 
            crse_src.clear();
            //
            // Replace pc-interpd fine data with preferred u_mac data at
            // this level u_mac valid only on surrounding faces of valid
            // region - this op will not fill grow region.
            //
            fine_src.copy(u_mac[idim]);
            //
            // Interpolate unfilled grow cells using best data from
            // surrounding faces of valid region, and pc-interpd data
            // on fine faces overlaying coarse edges.
            //
#ifdef _OPENMP
#pragma omp parallel if (Gpu::notInLaunchRegion())
#endif
            for (MFIter mfi(fine_src); mfi.isValid(); ++mfi)
            {
                const int  nComp = 1;
                const Box& fbox  = fine_src[mfi].box();
                auto const& fine_arr = fine_src.array(mfi);

		if (fbox.type(0) == IndexType::NODE)
	        {
		  AMREX_HOST_DEVICE_PARALLEL_FOR_4D(fbox,nComp,i,j,k,n,
		  {
		    face_interp_x(i,j,k,n,fine_arr,c_ratio);
		  });
		}
		else if (fbox.type(1) == IndexType::NODE)
		{
		  AMREX_HOST_DEVICE_PARALLEL_FOR_4D(fbox,nComp,i,j,k,n,
		  {
		    face_interp_y(i,j,k,n,fine_arr,c_ratio);
		  });
		}
#if (AMREX_SPACEDIM == 3)
		else
		{
		  AMREX_HOST_DEVICE_PARALLEL_FOR_4D(fbox,nComp,i,j,k,n,
                  {
		    face_interp_z(i,j,k,n,fine_arr,c_ratio);
		  });
		}
#endif
            }

            MultiFab u_mac_save(u_mac[idim].boxArray(),u_mac[idim].DistributionMap(),1,0,MFInfo(),Factory());
            u_mac_save.copy(u_mac[idim]);
            u_mac[idim].copy(fine_src,0,0,1,0,nGrow);
            u_mac[idim].copy(u_mac_save);
        }
    }
    for (int n = 0; n < BL_SPACEDIM; ++n)
    {
	u_mac[n].FillBoundary(geom.periodicity());
    }
}

void
NavierStokesBase::diffuse_scalar_setup (int sigma, int& rho_flag)
{

    rho_flag = Diffusion::set_rho_flag(diffusionType[sigma]);
}

void
NavierStokesBase::errorEst (TagBoxArray& tags,
			    int          clearval,
			    int          tagval,
			    Real         time,
			    int          n_error_buf,
			    int          ngrow)
{
    const int*  domain_lo = geom.Domain().loVect();
    const int*  domain_hi = geom.Domain().hiVect();
    const Real* dx        = geom.CellSize();
    const Real* prob_lo   = geom.ProbLo();

    for (int j = 0; j < err_list.size(); j++)
    {
        auto mf = derive(err_list[j].name(), time, err_list[j].nGrow());
#ifdef _OPENMP
#pragma omp parallel
#endif
        for (MFIter mfi(*mf,true); mfi.isValid(); ++mfi)
        {
	          const Box&  vbx     = mfi.tilebox();
            RealBox     gridloc = RealBox(vbx,geom.CellSize(),geom.ProbLo());
            Vector<int>  itags   = tags[mfi].tags();
            int*        tptr    = itags.dataPtr();
            const int*  tlo     = tags[mfi].box().loVect();
            const int*  thi     = tags[mfi].box().hiVect();
            const int*  lo      = vbx.loVect();
            const int*  hi      = vbx.hiVect();
            const Real* xlo     = gridloc.lo();
            FArrayBox&  fab     = (*mf)[mfi];
            Real*       dat     = fab.dataPtr();
            const int*  dlo     = fab.box().loVect();
            const int*  dhi     = fab.box().hiVect();
            const int   ncomp   = fab.nComp();

            err_list[j].errFunc()(tptr, ARLIM(tlo), ARLIM(thi), &tagval,
                                  &clearval, dat, ARLIM(dlo), ARLIM(dhi),
                                  lo,hi, &ncomp, domain_lo, domain_hi,
                                  dx, xlo, prob_lo, &time, &level);
            //
            // Don't forget to set the tags in the TagBox.
            //
            tags[mfi].tags(itags);
        }
    }

#ifdef AMREX_USE_EB
    // Enforce that the EB not cross the coarse-fine boundary
    const auto& ebfactory = dynamic_cast<amrex::EBFArrayBoxFactory const&>(Factory());
    if ( !ebfactory.isAllRegular() )
    {
      //
      // FIXME - For now, always refine cut cells
      //   Later, figure out a slick way to check if EB and CFB cross
      //   and allow !refine_cutcells
      //
      if (!refine_cutcells) amrex::Abort("For now, cutcells must always exist at finest level.");

      // Refine on cut cells
      if (refine_cutcells) // or if EB and CBF cross
      {
        const MultiFab& S_new = get_new_data(State_Type);
        amrex::TagCutCells(tags, S_new);
      }
    }
#endif
}


//
// Estimate the maximum allowable timestep at a cell center.
//
Real
NavierStokesBase::estTimeStep ()
{
    BL_PROFILE("NavierStokesBase::estTimeStep()");

    if (fixed_dt > 0.0)
    {
        Real factor = 1.0;

        if (!(level == 0))
        {
            int ratio = 1;
            for (int lev = 1; lev <= level; lev++)
            {
                ratio *= parent->nCycle(lev);
            }
            factor = 1.0/double(ratio);
        }

        return factor*fixed_dt;
    }

    const Real  small         = 1.0e-8;
    Real        estdt         = 1.0e+20;

    const Real  cur_pres_time = state[Press_Type].curTime();
    MultiFab&   S_new         = get_new_data(State_Type);

    Vector<Real> u_max(AMREX_SPACEDIM);
    Vector<Real> f_max(AMREX_SPACEDIM);

#ifdef AMREX_USE_EB
    MultiFab& Gp = getGradP();
    Gp.FillBoundary(geom.periodicity());
#else
    MultiFab Gp(grids,dmap,AMREX_SPACEDIM,1);
    getGradP(Gp, cur_pres_time);
#endif

    //
    // Find local max of velocity
    //
    u_max = S_new.norm0({AMREX_D_DECL(0,1,2)},0,true,true);

    //
    // Compute forcing terms: in this case this means external forces and grad(p)
    // Viscous terms not included since Crack-Nicholson is unconditionally stable
    // so no need to account for explicit part of viscous term
    //
    MultiFab tforces(grids,dmap,AMREX_SPACEDIM,0,MFInfo(),Factory());

#ifdef _OPENMP
#pragma omp parallel if (Gpu::notInLaunchRegion())
#endif
    for (MFIter mfi(rho_ctime,TilingIfNotGPU()); mfi.isValid(); ++mfi)
    {
       const auto& bx          = mfi.tilebox();
       const auto  cur_time    = state[State_Type].curTime();
             auto& tforces_fab = tforces[mfi];

       if (getForceVerbose)
           amrex::Print() << "---" << '\n'
                          << "H - est Time Step:" << '\n'
                          << "Calling getForce..." << '\n';
       getForce(tforces_fab,bx,0,AMREX_SPACEDIM,cur_time,S_new[mfi],S_new[mfi],Density);

       const auto& rho   = rho_ctime.array(mfi);  
       const auto& gradp = Gp.array(mfi); 
       const auto& force = tforces.array(mfi);
       amrex::ParallelFor(bx, [rho, gradp, force] 
       AMREX_GPU_DEVICE(int i, int j, int k) noexcept
       {
          Real rho_inv = 1.0/rho(i,j,k);
          for (int n = 0; n < AMREX_SPACEDIM; n++) {
             force(i,j,k,n) -= gradp(i,j,k,n);
             force(i,j,k,n) *= rho_inv;
          } 
       });
    }

    //
    // Find local max of tforces
    //
    f_max = tforces.norm0({AMREX_D_DECL(0,1,2)},0,true,true);

    //
    // Compute local estdt
    //
    const Real* dx = geom.CellSize();

    for (int idim = 0; idim < AMREX_SPACEDIM; ++idim)
    {
        if (u_max[idim] > small)
        {
            estdt = std::min(estdt, dx[idim]/u_max[idim]);
        }

        if (f_max[idim] > small)
        {
            estdt = std::min(estdt, std::sqrt(2.0*dx[idim]/f_max[idim]));
        }
    }

    //
    // Reduce estimated dt by CFL factor and find global min
    //
    ParallelDescriptor::ReduceRealMin(estdt);

    if ( estdt < 1.0e+20) {
      //
      // timestep estimation successful
      //
      estdt = estdt * cfl;
    }
    else if (init_dt > 0 ) {
      //
      // use init_dt, scale for amr level
      //
      Real factor = 1.0;

      if (!(level == 0))
      {
         int ratio = 1;
         for (int lev = 1; lev <= level; lev++)
         {
           ratio *= parent->nCycle(lev);
         }
         factor = 1.0/double(ratio);
      }

      estdt = factor*init_dt;
    } else {
      Print()<<"\nNavierStokesBase::estTimeStep() failed to provide a good timestep "
             <<"(probably because initial velocity field is zero with no external forcing).\n"
             <<"Use ns.init_dt to provide a reasonable timestep on coarsest level.\n"
             <<"Note that ns.init_shrink will be applied to init_dt."<<std::endl;
      amrex::Abort("\n");
    }

    if (verbose)
    {
        const int IOProc = ParallelDescriptor::IOProcessorNumber();
        ParallelDescriptor::ReduceRealMax(u_max.dataPtr(), AMREX_SPACEDIM, IOProc);

        amrex::Print() << "estTimeStep :: \n" << "LEV = " << level << " UMAX = ";
        for (int k = 0; k < AMREX_SPACEDIM; k++)
        {
            amrex::Print() << u_max[k] << "  ";
        }
        amrex::Print() << '\n';

        if (getForceVerbose) {
           ParallelDescriptor::ReduceRealMax(f_max.dataPtr(), AMREX_SPACEDIM, IOProc);
           amrex::Print() << "        FMAX = ";
           for (int k = 0; k < AMREX_SPACEDIM; k++)
           {
              amrex::Print() << f_max[k] << "  ";
           }
           amrex::Print() << '\n';
        }
        Print()<<"estimated timestep: dt = "<<estdt<<std::endl;
    }

  return estdt;
}

const MultiFab&
NavierStokesBase::get_rho (Real time)
{
    const TimeLevel whichTime = which_time(State_Type,time);

    if (whichTime == AmrOldTime)
    {
        return rho_ptime;
    }
    else if (whichTime == AmrNewTime)
    {
        return rho_ctime;
    }
    else if (whichTime == Amr1QtrTime)
    {
        BL_ASSERT(rho_qtime);
        return *rho_qtime;
    }
    else if (whichTime == Amr3QtrTime)
    {
        BL_ASSERT(rho_tqtime);
        return *rho_tqtime;
    }
    else if (whichTime == AmrHalfTime)
    {
        return get_rho_half_time();
    }
    else
    {
        amrex::Error("NavierStokesBase::get_rho(): bad time");

        return rho_ptime; // Got to return something to shut up compiler.
    }
}

MultiFab&
NavierStokesBase::get_rho_half_time ()
{
    //
    // Fill it in when needed ...
    //
#ifdef _OPENMP
#pragma omp parallel if (Gpu::notInLaunchRegion())
#endif
    for (MFIter mfi(rho_half,TilingIfNotGPU()); mfi.isValid(); ++mfi)
    {
        const Box& bx = mfi.growntilebox();
        auto const& rho_h = rho_half.array(mfi);
        auto const& rho_p = rho_ptime.array(mfi);
        auto const& rho_c = rho_ctime.array(mfi);
        amrex::ParallelFor(bx, [rho_h, rho_p, rho_c] 
        AMREX_GPU_DEVICE(int i, int j, int k) noexcept
        {
           rho_h(i,j,k) = 0.5 * (rho_p(i,j,k) + rho_c(i,j,k));
        });
    }
    return rho_half;
}

//
// Fill patch divU.
//
MultiFab*
NavierStokesBase::getDivCond (int ngrow, Real time)
{
    MultiFab* divu = 0;

    if (!have_divu)
    {
        divu = new MultiFab(grids,dmap,1,ngrow,MFInfo(),Factory());

        divu->setVal(0);
    }
    else
    {
        divu = getState(ngrow,Divu_Type,0,1,time);
    }

    return divu;
}

//
// Fill patch dSdt.
//
MultiFab*
NavierStokesBase::getDsdt (int ngrow, Real time)
{
    MultiFab* dsdt = 0;

    if (!(have_dsdt && have_divu))
    {
        dsdt = new MultiFab(grids,dmap,1,ngrow,MFInfo(),Factory());

        dsdt->setVal(0);
    }
    else
    {
        dsdt = getState(ngrow,Dsdt_Type,0,1,time);
    }

    return dsdt;
}


void
NavierStokesBase::getGradP (MultiFab& gp, Real      time)
{
    BL_PROFILE("NavierStokesBase::getGradP()");

    const int   NGrow = gp.nGrow();
    MultiFab&   P_old = get_old_data(Press_Type);
    const Real* dx    = geom.CellSize();

    if (level > 0 && state[Press_Type].descriptor()->timeType() == StateDescriptor::Point)
    {
        //
        // We want to be sure the intersection of old and new grids is
        // entirely contained within gp.boxArray()
        //
        BL_ASSERT(gp.boxArray() == grids);

        {
            const BoxArray& pBA = state[Press_Type].boxArray();
            MultiFab pMF(pBA,dmap,1,NGrow);

            if (time == getLevel(level-1).state[Press_Type].prevTime() ||
                time == getLevel(level-1).state[Press_Type].curTime())
            {
                FillCoarsePatch(pMF,0,time,Press_Type,0,1,NGrow);
            }
            else
            {
                Real crse_time;

                if (time > getLevel(level-1).state[State_Type].prevTime())
                {
                    crse_time = getLevel(level-1).state[Press_Type].curTime();
                }
                else
                {
                    crse_time = getLevel(level-1).state[Press_Type].prevTime();
                }

                FillCoarsePatch(pMF,0,crse_time,Press_Type,0,1,NGrow);

                MultiFab dpdtMF(pBA,dmap,1,NGrow);

                FillCoarsePatch(dpdtMF,0,time,Dpdt_Type,0,1,NGrow);

                Real dt_temp = time - crse_time;

                dpdtMF.mult(dt_temp,0,1,NGrow);

                pMF.plus(dpdtMF,0,1,NGrow);
            }
#ifdef _OPENMP
#pragma omp parallel
#endif
            for (MFIter mfi(gp, true); mfi.isValid(); ++mfi)
            {
              const Box& bx=mfi.growntilebox();
              Projection::getGradP(pMF[mfi],gp[mfi],bx,dx);
            }
        }
        //
        // We've now got good coarse data everywhere in gp.
        //
        MultiFab gpTmp(gp.boxArray(),gp.DistributionMap(),1,NGrow);

        {
           FillPatchIterator P_fpi(*this,P_old,NGrow,time,Press_Type,0,1);
           MultiFab& pMF = P_fpi.get_mf();
#ifdef _OPENMP
#pragma omp parallel
#endif
           for (MFIter mfi(gpTmp, true); mfi.isValid(); ++mfi)
           {
             const Box& bx=mfi.growntilebox();
             Projection::getGradP(pMF[mfi],gpTmp[mfi],bx,dx);
           }
        }
        //
        // Now must decide which parts of gpTmp to copy to gp.
        //
        const int M = old_intersect_new.size();

        BoxArray fineBA(M);

        for (int j = 0; j < M; j++)
        {
            Box bx = old_intersect_new[j];

            for (int i = 0; i < BL_SPACEDIM; i++)
            {
                if (!geom.isPeriodic(i))
                {
                    if (bx.smallEnd(i) == geom.Domain().smallEnd(i))
                        bx.growLo(i,NGrow);
                    if (bx.bigEnd(i) == geom.Domain().bigEnd(i))
                        bx.growHi(i,NGrow);
                }
            }

            fineBA.set(j,bx);
        }

#ifdef _OPENMP
#pragma omp parallel if (Gpu::notInLaunchRegion())
#endif
        for (MFIter mfi(gpTmp,TilingIfNotGPU()); mfi.isValid(); ++mfi)
        {
            auto isects = fineBA.intersections(mfi.growntilebox());
            auto const& gp_ar    = gp.array(mfi);
            auto const& gpTmp_ar = gpTmp.array(mfi);
            for (int ii = 0, N = isects.size(); ii < N; ii++)
            {
                const Box& ovlp = isects[ii].second;
                amrex::ParallelFor(ovlp, [gp_ar,gpTmp_ar]
                AMREX_GPU_DEVICE (int i, int j, int k) noexcept
                {
                    gp_ar(i,j,k) = gpTmp_ar(i,j,k);
                });
            }
        }
        gp.EnforcePeriodicity(geom.periodicity());
    } else {
        FillPatchIterator P_fpi(*this,P_old,NGrow,time,Press_Type,0,1);
        MultiFab& pMF = P_fpi.get_mf();
#ifdef _OPENMP
#pragma omp parallel
#endif
        for (MFIter mfi(gp, true); mfi.isValid(); ++mfi)
        {
           BL_ASSERT(amrex::grow(grids[mfi.index()],NGrow) == gp[mfi].box());
           Projection::getGradP(pMF[mfi],gp[mfi],mfi.growntilebox(),dx);
        }
    }
}

//
// Fill patch a state component.
//
MultiFab*
NavierStokesBase::getState (int  ngrow,
			    int  state_idx,
			    int  scomp,
			    int  ncomp,
			    Real time)
{
    BL_PROFILE("NavierStokesBase::getState()");

    MultiFab* mf = new MultiFab(state[state_idx].boxArray(),
                                state[state_idx].DistributionMap(),
                                ncomp,ngrow,MFInfo(),Factory());

    FillPatch(*this,*mf,ngrow,time,state_idx,scomp,ncomp,0);

    return mf;
}

void
NavierStokesBase::getOutFlowFaces (Vector<Orientation>& outFaces)
{
    outFaces.resize(0);
    for (int idir = 0; idir < BL_SPACEDIM; idir++)
    {
        if (phys_bc.lo(idir) == Outflow)
        {
            const int len = outFaces.size();
            outFaces.resize(len+1);
            outFaces[len] = Orientation(idir,Orientation::low);
        }

        if (phys_bc.hi(idir) == Outflow)
        {
            const int len = outFaces.size();
            outFaces.resize(len+1);
            outFaces[len] = Orientation(idir,Orientation::high);
        }
    }
}

void
NavierStokesBase::incrPAvg ()
{
    //
    // Increment p_avg with 1/ncycle times current pressure
    //
    MultiFab& P_new = get_new_data(Press_Type);

    Real alpha = 1.0/Real(parent->nCycle(level));

    MultiFab::Saxpy(p_avg,alpha,P_new,0,0,1,0);
}

void
NavierStokesBase::initRhoAvg (Real alpha)
{
    const MultiFab& S_new = get_new_data(State_Type);

    // Set to a ridiculous number just for debugging -- shouldn't need this otherwise
    rho_avg.setVal(1.e200);

#ifdef _OPENMP
#pragma omp parallel if (Gpu::notInLaunchRegion())
#endif
    for (MFIter mfi(rho_avg,TilingIfNotGPU()); mfi.isValid(); ++mfi)
    {
       const Box& bx = mfi.tilebox();
       auto const& rhoavg     = rho_avg.array(mfi);
       auto const& rho_new    = S_new.array(mfi,Density);
       amrex::ParallelFor(bx, [rhoavg,rho_new,alpha]
       AMREX_GPU_DEVICE(int i, int j, int k) noexcept
       {
          rhoavg(i,j,k) = rho_new(i,j,k) * alpha;
       });
    }
}

void
NavierStokesBase::incrRhoAvg(const MultiFab& rho_incr,
                         int             sComp,
                         Real            alpha)
{
    MultiFab::Saxpy(rho_avg,alpha,rho_incr,sComp,0,1,0);
}

void
NavierStokesBase::incrRhoAvg (Real alpha)
{
    const MultiFab& S_new = get_new_data(State_Type);
    incrRhoAvg(S_new,Density,alpha);
}

//
// Fills a new level n with best level n and coarser data available.
//
void
NavierStokesBase::init (AmrLevel &old)
{
    NavierStokesBase* oldns = (NavierStokesBase*) &old;
    const Real    dt_new    = parent->dtLevel(level);
    const Real    cur_time  = oldns->state[State_Type].curTime();
    const Real    prev_time = oldns->state[State_Type].prevTime();
    const Real    dt_old    = cur_time - prev_time;
    MultiFab&     S_new     = get_new_data(State_Type);
    MultiFab&     P_new     = get_new_data(Press_Type);
    MultiFab&     P_old     = get_old_data(Press_Type);

    setTimeLevel(cur_time,dt_old,dt_new);

    const Real cur_pres_time = state[Press_Type].curTime();
    //
    // Get best state and pressure data.
    //
    FillPatch(old,S_new,0,cur_time,State_Type,0,NUM_STATE);
    //
    // Note: we don't need to worry here about using FillPatch because
    //       it will automatically use the "old dpdt" to interpolate,
    //       since we haven't yet defined a new pressure at the lower level.
    //
    {
       FillPatchIterator fpi(old,P_new,0,cur_pres_time,Press_Type,0,1);
       const MultiFab& mf_fpi = fpi.get_mf();
#ifdef _OPENMP
#pragma omp parallel if (Gpu::notInLaunchRegion())
#endif
       for (MFIter mfi(mf_fpi,TilingIfNotGPU()); mfi.isValid(); ++mfi)
       {
         const Box& bx  = mfi.tilebox();
          const auto& p_arr = mf_fpi.array(mfi);
          const auto& p_o = P_old.array(mfi);
          const auto& p_n = P_new.array(mfi);
          amrex::ParallelFor(bx, [p_arr, p_o, p_n] 
          AMREX_GPU_DEVICE(int i, int j, int k) noexcept
          {
             p_o(i,j,k) = p_arr(i,j,k);
             p_n(i,j,k) = p_arr(i,j,k);
          });
       }
    }

    if (state[Press_Type].descriptor()->timeType() == StateDescriptor::Point)
    {
        MultiFab& Dpdt_new = get_new_data(Dpdt_Type);
        FillPatch(old,Dpdt_new,0,cur_pres_time,Dpdt_Type,0,1);
    }
    //
    // Get best divu and dSdt data.
    //
    if (have_divu)
    {
        MultiFab& Divu_new = get_new_data(Divu_Type);
        FillPatch(old,Divu_new,0,cur_time,Divu_Type,0,1);

        if (have_dsdt)
        {
            MultiFab& Dsdt_new = get_new_data(Dsdt_Type);
            FillPatch(old,Dsdt_new,0,cur_time,Dsdt_Type,0,1);
        }
    }

    old_intersect_new          = amrex::intersect(grids,oldns->boxArray());
    is_first_step_after_regrid = true;
}

void
NavierStokesBase::init ()
{
    MultiFab& S_new = get_new_data(State_Type);
    MultiFab& P_new = get_new_data(Press_Type);

    BL_ASSERT(level > 0);

    const Vector<Real>& dt_amr = parent->dtLevel();
    Vector<Real>        dt_new(level+1);

    for (int lev = 0; lev < level; lev++)
        dt_new[lev] = dt_amr[lev];
    //
    // Guess new dt from new data (interpolated from coarser level).
    //
    const Real dt = dt_new[level-1]/Real(parent->MaxRefRatio(level-1));
    dt_new[level] = dt;

    parent->setDtLevel(dt_new);
    //
    // Compute dt based on old data.
    //
    NavierStokesBase& old   = getLevel(level-1);
    const Real    cur_time  = old.state[State_Type].curTime();
    const Real    prev_time = old.state[State_Type].prevTime();
    const Real    dt_old    = (cur_time-prev_time)/Real(parent->MaxRefRatio(level-1));

    setTimeLevel(cur_time,dt_old,dt);

    Real cur_pres_time = state[Press_Type].curTime();
    //
    // Get best coarse state and pressure data.
    //
    FillCoarsePatch(S_new,0,cur_time,State_Type,0,NUM_STATE);
    FillCoarsePatch(P_new,0,cur_pres_time,Press_Type,0,1);

    if (state[Press_Type].descriptor()->timeType() == StateDescriptor::Point)
        FillCoarsePatch(get_new_data(Dpdt_Type),0,cur_time,Dpdt_Type,0,1);

    initOldPress();

    //
    // Get best coarse divU and dSdt data.
    //
    if (have_divu)
    {
        FillCoarsePatch(get_new_data(Divu_Type),0,cur_time,Divu_Type,0,1);
        if (have_dsdt)
            FillCoarsePatch(get_new_data(Dsdt_Type),0,cur_time,Dsdt_Type,0,1);
    }
    old_intersect_new = grids;
}

void
NavierStokesBase::init_additional_state_types ()
{
    additional_state_types_initialized = 1;
    //
    // Set "Temp" from user's variable setup.
    //
    int dummy_State_Type;
    int have_temp = isStateVariable("temp", dummy_State_Type, Temp);
    have_temp &= (dummy_State_Type == State_Type);
    BL_ASSERT((do_temp && have_temp)  ||  (!do_temp && !have_temp));

    int _Divu = -1;
    int dummy_Divu_Type;
    have_divu = 0;
    have_divu = isStateVariable("divu", dummy_Divu_Type, _Divu);
    have_divu = have_divu && dummy_Divu_Type == Divu_Type;
    if (verbose)
    {
        amrex::Print() << "NavierStokesBase::init_additional_state_types()::have_divu = "
                  << have_divu << '\n';
    }
    if (have_divu && _Divu!=Divu)
    {
        amrex::Print() << "divu must be 0-th Divu_Type component in the state\n";

        amrex::Abort("NavierStokesBase::init_additional_state_types()");
    }

    int _Dsdt = -1;
    int dummy_Dsdt_Type;
    have_dsdt = 0;
    have_dsdt = isStateVariable("dsdt", dummy_Dsdt_Type, _Dsdt);
    have_dsdt = have_dsdt && dummy_Dsdt_Type==Dsdt_Type;
    if (verbose)
    {
        amrex::Print() << "NavierStokesBase::init_additional_state_types()::have_dsdt = "
		       << have_dsdt << '\n';
    }
    if (have_dsdt && _Dsdt!=Dsdt)
    {
        amrex::Print() << "dsdt must be 0-th Dsdt_Type component in the state\n";

        amrex::Abort("NavierStokesBase::init_additional_state_types()");
    }
    if (have_dsdt && !have_divu)
    {
        amrex::Print() << "Must have divu in order to have dsdt\n";

        amrex::Abort("NavierStokesBase::init_additional_state_types()");
    }

    num_state_type = desc_lst.size();
    if (verbose && ParallelDescriptor::IOProcessor())
    {
        amrex::Print() << "NavierStokesBase::init_additional_state_types: num_state_type = "
		       << num_state_type << '\n';
    }
}

Real
NavierStokesBase::initialTimeStep ()
{
    Real returnDt = init_shrink*estTimeStep();

    amrex::Print() << "Multiplying dt by init_shrink: dt = "
		   << returnDt << '\n';
    return returnDt;
}

//
// Since the pressure solver always stores its estimate of the
// pressure solver in Pnew, we need to copy it to Pold at the start.
//
void
NavierStokesBase::initOldPress ()
{
    MultiFab& P_new = get_new_data(Press_Type);
    MultiFab& P_old = get_old_data(Press_Type);

    MultiFab::Copy(P_old, P_new, 0, 0, P_old.nComp(), P_old.nGrow());
}

void
NavierStokesBase::zeroNewPress ()
{
    get_new_data(Press_Type).setVal(0);
}

void
NavierStokesBase::zeroOldPress ()
{
    get_old_data(Press_Type).setVal(0);
}

void
NavierStokesBase::level_projector (Real dt,
				   Real time,
				   int  iteration)
{
    BL_PROFILE_REGION_START("R::NavierStokesBase::level_projector()");
    BL_PROFILE("NavierStokesBase::level_projector()");

    BL_ASSERT(iteration > 0);

    MultiFab& U_old = get_old_data(State_Type);
    MultiFab& U_new = get_new_data(State_Type);
    MultiFab& P_old = get_old_data(Press_Type);
    MultiFab& P_new = get_new_data(Press_Type);

    SyncRegister* crse_ptr = 0;

    if (level < parent->finestLevel() && do_sync_proj)
    {
        crse_ptr = &(getLevel(level+1).getSyncReg());
    }

    int        crse_dt_ratio  = (level > 0) ? parent->nCycle(level) : -1;
    const Real cur_pres_time  = state[Press_Type].curTime();
    const Real prev_pres_time = state[Press_Type].prevTime();

    projector->level_project(level,time,dt,cur_pres_time,prev_pres_time,
                             geom,U_old,U_new,P_old,P_new,
                             get_rho_half_time(),crse_ptr,sync_reg,
                             crse_dt_ratio,iteration,have_divu);

    if (state[Press_Type].descriptor()->timeType() == StateDescriptor::Point)
        calcDpdt();

    BL_PROFILE_REGION_STOP("R::NavierStokesBase::level_projector()");
}

void
NavierStokesBase::level_sync (int crse_iteration)
{
    BL_PROFILE_REGION_START("R::NavierStokesBase::level_sync()");
    BL_PROFILE("NavierStokesBase::level_sync()");

    IntVect         ratio         = parent->refRatio(level);
    const int       finest_level  = parent->finestLevel();
    int             crse_dt_ratio = parent->nCycle(level);
    Real            dt            = parent->dtLevel(level);
    MultiFab&       pres          = get_new_data(Press_Type);
    MultiFab&       vel           = get_new_data(State_Type);
    SyncRegister&   rhs_sync_reg  = getLevel(level+1).getSyncReg();
    SyncRegister*   crsr_sync_ptr = 0;
    NavierStokesBase&   fine_level    = getLevel(level+1);
    MultiFab&       pres_fine     = fine_level.get_new_data(Press_Type);
    MultiFab&       vel_fine      = fine_level.get_new_data(State_Type);
    const BoxArray& finegrids     = vel_fine.boxArray();
    const DistributionMapping& finedmap = vel_fine.DistributionMap();

    if (level > 0)
        crsr_sync_ptr = &(getLevel(level).getSyncReg());
    //
    // Get boundary conditions.
    //
    const int N = grids.size();

    Vector<int*>         sync_bc(N);
    Vector< Vector<int> > sync_bc_array(N);

    for (int i = 0; i < N; i++)
    {
        sync_bc_array[i] = getBCArray(State_Type,i,Xvel,BL_SPACEDIM);
        sync_bc[i] = sync_bc_array[i].dataPtr();
    }

    //
    // Multilevel or single-level sync projection.
    //
    MultiFab& Rh = get_rho_half_time();
    MultiFab cc_rhs_crse, cc_rhs_fine;

    cc_rhs_crse.define(    grids,    dmap,1,1,MFInfo(),           Factory());
    cc_rhs_fine.define(finegrids,finedmap,1,1,MFInfo(),fine_level.Factory());
    cc_rhs_crse.setVal(0);
    cc_rhs_fine.setVal(0);

    MultiFab&         v_fine    = fine_level.get_new_data(State_Type);
    MultiFab&       rho_fine    = fine_level.rho_avg;
    const Geometry& crse_geom   = parent->Geom(level);
    const BoxArray& P_finegrids = pres_fine.boxArray();
    const DistributionMapping& P_finedmap = pres_fine.DistributionMap();

    MultiFab phi(P_finegrids,P_finedmap,1,1,MFInfo(),fine_level.Factory());
    MultiFab V_corr(finegrids,finedmap,BL_SPACEDIM,1,MFInfo(),fine_level.Factory());

    V_corr.setVal(0);
    //
    // If periodic, enforce periodicity on Vsync.
    //
    if (crse_geom.isAnyPeriodic()) {
      Vsync.FillBoundary(0, BL_SPACEDIM, crse_geom.periodicity());
    }
    //
    // Interpolate Vsync to fine grid correction in Vcorr.
    //
    SyncInterp(Vsync, level, V_corr, level+1, ratio,
	       0, 0, BL_SPACEDIM, 0 , dt, sync_bc.dataPtr());
    //
    // The multilevel projection.  This computes the projection and
    // adds in its contribution to levels (level) and (level+1).
    //
    Real  cur_crse_pres_time = state[Press_Type].curTime();
    Real prev_crse_pres_time = state[Press_Type].prevTime();

    NavierStokesBase& fine_lev   = getLevel(level+1);
    Real  cur_fine_pres_time = fine_lev.state[Press_Type].curTime();
    Real prev_fine_pres_time = fine_lev.state[Press_Type].prevTime();

    bool first_crse_step_after_initial_iters =
      (prev_crse_pres_time > state[State_Type].prevTime());

    bool pressure_time_is_interval =
      (state[Press_Type].descriptor()->timeType() == StateDescriptor::Interval);
    projector->MLsyncProject(level,pres,vel,cc_rhs_crse,
			     pres_fine,v_fine,cc_rhs_fine,
			     Rh,rho_fine,Vsync,V_corr,
			     phi,&rhs_sync_reg,crsr_sync_ptr,
			     dt,ratio,crse_iteration,crse_dt_ratio,
			     geom,pressure_time_is_interval,
			     first_crse_step_after_initial_iters,
			     cur_crse_pres_time,prev_crse_pres_time,
			     cur_fine_pres_time,prev_fine_pres_time);
    cc_rhs_crse.clear();
    cc_rhs_fine.clear();
    //
    // Correct pressure and velocities after the projection.
    //
    const int Nf = finegrids.size();

    ratio = IntVect::TheUnitVector();

    Vector<int*>         fine_sync_bc(Nf);
    Vector< Vector<int> > fine_sync_bc_array(Nf);

    for (int i = 0; i < Nf; i++)
    {
      fine_sync_bc_array[i] = getLevel(level+1).getBCArray(State_Type,
							   i,
							   Xvel,
							   BL_SPACEDIM);
      fine_sync_bc[i] = fine_sync_bc_array[i].dataPtr();
    }

    for (int lev = level+2; lev <= finest_level; lev++)
    {
      ratio                 *= parent->refRatio(lev-1);
      NavierStokesBase& flev = getLevel(lev);
      MultiFab&     P_new    = flev.get_new_data(Press_Type);
      MultiFab&     P_old    = flev.get_old_data(Press_Type);
      MultiFab&     U_new    = flev.get_new_data(State_Type);

      SyncInterp(V_corr, level+1, U_new, lev, ratio,
		 0, 0, BL_SPACEDIM, 1 , dt, fine_sync_bc.dataPtr());
      SyncProjInterp(phi, level+1, P_new, P_old, lev, ratio,
		     first_crse_step_after_initial_iters,
		     cur_crse_pres_time, prev_crse_pres_time);
    }

    if (state[Press_Type].descriptor()->timeType() == StateDescriptor::Point)
      calcDpdt();

    BL_PROFILE_REGION_STOP("R::NavierStokesBase::level_sync()");
}

void
NavierStokesBase::make_rho_prev_time ()
{
    const Real prev_time = state[State_Type].prevTime();

    FillPatch(*this,rho_ptime,1,prev_time,State_Type,Density,1,0);

#ifdef AMREX_USE_EB
    EB_set_covered(rho_ptime,COVERED_VAL);
#endif
}

void
NavierStokesBase::make_rho_curr_time ()
{
    const Real curr_time = state[State_Type].curTime();
    FillPatch(*this,rho_ctime,1,curr_time,State_Type,Density,1,0);

#ifdef AMREX_USE_EB
    EB_set_covered(rho_ctime,COVERED_VAL);
#endif
}

void
NavierStokesBase::mac_project (Real      time,
                               Real      dt,
                               MultiFab& Sold,
                               MultiFab* divu,
                               int       ngrow,
                               bool      increment_vel_register)
{
    BL_PROFILE_REGION_START("R::NavierStokesBase::mac_project()");
    BL_PROFILE("NavierStokesBase::mac_project()");

    if (verbose) amrex::Print() << "... mac_projection\n";

    if (verbose && benchmarking) ParallelDescriptor::Barrier();

    const Real strt_time = ParallelDescriptor::second();

    Vector<BCRec> density_math_bc = fetchBCArray(State_Type,Density,1);

    mac_projector->mac_project(level,u_mac,Sold,dt,time,*divu,have_divu,
                               density_math_bc[0], increment_vel_register);

    create_umac_grown(ngrow);

    if (verbose)
    {
        Real run_time    = ParallelDescriptor::second() - strt_time;
        const int IOProc = ParallelDescriptor::IOProcessorNumber();

        ParallelDescriptor::ReduceRealMax(run_time,IOProc);

        amrex::Print() << "NavierStokesBase:mac_project(): lev: "
                       << level
                       << ", time: " << run_time << '\n';
    }
    BL_PROFILE_REGION_STOP("R::NavierStokesBase::mac_project()");
}

void
NavierStokesBase::manual_tags_placement (TagBoxArray&    tags,
                                         const Vector<IntVect>& bf_lev)
{
    Vector<Orientation> outFaces;
    getOutFlowFaces(outFaces);
    if (outFaces.size()>0)
    {
        for (int i=0; i<outFaces.size(); ++i)
        {
            const Orientation& outFace = outFaces[i];
            const int oDir = outFace.coordDir();
            const Box& crse_domain = amrex::coarsen(geom.Domain(),bf_lev[level]);
            const int mult = (outFace.isLow() ? +1 : -1);
            if (do_refine_outflow)
            {
                //
                // Refine entire outflow boundary if new boxes within grid_tol
                // from outflow
                //
                const int grid_tol = 1;

                Box outflowBox = amrex::adjCell(crse_domain,outFace,grid_tol);

                outflowBox.shift(oDir,mult*grid_tol);

                //
                // Only refine if there are already tagged cells in the outflow
                // region
                //
                bool hasTags = tags.hasTags(outflowBox);
                if (hasTags)
                    tags.setVal(BoxArray(&outflowBox,1),TagBox::SET);
	    }
            else if (do_derefine_outflow)
            {
                const int np = parent->nProper();
                //
                // Calculate the number of level 0 cells to be left uncovered
                // at the outflow.  The convoluted logic allows for the fact that
                // the number of uncovered cells must be a multiple of the level
                // blocking factor.  So, when calculating the number of coarse
                // cells below, we always round the division up.
                //
                int N_coarse_cells = Nbuf_outflow / bf_lev[0][oDir];
                if (Nbuf_outflow % bf_lev[0][oDir] != 0)
                    N_coarse_cells++;

                int N_level_cells = N_coarse_cells * bf_lev[0][oDir];

                //
                // Adjust this to get the number of cells to be left uncovered at
                // levels higher than 0
                //
                for (int j = 1; j <= level; ++j)
                {
                    /*** Calculate the minimum cells at this level ***/

                    const int rat = (parent->refRatio(j-1))[oDir];
                    N_level_cells = N_level_cells * rat + np;

                    /*** Calculate the required number of coarse cells ***/

                    N_coarse_cells = N_level_cells / bf_lev[j][oDir];
                    if (N_level_cells % bf_lev[j][oDir] != 0)
                        N_coarse_cells++;

                    /*** Calculate the corresponding number of level cells ***/

                    N_level_cells = N_coarse_cells * bf_lev[j][oDir];
                }
                //
                // Untag the cells near the outflow
                //
                if (N_coarse_cells > 0)
                {
                    //
                    // Generate box at the outflow and grow it in all directions
                    // other than the outflow.  This forces outflow cells in the
                    // ghostcells in directions other that oDir to be cleared.
                    //
                    Box outflowBox = amrex::adjCell(crse_domain, outFace, 1);
                    for (int dir = 0; dir < BL_SPACEDIM; dir++)
                        if (dir != oDir) outflowBox.grow(dir, 1);
                    //
                    // Now, grow the box into the domain (opposite direction as
                    // outFace) the number of cells we need to clear.
                    //
                    if (outFace.isLow())
                        outflowBox.growHi(oDir, N_coarse_cells);
                    else
                        outflowBox.growLo(oDir, N_coarse_cells);

                    tags.setVal(BoxArray(&outflowBox,1),TagBox::CLEAR);
                }
            }
        }
    }
}

int
NavierStokesBase::okToContinue ()
{
   //
   // Check that dt is OK across AMR levels
   //
   int okLevel = (level > 0) ? true : (parent->dtLevel(0) > dt_cutoff);

   if (stop_when_steady)
      //
      // If stop_when_steady is enabled, also check that we haven't reached
      // steady-state.
      //
      return (okLevel && !steadyState());
   else
      return okLevel;
}

int
NavierStokesBase::steadyState()
{
    if (!get_state_data(State_Type).hasOldData()) {
        return false; // If nothing to compare to, must not yet be steady :)
    }

    MultiFab&   u_old = get_old_data(State_Type);
    MultiFab&   u_new = get_new_data(State_Type);

	//
	// Estimate the maximum change in velocity magnitude since previous
	// iteration
	//
    Real max_change = 0.0;

    ReduceOps<ReduceOpMax> reduce_op;
    ReduceData<Real> reduce_data(reduce_op);
    using ReduceTuple = typename decltype(reduce_data)::Type;

    // Do not OpenMP-fy this loop for now
    // Unclear how to keep OpenMP and GPU implementation
    // from messing with each other
    for (MFIter mfi(u_old,TilingIfNotGPU()); mfi.isValid(); ++mfi)
    {
        const auto& bx   = mfi.tilebox();
        const auto& uold = u_old[mfi].array();
        const auto& unew = u_new[mfi].array();

        reduce_op.eval(bx, reduce_data, [uold, unew]
        AMREX_GPU_DEVICE (int i, int j, int k) -> ReduceTuple
        {
            Real uold_mag = 0.0;
            Real unew_mag = 0.0;
            for (int d = 0; d < AMREX_SPACEDIM; ++d)
            {
                uold_mag += uold(i,j,k,d)*uold(i,j,k,d);
                unew_mag += unew(i,j,k,d)*unew(i,j,k,d);
            }

            uold_mag = std::sqrt(uold_mag);
            unew_mag = std::sqrt(unew_mag);

            return std::abs(unew_mag-uold_mag);
        });

        max_change = std::max(amrex::get<0>(reduce_data.value()),
                              max_change);
    }

    ParallelDescriptor::ReduceRealMax(max_change);

	//
	// System is classified as steady if the maximum change is smaller than
	// prescribed tolerance
	//
    bool steady = max_change < steady_tol;

    if (verbose)
    {
        amrex::Print() << "steadyState :: \n" << "LEV = " << level
                       << " MAX_CHANGE = " << max_change << std::endl;

        if (steady)
        {
            amrex::Print()
                << "System reached steady-state, stopping simulation."
                << std::endl;
        }
    }

    return steady;
}

//
// This function estimates the initial timesteping used by the model.
//
void
NavierStokesBase::post_init_estDT (Real&        dt_init,
				   Vector<int>&  nc_save,
				   Vector<Real>& dt_save,
				   Real         stop_time)
{
    const Real strt_time    = state[State_Type].curTime();
    const int  finest_level = parent->finestLevel();

    dt_init = 1.0e+100;

    int  n_factor;
    for (int k = 0; k <= finest_level; k++)
    {
        nc_save[k] = parent->nCycle(k);
        dt_save[k] = getLevel(k).initialTimeStep();

        n_factor   = 1;
        for (int m = finest_level; m > k; m--)
             n_factor *= parent->nCycle(m);
        dt_init    = std::min( dt_init, dt_save[k]/((Real) n_factor) );
    }

    Vector<Real> dt_level(finest_level+1,dt_init);
    Vector<int>  n_cycle(finest_level+1,1);

    Real dt0 = dt_save[0];
    n_factor = 1;
    for (int k = 0; k <= finest_level; k++)
    {
        n_factor *= nc_save[k];
        dt0       = std::min(dt0,n_factor*dt_save[k]);
    }

    if (stop_time >= 0.0)
    {
        const Real eps = 0.0001*dt0;
        if ((strt_time + dt0) > (stop_time - eps))
            dt0 = stop_time - strt_time;
    }

    n_factor = 1;
    for (int k = 0; k <= finest_level; k++)
    {
        n_factor  *= nc_save[k];
        dt_save[k] = dt0/( (Real) n_factor);
    }
    //
    // Hack.
    //
    parent->setDtLevel(dt_level);
    parent->setNCycle(n_cycle);
    for (int k = 0; k <= finest_level; k++)
    {
        getLevel(k).setTimeLevel(strt_time,dt_init,dt_init);
    }
}

//
// This function ensures that the state is initially consistent
// with respect to the divergence condition and fields are initially consistent
//
void
NavierStokesBase::post_init_state ()
{
    const int finest_level = parent->finestLevel();
    const Real divu_time   = have_divu ? state[Divu_Type].curTime()
                                       : state[Press_Type].curTime();

    if (do_init_vort_proj)
    {
        //
	// NOTE: this assumes have_divu == 0.
	// Only used if vorticity is used to initialize the velocity field.
        //
        BL_ASSERT(!(projector == 0));

	if (verbose) amrex::Print() << "calling initialVorticityProject" << std::endl;

	projector->initialVorticityProject(0);

	if (verbose) amrex::Print() << "done calling initialVorticityProject" << std::endl;
    }

    if (do_init_proj && projector)
    {
      //
      // Do sync project to define divergence free velocity field.
      //
      if (verbose) amrex::Print() << "calling initialVelocityProject" << std::endl;

      projector->initialVelocityProject(0,divu_time,have_divu,init_vel_iter);

      if (verbose) amrex::Print() << "done calling initialVelocityProject" << std::endl;
    }

    NavierStokesBase::initial_step = true;
    //
    // Average velocity and scalar data down from finer levels
    // so that conserved data is consistant between levels.
    //
    for (int k = finest_level-1; k>= 0; k--)
    {
      getLevel(k).avgDown();
    }
    make_rho_curr_time();

    if (do_init_proj && projector && (std::fabs(gravity)) > 0.){
      //
      // Do projection to establish initially hydrostatic pressure field.
      //
      if (verbose) amrex::Print() << "calling initialPressureProject" << std::endl;

      projector->initialPressureProject(0);

      if (verbose) amrex::Print() << "done calling initialPressureProject" << std::endl;
    }
    // make sure there's not NANs in old pressure field
    // end up with P_old = P_new as is the case when exiting initialPressureProject
    if(!do_init_proj){
      MultiFab& p_old=get_old_data(Press_Type);
      MultiFab& p_new=get_new_data(Press_Type);
      MultiFab::Copy(p_old, p_new, 0, 0, 1, p_new.nGrow());
    }

}

//
// Build any additional data structures after regrid.
//
void
NavierStokesBase::post_regrid (int lbase,
                               int new_finest)
{
#ifdef AMREX_PARTICLES
    if (NSPC && level == lbase)
    {
        NSPC->Redistribute(lbase);
    }
#endif
}

//
// Build any additional data structures after restart.
//
void
NavierStokesBase::post_restart ()
{
    make_rho_prev_time();
    make_rho_curr_time();

#ifdef AMREX_PARTICLES
    post_restart_particle ();
#endif
}

//
// Integration cycle on fine level grids is complete .
// post_timestep() is responsible for syncing levels together.
//
// The registers used for level syncing are initialized in the
// coarse level advance and incremented in the fine level advance.
// These quantities are described in comments above advance_setup.
//
void
NavierStokesBase::post_timestep (int crse_iteration)
{

  BL_PROFILE("NavierStokesBase::post_timestep()");

    const int finest_level = parent->finestLevel();

#ifdef AMREX_PARTICLES
    post_timestep_particle (crse_iteration);
#endif

    if (level == parent->finestLevel())
    {
        delete [] u_mac;
        u_mac = 0;
    }

    if (do_reflux && level < finest_level)
        reflux();

    if (level < finest_level)
        avgDown();

    if (do_mac_proj && level < finest_level)
        mac_sync();

    if (do_sync_proj && (level < finest_level))
        level_sync(crse_iteration);
    //
    // Test for conservation.
    //
    if (level==0 && sum_interval>0 && (parent->levelSteps(0)%sum_interval == 0))
    {
        sum_integrated_quantities();
    }
#if (AMREX_SPACEDIM==3)
    //
    // Derive turbulent statistics
    //
    if (level==0 && turb_interval>0 && (parent->levelSteps(0)%turb_interval == 0))
    {
        sum_turbulent_quantities();
    }
#ifdef SUMJET
    //
    // Derive turbulent statistics for the round jet
    //
    if (level==0 && jet_interval>0 && (parent->levelSteps(0)%jet_interval == 0))
    {
        sum_jet_quantities();
    }
#endif
#endif

    if (level > 0) incrPAvg();

    old_intersect_new          = grids;
    is_first_step_after_regrid = false;

    if (level == 0 && dump_plane >= 0)
    {
        Box bx = geom.Domain();

        BL_ASSERT(bx.bigEnd(AMREX_SPACEDIM-1) >= dump_plane);

        bx.setSmall(AMREX_SPACEDIM-1, dump_plane);
        bx.setBig  (AMREX_SPACEDIM-1, dump_plane);

        BoxArray ba(bx);
        DistributionMapping dm{ba};

        MultiFab mf(ba, dm, AMREX_SPACEDIM, 0, MFInfo(), Factory());

        mf.copy(get_new_data(State_Type), Xvel, 0, AMREX_SPACEDIM);

        if (ParallelDescriptor::MyProc() == mf.DistributionMap()[0])
        {
            char buf[64];
            sprintf(buf, "%14.12e", state[State_Type].curTime());

            std::string name(dump_plane_name);
            name += buf;
            name += ".fab";

            std::ofstream ofs;
            ofs.open(name.c_str(),std::ios::out|std::ios::trunc|std::ios::binary);
            if (!ofs.good())
                amrex::FileOpenFailed(name);

            mf[0].writeOn(ofs);
        }
    }
}

//
// Reset the time levels to time (time) and timestep dt.
// This is done at the start of the timestep in the pressure iteration section.
//
void
NavierStokesBase::resetState (Real time,
                              Real dt_old,
                              Real dt_new)
{
    //
    // Reset state types.
    //
    state[State_Type].reset();
    state[State_Type].setTimeLevel(time,dt_old,dt_new);

    initOldPress();
    if (state[Press_Type].descriptor()->timeType() == StateDescriptor::Interval)
    {
        state[Press_Type].setTimeLevel(time-dt_old,dt_old,dt_new);
    }
    else if (state[Press_Type].descriptor()->timeType() == StateDescriptor::Point)
    {
        state[Press_Type].setTimeLevel(time-.5*dt_old,dt_old,dt_old);
        state[Dpdt_Type].setTimeLevel(time-dt_old,dt_old,dt_old);
    }
    //
    // Reset state types for divu not equal to zero.
    //
    if (have_divu)
    {
        state[Divu_Type].reset();
        state[Divu_Type].setTimeLevel(time,dt_old,dt_new);
        if (have_dsdt)
        {
            //
            // Dont do this, we want to improve dsdt with press iters
            // but we do need to make sure time is set correctly..
            // state[Dsdt_Type].reset();
            state[Dsdt_Type].setTimeLevel(time,dt_old,dt_new);
        }
    }
}

void
NavierStokesBase::restart (Amr&          papa,
                           std::istream& is,
                           bool          bReadSpecial)
{
    AmrLevel::restart(papa,is,bReadSpecial);

#ifdef AMREX_USE_EB
    amrex::Warning("Restart not tested with EB yet.");
#endif
    //
    // Build metric coefficients for RZ calculations.
    // Build volume and areas.
    //
    buildMetrics();

    if (projector == 0)
    {
        projector = new Projection(parent,&phys_bc,do_sync_proj,
                                   parent->finestLevel(),radius_grow);
    }
    projector->install_level(level, this, &radius);

    if (mac_projector == 0)
    {
        mac_projector = new MacProj(parent,parent->finestLevel(),
                                    &phys_bc,radius_grow);
    }
    mac_projector->install_level(level,this);

    const BoxArray& P_grids = state[Press_Type].boxArray();
#ifdef AMREX_USE_EB
    init_eb(parent->Geom(level), grids, dmap);

    //fixme? not 100% sure this is the right place
    // note --- this fn is really similar to constructor
    //  need to make sure gradp is getting properly filled for this restart case?
    //  incflo style advection does not use Gp in tracing states to edges,
    //  don't think Gp is needed until the vel update after the projection.
    // But ultimately we need gradp in the checkpoint file.
    gradp.reset(new MultiFab(grids,dmap,BL_SPACEDIM,1, MFInfo(), Factory()));

    std::string file=papa.theRestartFile();
    std::string LevelDir, FullPath;
    LevelDirectoryNames(file, LevelDir, FullPath);
    std::string gradp_mf_fullpath = FullPath;
    gradp_mf_fullpath += "/gradp";
    const char *faHeader = 0;
    VisMF::Read(*gradp, gradp_mf_fullpath, faHeader);
#endif

    //
    // Alloc space for density and temporary pressure variables.
    //
    if (level > 0)
    {
        rho_avg.define(grids,dmap,1,1,MFInfo(),Factory());
        p_avg.define(P_grids,dmap,1,0,MFInfo(),Factory());
    }
    //FIXME see similar stuff in constructor
    rho_half.define (grids,dmap,1,1,MFInfo(),Factory());
    rho_ptime.define(grids,dmap,1,1,MFInfo(),Factory());
    rho_ctime.define(grids,dmap,1,1,MFInfo(),Factory());
    rho_qtime  = 0;
    rho_tqtime = 0;

    BL_ASSERT(sync_reg == 0);
    if (level > 0 && do_sync_proj)
    {
        sync_reg = new SyncRegister(grids,dmap,crse_ratio);
    }
    BL_ASSERT(advflux_reg == 0);
    if (level > 0 && do_reflux)
    {
        advflux_reg = new FluxRegister(grids,dmap,crse_ratio,level,NUM_STATE);
    }
    BL_ASSERT(viscflux_reg == 0);
    if (level > 0 && do_reflux)
    {
        viscflux_reg = new FluxRegister(grids,dmap,crse_ratio,level,NUM_STATE);
    }

    if (level < parent->finestLevel())
    {
        Vsync.define(grids,dmap,AMREX_SPACEDIM,1,MFInfo(),Factory());
        Ssync.define(grids,dmap,NUM_STATE-AMREX_SPACEDIM,1,MFInfo(),Factory());
    }

    diffusion = new Diffusion(parent, this,
                              (level > 0) ? getLevel(level-1).diffusion : 0,
                              NUM_STATE, viscflux_reg,is_diffusive, visc_coef);
    //
    // Allocate the storage for variable viscosity and diffusivity
    //
    diffn_cc = new MultiFab(grids, dmap, NUM_STATE-Density-1, 1, MFInfo(), Factory());
    diffnp1_cc = new MultiFab(grids, dmap, NUM_STATE-Density-1, 1, MFInfo(), Factory());
    viscn_cc = new MultiFab(grids, dmap, 1, 1, MFInfo(), Factory());
    viscnp1_cc = new MultiFab(grids, dmap, 1, 1, MFInfo(), Factory());

    is_first_step_after_regrid = false;
    old_intersect_new          = grids;

    //
    // Initialize BCRec for use with advection
    //
    m_bcrec_velocity.resize(AMREX_SPACEDIM);
    m_bcrec_velocity = fetchBCArray(State_Type,Xvel,AMREX_SPACEDIM);

    m_bcrec_velocity_d.resize(AMREX_SPACEDIM);
    m_bcrec_velocity_d = convertToDeviceVector(m_bcrec_velocity);

    m_bcrec_scalars.resize(NUM_SCALARS);
    m_bcrec_scalars = fetchBCArray(State_Type,Density,NUM_SCALARS);

    m_bcrec_scalars_d.resize(NUM_SCALARS);
    m_bcrec_scalars_d = convertToDeviceVector(m_bcrec_scalars);
}

void
NavierStokesBase::scalar_advection_update (Real dt,
                                           int  first_scalar,
                                           int  last_scalar)
{
    BL_PROFILE("NavierStokesBase::scalar_advection_update()");

    MultiFab&  S_old     = get_old_data(State_Type);
    MultiFab&  S_new     = get_new_data(State_Type);
    MultiFab&  Aofs      = *aofs;

    const Real prev_time = state[State_Type].prevTime();


    //
    // Compute inviscid estimate of scalars.
    // (do rho separate, as we do not have rho at new time yet)
    //
    int sComp = first_scalar;

    if (sComp == Density)
    {
#ifdef _OPENMP
#pragma omp parallel if (Gpu::notInLaunchRegion())
#endif
        for (MFIter mfi(S_old,TilingIfNotGPU()); mfi.isValid(); ++mfi)
	{
	    const Box&  bx = mfi.tilebox();
            const auto& Snew = S_new[mfi].array(Density);
            const auto& Sold = S_old[mfi].const_array(Density);
            const auto& advc = Aofs[mfi].const_array(Density);

            amrex::ParallelFor(bx, [ Snew, Sold, advc, dt]
            AMREX_GPU_DEVICE (int i, int j, int k) noexcept
	    {
                Snew(i,j,k) = Sold(i,j,k) - dt * advc(i,j,k);
            });
        }

        //
        // Call ScalMinMax to avoid overshoots in density.
        //
	if (do_denminmax)
	{
            //
            // Must do FillPatch here instead of MF iterator because we need the
            // boundary values in the old data (especially at inflow)
            //
            const int index_new_s   = Density;
            const int index_new_rho = Density;
            const int index_old_s   = index_new_s   - Density;
            const int index_old_rho = index_new_rho - Density;

            FillPatchIterator S_fpi(*this,S_old,1,prev_time,State_Type,Density,1);
            MultiFab& Smf=S_fpi.get_mf();

            ConservativeScalMinMax(S_new, index_new_s, index_new_rho,
                                   Smf,   index_old_s, index_old_rho);

	}
	++sComp;
    }

    if (sComp <= last_scalar)
    {
        const MultiFab& rho_halftime = get_rho_half_time();
	MultiFab Vel(grids, dmap, AMREX_SPACEDIM, 0, MFInfo(), Factory());
	// Average mac velocity to cell-centers for use in generating external
	// forcing term in getForce()
	// NOTE that default getForce() does not use Vel or Scal, user must supply the
	// forcing function for that case.
#ifdef AMREX_USE_EB
	// FIXME - this isn't quite right because it's face-centers to cell-centers
	// what's really wanted is face-centroid to cell-centroid
	EB_average_face_to_cellcenter(Vel, 0, Array<MultiFab const*,AMREX_SPACEDIM>{{AMREX_D_DECL(&u_mac[0],&u_mac[1],&u_mac[2])}});
#else
	average_face_to_cellcenter(Vel, 0, Array<MultiFab const*,AMREX_SPACEDIM>{{AMREX_D_DECL(&u_mac[0],&u_mac[1],&u_mac[2])}});
#endif

#ifdef _OPENMP
#pragma omp parallel if (Gpu::notInLaunchRegion())
#endif
{
        FArrayBox  tforces;

        for (MFIter Rho_mfi(rho_halftime,TilingIfNotGPU()); Rho_mfi.isValid(); ++Rho_mfi)
        {
            const Box& bx = Rho_mfi.tilebox();

            for (int sigma = sComp; sigma <= last_scalar; sigma++)
            {
               // Need to do some funky half-time stuff
	       if (getForceVerbose)
                  amrex::Print() << "---" << '\n' << "E - scalar advection update (half time):" << '\n';

               //
               // Average the new and old time to get Crank-Nicholson half time approximation.
               //
               FArrayBox Scal(amrex::grow(bx,0),NUM_SCALARS);
	       const auto& Snp1 = S_new[Rho_mfi].array(Density);
	       const auto& Sn   = S_old[Rho_mfi].const_array(Density);
	       const auto& Sarr = Scal.array();

	       amrex::ParallelFor(bx, NUM_SCALARS, [ Snp1, Sn, Sarr]
	       AMREX_GPU_DEVICE (int i, int j, int k, int n ) noexcept
               {
		   Sarr(i,j,k,n) = 0.5 * ( Snp1(i,j,k,n) + Sn(i,j,k,n) );
	       });

               const Real halftime = 0.5*(state[State_Type].curTime()+state[State_Type].prevTime());
               FArrayBox& Vel_fab = Vel[Rho_mfi];

               if (getForceVerbose) amrex::Print() << "Calling getForce..." << '\n';
               tforces.resize(bx,1);
               getForce(tforces,bx,sigma,1,halftime,Vel_fab,Scal,0);

	       const auto& Snew = S_new[Rho_mfi].array(sigma);
	       const auto& Sold = S_old[Rho_mfi].const_array(sigma);
	       const auto& advc = Aofs[Rho_mfi].const_array(sigma);
	       const auto& tf   = tforces.const_array();
	       amrex::ParallelFor(bx, [ Snew, Sold, advc, tf, dt]
	       AMREX_GPU_DEVICE (int i, int j, int k ) noexcept
               {
		 Snew(i,j,k) = Sold(i,j,k) + dt * ( tf(i,j,k) - advc(i,j,k) );
               });

               // Either need this synchronize here, or elixirs. Not sure if it matters which
	       amrex::Gpu::synchronize();
            }
        }
}
    }
    //
    // Call ScalMinMax to avoid overshoots in the scalars.
    //

    if ( do_scalminmax && (sComp <= last_scalar) )
    {
        const int num_scalars = last_scalar - Density + 1;
        //
        // Must do FillPatch here instead of MF iterator because we need the
        // boundary values in the old data (especially at inflow).
        //

        FillPatchIterator S_fpi(*this,S_old,1,prev_time,State_Type,Density,num_scalars);
        MultiFab& Smf=S_fpi.get_mf();

            for (int sigma = sComp; sigma <= last_scalar; sigma++)
            {
                const int index_new_s   = sigma;
                const int index_new_rho = Density;
                const int index_old_s   = index_new_s   - Density;
                const int index_old_rho = index_new_rho - Density;

                if (advectionType[sigma] == Conservative)
                {
                ConservativeScalMinMax(S_new, index_new_s, index_new_rho,
                                       Smf,   index_old_s, index_old_rho);
                }
                else if (advectionType[sigma] == NonConservative)
                {
                ConvectiveScalMinMax(S_new, index_new_s, Smf, index_old_s);
                }
            }

    }

    //
    // Check the max of Snew and for NANs in solution
    //
    // static int count=0; count++;
    // VisMF::Write(S_new,"sn_"+std::to_string(count));
    // for (int sigma = first_scalar; sigma <= last_scalar; sigma++)
    // {
    //   std::cout << count <<" , comp = " << sigma << ", max(S_new)  = "
    // 		<< S_new.norm0( sigma, 0, false, true )
    // 		<< std::endl;
    // }

    // for (int sigma = first_scalar; sigma <= last_scalar; sigma++)
    // {
    //    if (S_old.contains_nan(sigma,1,0))
    //    {
    // 	 amrex::Print() << "SAU: Old scalar " << sigma << " contains Nans" << std::endl;

    // 	 IntVect mpt(D_DECL(-100,100,-100));
    // 	 for (MFIter mfi(S_old); mfi.isValid(); ++mfi){
    // 	   if ( S_old[mfi].contains_nan<RunOn::Host>(mpt) )
    // 	     amrex::Print() << " Nans at " << mpt << std::endl;
    // 	 }
    //    }
    //    if (S_new.contains_nan(sigma,1,0))
    //    {
    // 	 amrex::Print() << "SAU: New scalar " << sigma << " contains Nans" << std::endl;

    // 	 IntVect mpt(D_DECL(-100,100,-100));
    // 	 for (MFIter mfi(S_new); mfi.isValid(); ++mfi){
    // 	   if ( S_new[mfi].contains_nan<RunOn::Host>(mpt) )
    // 	     amrex::Print() << " Nans at " << mpt << std::endl;
    // 	 }
    //    }
    // }
}

//
// Set the time levels to time (time) and timestep dt.
//
void
NavierStokesBase::setTimeLevel (Real time,
                                Real dt_old,
                                Real dt_new)
{
    state[State_Type].setTimeLevel(time,dt_old,dt_new);

    if (have_divu)
    {
        state[Divu_Type].setTimeLevel(time,dt_old,dt_new);
        if (have_dsdt)
        {
            state[Dsdt_Type].setTimeLevel(time,dt_old,dt_new);
        }
    }

    if (state[Press_Type].descriptor()->timeType() == StateDescriptor::Interval)
    {
        state[Press_Type].setTimeLevel(time-dt_old,dt_old,dt_old);
    }
    else if (state[Press_Type].descriptor()->timeType() == StateDescriptor::Point)
    {
        state[Press_Type].setTimeLevel(time-.5*dt_old,dt_old,dt_old);
        state[Dpdt_Type].setTimeLevel(time-dt_old,dt_old,dt_old);
    }
}

void
NavierStokesBase::sync_setup (MultiFab*& DeltaSsync)
{
    BL_ASSERT(DeltaSsync == 0);

    int nconserved = 0;

    for (int comp = AMREX_SPACEDIM; comp < NUM_STATE; ++comp)
    {
        if (advectionType[comp] == Conservative)
            ++nconserved;
    }

    if (nconserved > 0 && level < parent->finestLevel())
    {
        DeltaSsync = new MultiFab(grids, dmap, nconserved, 1, MFInfo(), Factory());
        DeltaSsync->setVal(0,1);
    }
}

void
NavierStokesBase::sync_cleanup (MultiFab*& DeltaSsync)
{
    delete DeltaSsync;

    DeltaSsync = 0;
}

//
// Helper function for NavierStokesBase::SyncInterp().
//
static
void
set_bcrec_new (Vector<BCRec>  &bcrec,
               int             ncomp,
               int             src_comp,
               const Box&      box,
               const Box&      domain,
               const BoxArray& cgrids,
               int**           bc_orig_qty)

{
   for (int n = 0; n < ncomp; n++) {
      for (int dir = 0; dir < AMREX_SPACEDIM; dir++)
      {
         int bc_index = (src_comp+n)*(2*AMREX_SPACEDIM) + dir; 
         bcrec[n].setLo(dir,INT_DIR);
         bcrec[n].setHi(dir,INT_DIR);
         if ( ( box.smallEnd(dir) < domain.smallEnd(dir) ) ||
              ( box.bigEnd(dir)   > domain.bigEnd(dir) ) ) {
            for (int crse = 0; crse < cgrids.size(); crse++) {
               const Box& crsebx = cgrids[crse];
               if ( ( box.smallEnd(dir) < domain.smallEnd(dir) ) && ( crsebx.smallEnd(dir) == domain.smallEnd(dir) ) ) {
                  bcrec[n].setLo(dir,bc_orig_qty[crse][bc_index]);
               }
               if ( ( box.bigEnd(dir) > domain.bigEnd(dir) ) && ( crsebx.bigEnd(dir) == domain.bigEnd(dir) ) ) {
                  bcrec[n].setHi(dir,bc_orig_qty[crse][bc_index+AMREX_SPACEDIM]);
               }
            }
         }
      }
   }
}

//
// Interpolate A cell centered Sync correction from a
// coarse level (c_lev) to a fine level (f_lev).
//
// This routine interpolates the num_comp components of CrseSync
// (starting at src_comp) and either increments or puts the result into
// the num_comp components of FineSync (starting at dest_comp)
// The components of bc_orig_qty corespond to the quantities of CrseSync.
//
void
NavierStokesBase::SyncInterp (MultiFab&      CrseSync,
                              int            c_lev,
                              MultiFab&      FineSync,
                              int            f_lev,
                              IntVect&       ratio,
                              int            src_comp,
                              int            dest_comp,
                              int            num_comp,
                              int            increment,
                              Real           dt_clev,
                              int**          bc_orig_qty,
                              SyncInterpType which_interp,
                              int            state_comp)
{
    BL_PROFILE("NavierStokesBase::SyncInterp()");

    BL_ASSERT(which_interp >= 0 && which_interp <= 5);

    Interpolater* interpolater = 0;

#ifdef AMREX_USE_EB
    switch (which_interp)
    {
       // As with the non-EB case, both of these point to the same interpolater
       case CellCons_T:     interpolater = &eb_cell_cons_interp;    break;
       case CellConsLin_T:  interpolater = &eb_lincc_interp;        break;
       default:
       amrex::Abort("NavierStokesBase::SyncInterp(): EB currently requires Cell Conservative interpolater. \n");
    }
#else
    switch (which_interp)
    {
       case PC_T:           interpolater = &pc_interp;           break;
       case CellCons_T:     interpolater = &cell_cons_interp;    break;
       case CellConsLin_T:  interpolater = &lincc_interp;        break;
       case CellConsProt_T: interpolater = &protected_interp;    break;
       default:
       amrex::Abort("NavierStokesBase::SyncInterp(): how did this happen \n");
    }
#endif

    NavierStokesBase& fine_level     = getLevel(f_lev);
    const BoxArray& fgrids           = fine_level.boxArray();
    const DistributionMapping& fdmap = fine_level.DistributionMap();
    const Geometry& fgeom            = parent->Geom(f_lev);
    const BoxArray& cgrids           = getLevel(c_lev).boxArray();
    const Geometry& cgeom            = parent->Geom(c_lev);
    Box             cdomain          = amrex::coarsen(fgeom.Domain(),ratio);
    const int       N                = fgrids.size();

    BoxArray cdataBA(N);

    for (int i = 0; i < N; i++) {
        cdataBA.set(i,interpolater->CoarseBox(fgrids[i],ratio));
    }
    //
    // Note: The boxes in cdataBA may NOT be disjoint !!!
    //
#ifdef AMREX_USE_EB
    // I am unsure of EBSupport and ng (set to zero here)
    auto factory = makeEBFabFactory(cgeom,cdataBA,fdmap,{0,0,0},EBSupport::basic);
    MultiFab cdataMF(cdataBA,fdmap,num_comp,0,MFInfo(),*factory);
#else
    //    ,MFInfo(),getLevel(c_lev).Factory());
    MultiFab cdataMF(cdataBA,fdmap,num_comp,0);
#endif

    cdataMF.copy(CrseSync, src_comp, 0, num_comp, cgeom.periodicity());

    //
    // Set physical boundary conditions in cdataMF.
    //
    //////////
    // Should be fine for EB for now, since EB doesn't intersect Phys BC
    // Not sure about what happens if EB intersects Phys BC
    ///////

    // tiling may not be needed here, but what the hey
    GpuBndryFuncFab<DummyFill> gpu_bndry_func(DummyFill{});
#ifdef _OPENMP
#pragma omp parallel if (Gpu::notInLaunchRegion())
#endif
    for (MFIter mfi(cdataMF,TilingIfNotGPU()); mfi.isValid(); ++mfi)
    {
       const Box& bx   = mfi.tilebox();
       FArrayBox& data = cdataMF[mfi];

       Vector<BCRec> bx_bcrec(num_comp);
       set_bcrec_new(bx_bcrec,num_comp,src_comp,bx,cdomain,cgrids,bc_orig_qty);
       gpu_bndry_func(bx,data,0,num_comp,cgeom,0.0,bx_bcrec,0,0);
    }

    //
    // Interpolate from cdataMF to fdata and update FineSync.
    // Note that FineSync and cdataMF will have the same distribution
    // since the length of their BoxArrays are equal.
    //
    MultiFab* fine_stateMF = 0;
    if (interpolater == &protected_interp)
    {
        fine_stateMF = &(getLevel(f_lev).get_new_data(State_Type));
    }


#ifdef AMREX_USE_EB
    //FIXME?
    // there's currently no way to reassign the EBCellFlagFab for a EBFArrayBox,
    // so the non-EB strategy of creating one FAB and resizing it for MFiters doens't work
    const FabArray<EBCellFlagFab>& flags = dynamic_cast<EBFArrayBoxFactory const&>(getLevel(f_lev).Factory()).getMultiEBCellFlagFab();
#endif

#ifdef _OPENMP
#pragma omp parallel if (Gpu::notInLaunchRegion())
#endif
    {
      for (MFIter mfi(FineSync,TilingIfNotGPU()); mfi.isValid(); ++mfi)
      {
         FArrayBox& cdata = cdataMF[mfi];
         const Box&  bx   = mfi.tilebox();
         const Box cbx    = interpolater->CoarseBox(bx,ratio);

#ifdef AMREX_USE_EB
         EBFArrayBox fdata(flags[mfi],bx,num_comp,FineSync[mfi].arena());
#else
         FArrayBox fdata(bx, num_comp);
#endif
         Elixir fdata_i = fdata.elixir();

         //
         // Set the boundary condition array for interpolation.
         //
         Vector<BCRec> bx_bcrec(num_comp);
         set_bcrec_new(bx_bcrec,num_comp,src_comp,cbx,cdomain,cgrids,bc_orig_qty);

         //ScaleCrseSyncInterp(cdata, c_lev, num_comp);

         interpolater->interp(cdata,0,fdata,0,num_comp,bx,ratio,
                              cgeom,fgeom,bx_bcrec,src_comp,State_Type,RunOn::Gpu);

         //reScaleFineSyncInterp(fdata, f_lev, num_comp);

         if (increment)
         {
            auto const& finedata    = fdata.array();
            auto const& coarsedata  = cdata.array();
            int scale_coarse = (interpolater == &protected_interp) ? 1 : 0;
            amrex::ParallelFor(bx, num_comp, [finedata,coarsedata,dt_clev, scale_coarse]
            AMREX_GPU_DEVICE(int i, int j, int k, int n) noexcept
            {
               finedata(i,j,k,n) *= dt_clev;
               if ( scale_coarse ) {
                  coarsedata(i,j,k,n) *= dt_clev; 
               }
            });

            if (interpolater == &protected_interp)
            {
               FArrayBox& fine_state = (*fine_stateMF)[mfi];
               interpolater->protect(cdata,0,fdata,0,fine_state,state_comp,
                                     num_comp,bx,ratio,
                                     cgeom,fgeom,bx_bcrec,RunOn::Gpu);
            }

            auto const& fsync       = FineSync.array(mfi,dest_comp);
            amrex::ParallelFor(bx, num_comp, [finedata,fsync,coarsedata,dt_clev,scale_coarse]
            AMREX_GPU_DEVICE(int i, int j, int k, int n) noexcept
            {
               if ( scale_coarse ) {
                  coarsedata(i,j,k,n) /= dt_clev;
               }
               fsync(i,j,k,n) += finedata(i,j,k,n);
            });
         }
         else
         {
            auto const& finedata    = fdata.array();
            auto const& fsync       = FineSync.array(mfi,dest_comp);
            amrex::ParallelFor(bx, num_comp, [finedata,fsync]
            AMREX_GPU_DEVICE(int i, int j, int k, int n) noexcept
            {
               fsync(i,j,k,n) = finedata(i,j,k,n);
            });
         }
       }
    }
}

//
// Interpolate sync pressure correction to a finer level.
//
void
NavierStokesBase::SyncProjInterp (MultiFab& phi,
                                  int       c_lev,
                                  MultiFab& P_new,
                                  MultiFab& P_old,
                                  int       f_lev,
                                  IntVect&  ratio,
                                  bool      first_crse_step_after_initial_iters,
                                  Real      cur_crse_pres_time,
                                  Real      prev_crse_pres_time)
{
    BL_PROFILE("NavierStokesBase:::SyncProjInterp()");

    const BoxArray& P_grids = P_new.boxArray();
    const int       N       = P_grids.size();

    BoxArray crse_ba(N);

#ifdef _OPENMP
#pragma omp parallel for
#endif
    for (int i = 0; i < N; i++)
        crse_ba.set(i,node_bilinear_interp.CoarseBox(P_grids[i],ratio));

    // None  of these 3 are actually used by node_bilinear_interp()
    Vector<BCRec> bc(AMREX_SPACEDIM);
    const Geometry& fgeom   = parent->Geom(f_lev);
    const Geometry& cgeom   = parent->Geom(c_lev);

#ifdef AMREX_USE_EB
    // I am unsure of EBSupport and ng (set to 1 here)
    // need 1 ghost cell to use EB_set_covered on nodal MF
    // Factory is always CC, regardless of status of crse_ba
    auto factory = makeEBFabFactory(cgeom,crse_ba,P_new.DistributionMap(),{1,1,1},EBSupport::basic);
    MultiFab     crse_phi(crse_ba,P_new.DistributionMap(),1,0,MFInfo(),*factory);

#else
    MultiFab     crse_phi(crse_ba,P_new.DistributionMap(),1,0);
#endif

    crse_phi.setVal(1.e200);
    crse_phi.copy(phi,0,0,1);

#ifdef AMREX_USE_EB
    // FIXME -
    // For now, just zero covered fine cells. Better interpolation to come...
    ///
    EB_set_covered(crse_phi,0.);
#endif

    NavierStokesBase& fine_lev        = getLevel(f_lev);
    const Real    cur_fine_pres_time  = fine_lev.state[Press_Type].curTime();
    const Real    prev_fine_pres_time = fine_lev.state[Press_Type].prevTime();

    if (state[Press_Type].descriptor()->timeType() ==
        StateDescriptor::Point && first_crse_step_after_initial_iters)
    {
        const Real time_since_zero  = cur_crse_pres_time - prev_crse_pres_time;
        const Real dt_to_prev_time  = prev_fine_pres_time - prev_crse_pres_time;
        const Real dt_to_cur_time   = cur_fine_pres_time - prev_crse_pres_time;
        const Real cur_mult_factor  = dt_to_cur_time / time_since_zero;
        const Real prev_mult_factor = dt_to_prev_time / dt_to_cur_time;

#ifdef _OPENMP
#pragma omp parallel if (Gpu::notInLaunchRegion())
#endif
        for (MFIter mfi(P_new,TilingIfNotGPU()); mfi.isValid(); ++mfi)
        {
             const Box&  bx     = mfi.tilebox();
             FArrayBox fine_phi(bx,1);
             Elixir fine_phi_i = fine_phi.elixir();
             node_bilinear_interp.interp(crse_phi[mfi],0,fine_phi,0,1,
                                         fine_phi.box(),ratio,cgeom,fgeom,bc,
                                         0,Press_Type,RunOn::Gpu);

             auto const& f_phi    = fine_phi.array();
             auto const& p_new    = P_new.array(mfi);
             auto const& p_old    = P_old.array(mfi);
             amrex::ParallelFor(bx, [f_phi, p_old, p_new, cur_mult_factor, prev_mult_factor]
             AMREX_GPU_DEVICE(int i, int j, int k) noexcept
             {
                 p_new(i,j,k) += f_phi(i,j,k) * cur_mult_factor;
                 p_old(i,j,k) += f_phi(i,j,k) * prev_mult_factor;
             });
        }
    }
    else
    {
#ifdef _OPENMP
#pragma omp parallel if (Gpu::notInLaunchRegion())
#endif
        for (MFIter mfi(P_new,TilingIfNotGPU()); mfi.isValid(); ++mfi)
        {
           const Box&  bx     = mfi.tilebox();
           FArrayBox fine_phi(bx,1);
           Elixir fine_phi_i = fine_phi.elixir();
           node_bilinear_interp.interp(crse_phi[mfi],0,fine_phi,0,1,
                                       fine_phi.box(),ratio,cgeom,fgeom,bc,
                                       0,Press_Type,RunOn::Gpu);

           auto const& f_phi    = fine_phi.array();
           auto const& p_new    = P_new.array(mfi);
           auto const& p_old    = P_old.array(mfi);
           amrex::ParallelFor(bx, [f_phi, p_old, p_new]
           AMREX_GPU_DEVICE(int i, int j, int k) noexcept
           {
               p_new(i,j,k) += f_phi(i,j,k);
               p_old(i,j,k) += f_phi(i,j,k);
           });
        }
    }
#ifdef AMREX_USE_EB
    // FIXME? - this can probably go after new interpolation is implemented
    EB_set_covered(P_new,0.);
    EB_set_covered(P_old,0.);
#endif

}

std::string
NavierStokesBase::thePlotFileType () const
{
    //
    // Increment this whenever the writePlotFile() format changes.
    //
    static const std::string the_plot_file_type("NavierStokes-V1.1");

    return the_plot_file_type;
}

//
// This routine advects the velocities
//
void
NavierStokesBase::velocity_advection (Real dt)
{
    BL_PROFILE("NavierStokesBase::velocity_advection()");

    if (verbose)
    {
        if (do_mom_diff == 0)
        {
            amrex::Print() << "... advect velocities\n";
        }
        else
        {
            if (predict_mom_together == 0)
            {
                amrex::Print() << "Must set predict_mom_together == 1 in NavierStokesBase." << '\n';
                exit(0);
            }
            amrex::Print() << "... advect momenta\n";
        }
    }

    const int   finest_level   = parent->finestLevel();
    const Real  prev_time      = state[State_Type].prevTime();

    //
    // Compute viscosity components.
    //
#ifdef AMREX_USE_EB
    MultiFab& Gp = getGradP();
    Gp.FillBoundary(geom.periodicity());
#else
    MultiFab Gp(grids,dmap,AMREX_SPACEDIM,1);
    getGradP(Gp, state[Press_Type].prevTime());
#endif

    MultiFab visc_terms(grids,dmap,AMREX_SPACEDIM,1,MFInfo(),Factory());

    // No need to compute this is we are using EB because we will
    // not use Godunov.
#ifndef AMREX_USE_EB
    if (be_cn_theta != 1.0)
    {
        getViscTerms(visc_terms,Xvel,AMREX_SPACEDIM,prev_time);
    }
    else
    {
        visc_terms.setVal(0.,1);
    }
#endif

    MultiFab divu_fp(grids,dmap,1,1,MFInfo(),Factory());
    create_mac_rhs(divu_fp,1,prev_time,dt);

    MultiFab fluxes[AMREX_SPACEDIM];

    if (do_reflux)
    {
        for (int i = 0; i < AMREX_SPACEDIM; i++)
        {
            const BoxArray& ba = getEdgeBoxArray(i);
            fluxes[i].define(ba, dmap, AMREX_SPACEDIM, 0, MFInfo(),Factory());
        }
    }

    //
    // Compute the advective forcing.
    //
    {
        FillPatchIterator U_fpi(*this,visc_terms,godunov_hyp_grow,prev_time,State_Type,Xvel,AMREX_SPACEDIM);
        MultiFab& Umf=U_fpi.get_mf();

#ifndef AMREX_USE_EB
        //
        // >>>>>>>>>>>>>>>>>>>>>>>>>>>  NON-EB ALGORITHM <<<<<<<<<<<<<<<<<<<<<<<<<<<<<<
        //
        FillPatchIterator Rho_fpi(*this,visc_terms,godunov_hyp_grow,prev_time,State_Type,Density,1);
        FillPatchIterator S_fpi(*this,visc_terms,1,prev_time,State_Type,Density,NUM_SCALARS);
        MultiFab& Rmf=Rho_fpi.get_mf();
        MultiFab& Smf=S_fpi.get_mf();

        MultiFab cfluxes[AMREX_SPACEDIM];
        MultiFab edgestate[AMREX_SPACEDIM];
        int ngrow = 1;

        MultiFab forcing_term( grids, dmap, AMREX_SPACEDIM, ngrow );
        MultiFab S_term( grids, dmap, AMREX_SPACEDIM,  godunov_hyp_grow);

        // Why in the original code it does this:
        //
        //
        //
        int nghost = 2;  // Do we need 2???
        for (int i = 0; i < AMREX_SPACEDIM; i++)
        {
            const BoxArray& ba = getEdgeBoxArray(i);
            cfluxes[i].define(ba, dmap, AMREX_SPACEDIM, nghost, MFInfo(), Umf.Factory());
            cfluxes[i].setVal(0.0);
            edgestate[i].define(ba, dmap, AMREX_SPACEDIM, nghost, MFInfo(), Umf.Factory());
        }

        //
        // Compute forcing
        //
#ifdef _OPENMP
#pragma omp parallel if (Gpu::notInLaunchRegion())
#endif
        {
            for (MFIter U_mfi(Umf,TilingIfNotGPU()); U_mfi.isValid(); ++U_mfi)
            {
                auto const gbx = U_mfi.growntilebox(ngrow);

                if (getForceVerbose)
                {
                    amrex::Print() << "---" << '\n'
                                   << "B - velocity advection:" << '\n'
                                   << "Calling getForce..." << '\n';
                }
                getForce(forcing_term[U_mfi],gbx,Xvel,AMREX_SPACEDIM,
			 prev_time,Umf[U_mfi],Smf[U_mfi],0);

                //
                // Compute the total forcing.
                //
                auto const& tf   = forcing_term.array(U_mfi,Xvel);
                auto const& visc = visc_terms.const_array(U_mfi,Xvel);
                auto const& gp   = Gp.const_array(U_mfi);
                auto const& rho  = rho_ptime.const_array(U_mfi);
		auto const hypbox = U_mfi.growntilebox(godunov_hyp_grow);

<<<<<<< HEAD
		if ( do_mom_diff )
		{
		  amrex::ParallelFor(gbx, AMREX_SPACEDIM, [ tf, visc, gp, rho]
                  AMREX_GPU_DEVICE (int i, int j, int k, int n) noexcept
                  {
		    tf(i,j,k,n) = ( tf(i,j,k,n) + visc(i,j,k,n) - gp(i,j,k,n) );
		  });

		  auto const& dens = Rmf.const_array(U_mfi);
		  auto const& vel  = Umf.const_array(U_mfi);
		  auto const& st   = S_term.array(U_mfi);

		  amrex::ParallelFor(hypbox, AMREX_SPACEDIM, [ dens, vel, st ]
		  AMREX_GPU_DEVICE (int i, int j, int k, int n) noexcept
		  {
                    st(i,j,k,n) = vel(i,j,k,n) * dens(i,j,k);
		  });
		}
		else
		{
		  amrex::ParallelFor(gbx, AMREX_SPACEDIM, [ tf, visc, gp, rho]
                  AMREX_GPU_DEVICE (int i, int j, int k, int n) noexcept
		  {
		    tf(i,j,k,n) = ( tf(i,j,k,n) + visc(i,j,k,n) - gp(i,j,k,n) ) / rho(i,j,k);
		  });

		  S_term[U_mfi].copy<RunOn::Gpu>(Umf[U_mfi],hypbox,0,hypbox,0,AMREX_SPACEDIM);
		}
            }
        }

=======
                amrex::ParallelFor(gbx, AMREX_SPACEDIM, [tf, visc, gp, rho]
                AMREX_GPU_DEVICE (int i, int j, int k, int n) noexcept
                {
                    tf(i,j,k,n) = ( tf(i,j,k,n) + visc(i,j,k,n) - gp(i,j,k,n) ) / rho(i,j,k);
                });

                //
                // Loop over the velocity components.
                //
                auto const hypbox = U_mfi.growntilebox(godunov_hyp_grow);
                S_term[U_mfi].copy<RunOn::Host>(Umf[U_mfi],hypbox,0,hypbox,0,AMREX_SPACEDIM);

                for (int comp = 0; comp < AMREX_SPACEDIM; ++comp )
                {
                    int use_conserv_diff = (advectionType[comp] == Conservative) ? true : false;

                    if (do_mom_diff == 1)
                    {
                        S_term[U_mfi].mult<RunOn::Host>(Rmf[U_mfi],hypbox,hypbox,0,comp,1);
			forcing_term[U_mfi].mult<RunOn::Host>(rho_ptime[U_mfi],gbx,gbx,0,comp,1);
                    }
		}
            }
        }

        Vector<BCRec> math_bcs(AMREX_SPACEDIM);
        math_bcs = fetchBCArray(State_Type, Xvel, AMREX_SPACEDIM);
>>>>>>> c5485616

        amrex::Gpu::DeviceVector<int> iconserv;
        iconserv.resize(AMREX_SPACEDIM, 0);

        for (int comp = 0; comp < AMREX_SPACEDIM; ++comp )
        {
            iconserv[comp] = (advectionType[comp] == Conservative) ? true : false;
        }

        Godunov::ComputeAofs(*aofs, Xvel, AMREX_SPACEDIM,
                             S_term, 0,
                             AMREX_D_DECL(u_mac[0],u_mac[1],u_mac[2]),
                             AMREX_D_DECL(edgestate[0],edgestate[1],edgestate[2]), 0, false,
                             AMREX_D_DECL(cfluxes[0],cfluxes[1],cfluxes[2]), 0,
                             forcing_term, 0, divu_fp, m_bcrec_velocity_d.dataPtr(), geom, iconserv, dt,
                             godunov_use_ppm, godunov_use_forces_in_trans, true);

	if (do_reflux)
	{
            for (int d = 0; d < AMREX_SPACEDIM; ++d)
                MultiFab::Copy(fluxes[d], cfluxes[d], 0, 0, AMREX_SPACEDIM, 0 );
	}




#else
        //
        // >>>>>>>>>>>>>>>>>>>>>>>>>>>  EB ALGORITHM <<<<<<<<<<<<<<<<<<<<<<<<<<<<<<
        //

         MultiFab cfluxes[AMREX_SPACEDIM];
         MultiFab edgstate[AMREX_SPACEDIM];
         int nghost(2);

         for (int i(0); i < AMREX_SPACEDIM; i++)
         {
             const BoxArray& ba = getEdgeBoxArray(i);
             cfluxes[i].define(ba, dmap, AMREX_SPACEDIM, nghost, MFInfo(), Umf.Factory());
             edgstate[i].define(ba, dmap, AMREX_SPACEDIM, nghost, MFInfo(), Umf.Factory());
         }

         MOL::ComputeAofs(*aofs, Xvel, AMREX_SPACEDIM, Umf, 0,
                          D_DECL(u_mac[0],u_mac[1],u_mac[2]),
                          D_DECL(edgstate[0],edgstate[1],edgstate[2]), 0, false,
                          D_DECL(cfluxes[0],cfluxes[1],cfluxes[2]), 0,
                          m_bcrec_velocity, m_bcrec_velocity_d.dataPtr(), geom  );

         // don't think this is needed here any more. Godunov sets covered vals now...
         EB_set_covered(*aofs, 0.);

         if (do_reflux)
         {
             for (int d(0); d < AMREX_SPACEDIM; d++)
                 MultiFab::Copy(fluxes[d], cfluxes[d], 0, 0, AMREX_SPACEDIM, 0 );

         }

#endif
    } //end scope of FillPatchIter

    if (do_reflux)
    {
        if (level > 0 )
        {
            for (int d = 0; d < AMREX_SPACEDIM; d++)
                advflux_reg->FineAdd(fluxes[d],d,0,0,AMREX_SPACEDIM,dt);
        }
        if(level < finest_level)
        {
            for (int i = 0; i < AMREX_SPACEDIM; i++)
                getAdvFluxReg(level+1).CrseInit(fluxes[i],i,0,0,AMREX_SPACEDIM,-dt);
        }
    }
}

//
// This subroutine updates the velocity field before the level projection.
//
// At this point in time, all we know is u^n, rho^n+1/2, and the
// general forcing terms at t^n, and after solving in this routine
// viscous forcing at t^n+1/2.  Except for a simple buoyancy term,
// b = -rho^n+1/2 g, it is usually not possible to estimate more
// general forcing terms at t^n+1/2.  Since the default getForce, handles
// this case automatically, F_new and F_old have been replaced by a single
// tforces FArrayBox.
//
// We assume that if one component of velocity is viscous that all must be.
//

void
NavierStokesBase::velocity_update (Real dt)
{
    BL_PROFILE("NavierStokesBase::velocity_update()");

    if (verbose)
    {
      if (do_mom_diff == 0)
      {
         amrex::Print() << "... update velocities \n";
      }
      else
      {
         amrex::Print() << "... update momenta \n";
      }
    }

    velocity_advection_update(dt);

    if (!initial_iter)
        velocity_diffusion_update(dt);
    else
        initial_velocity_diffusion_update(dt);

    MultiFab&  S_new     = get_new_data(State_Type);

    for (int sigma = 0; sigma < BL_SPACEDIM; sigma++)
    {
       if (S_new.contains_nan(sigma,1,0))
       {
          amrex::Print() << "New velocity " << sigma << " contains Nans" << '\n';
          exit(0);
       }
    }
}

void
NavierStokesBase::velocity_advection_update (Real dt)
{
    BL_PROFILE("NavierStokesBase::velocity_advection_update()");

    MultiFab&  U_old          = get_old_data(State_Type);
    MultiFab&  U_new          = get_new_data(State_Type);
    MultiFab&  Aofs           = *aofs;
    const Real prev_pres_time = state[Press_Type].prevTime();

#ifdef AMREX_USE_EB
    MultiFab& Gp=*gradp;
    Gp.FillBoundary(geom.periodicity());
#else
    MultiFab Gp(grids,dmap,AMREX_SPACEDIM,1);
    getGradP(Gp, prev_pres_time);
#endif

    MultiFab& Rh = get_rho_half_time();

    MultiFab Vel(grids, dmap, AMREX_SPACEDIM, 0, MFInfo(), Factory());
    // Average mac velocity to cell-centers for use in generating external
    // forcing term in getForce()
    // NOTE that default getForce() does not use Vel or Scal, user must supply the
    // forcing function for that case.
#ifdef AMREX_USE_EB
    // FIXME - this isn't quite right because it's face-centers to cell-centers
    // what's really wanted is face-centroid to cell-centroid
    EB_average_face_to_cellcenter(Vel, 0, Array<MultiFab const*,AMREX_SPACEDIM>{{AMREX_D_DECL(&u_mac[0],&u_mac[1],&u_mac[2])}});
#else
    average_face_to_cellcenter(Vel, 0, Array<MultiFab const*,AMREX_SPACEDIM>{{AMREX_D_DECL(&u_mac[0],&u_mac[1],&u_mac[2])}});
#endif

#ifdef _OPENMP
#pragma omp parallel if (Gpu::notInLaunchRegion())
#endif
{
    FArrayBox  tforces, S, ScalFAB;

    for (MFIter mfi(Rh,TilingIfNotGPU()); mfi.isValid(); ++mfi)
    {
        const Box& bx = mfi.tilebox();
        FArrayBox& VelFAB = Vel[mfi];
        ScalFAB.resize(bx,NUM_SCALARS);

        //
        // Need to do some funky half-time stuff.
        //
        if (getForceVerbose)
           amrex::Print() << "---" << '\n' << "F - velocity advection update (half time):" << '\n';
        //
        // Average the mac face velocities to get cell centred velocities.
        // Average the new and old time to get Crank-Nicholson half time approximation.
        //
        //FIXME - need to address this for EB
        auto const& vel  = VelFAB.array();
        auto const& scal = ScalFAB.array();
        Elixir scal_i = ScalFAB.elixir();
        auto const& scal_o = U_old.array(mfi,Density);
        auto const& scal_n = U_new.array(mfi,Density);
        const int numscal = NUM_SCALARS;
        amrex::ParallelFor(bx, [scal, scal_o, scal_n, numscal]
        AMREX_GPU_DEVICE (int i, int j, int k) noexcept
        {
           for (int n = 0; n < numscal; n++) {
              scal(i,j,k,n) = 0.5 * ( scal_o(i,j,k,n) + scal_n(i,j,k,n) );
           }
        });

        if (getForceVerbose) amrex::Print() << "Calling getForce..." << '\n';
        const Real half_time = 0.5*(state[State_Type].prevTime()+state[State_Type].curTime());
        tforces.resize(bx,AMREX_SPACEDIM);
        Elixir tf_i = tforces.elixir();
        getForce(tforces,bx,Xvel,AMREX_SPACEDIM,half_time,VelFAB,ScalFAB,0);

        //
        // Do following only at initial iteration--per JBB.
        //
        if (initial_iter && is_diffusive[Xvel]) {
           auto const& force  = tforces.array();
           amrex::ParallelFor(bx, [force]
           AMREX_GPU_DEVICE (int i, int j, int k) noexcept
           {
               force(i,j,k) = 0.0;
           });
        }

        // Update velocity
        auto const& vel_old  = U_old.array(mfi);
        auto const& vel_new  = U_new.array(mfi);
        auto const& gradp    = Gp.array(mfi);
        auto const& force    = tforces.array();
        auto const& advec    = Aofs.array(mfi);
        auto const& rho_old  = rho_ptime.array(mfi);
        auto const& rho_new  = rho_ctime.array(mfi);
        auto const& rho_Half = Rh.array(mfi);
        int mom_diff = do_mom_diff;
        amrex::ParallelFor(bx, AMREX_SPACEDIM, [vel_old,vel_new,gradp,force,advec,rho_old,rho_new,rho_Half,mom_diff,dt]
        AMREX_GPU_DEVICE (int i, int j, int k, int n) noexcept
        {
            Real velold = vel_old(i,j,k,n);

            if ( mom_diff ) {
               velold *= rho_old(i,j,k);
	       vel_new(i,j,k,n) = velold - dt * advec(i,j,k,n)
		                         + dt * force(i,j,k,n)
		                         - dt * gradp(i,j,k,n);

	       vel_new(i,j,k,n) /= rho_new(i,j,k);
            }
	    else
	    {
	        vel_new(i,j,k,n) = velold - dt * advec(i,j,k,n)
                                          + dt * force(i,j,k,n) / rho_Half(i,j,k)
                                          - dt * gradp(i,j,k,n) / rho_Half(i,j,k);
            }
        });
    }
}

    for (int sigma = 0; sigma < AMREX_SPACEDIM; sigma++)
    {
       if (U_old.contains_nan(sigma,1,0))
       {
	 amrex::Print() << "VAU: Old velocity " << sigma << " contains Nans" << std::endl;

	 IntVect mpt(D_DECL(-100,100,-100));
	 for (MFIter mfi(U_old); mfi.isValid(); ++mfi){
	   if ( U_old[mfi].contains_nan<RunOn::Host>(mpt) )
	     amrex::Print() << " Nans at " << mpt << std::endl;
	 }
       }
       if (U_new.contains_nan(sigma,1,0))
       {
	 amrex::Print() << "VAU: New velocity " << sigma << " contains Nans" << std::endl;

	 IntVect mpt(D_DECL(-100,100,-100));
	 for (MFIter mfi(U_new); mfi.isValid(); ++mfi){
	   if ( U_new[mfi].contains_nan<RunOn::Host>(mpt) )
	     amrex::Print() << " Nans at " << mpt << std::endl;
	 }
       }
    }
}

void
NavierStokesBase::initial_velocity_diffusion_update (Real dt)
{
    //
    // Do following only at initial iteration.
    //
    if (is_diffusive[Xvel])
    {
        MultiFab&  U_old          = get_old_data(State_Type);
        MultiFab&  U_new          = get_new_data(State_Type);
        MultiFab&  Rh             = get_rho_half_time();
        const Real prev_time      = state[State_Type].prevTime();
        const int  xvel           = Xvel;

        int   ngrow = 0;
        MultiFab visc_terms(grids,dmap,AMREX_SPACEDIM,ngrow,MFInfo(),Factory());
        MultiFab    tforces(grids,dmap,AMREX_SPACEDIM,ngrow,MFInfo(),Factory());

        //
        // Get grad(p)
        //
#ifdef AMREX_USE_EB
        MultiFab& Gp = *gradp;
#else
        const Real prev_pres_time = state[Press_Type].prevTime();
        MultiFab         Gp(grids,dmap,AMREX_SPACEDIM,ngrow,MFInfo(),Factory());
        getGradP(Gp, prev_pres_time);
#endif

        //
        // Compute additional forcing terms
        //
        tforces.setVal(0.0);
#ifdef _OPENMP
#pragma omp parallel if (Gpu::notInLaunchRegion())
#endif
        for (MFIter mfi(tforces,TilingIfNotGPU()); mfi.isValid(); ++mfi)
        {
            const auto& bx = mfi.tilebox();
                  auto& tforces_fab = tforces[mfi];
            if (getForceVerbose)
            {
                amrex::Print() << "---" << '\n'
                               << "G - initial velocity diffusion update:" << '\n'
                               << "Calling getForce..." << '\n';
            }
            getForce(tforces_fab,bx,Xvel,AMREX_SPACEDIM,prev_time,U_old[mfi],U_old[mfi],Density);
        }

        //
        // Compute viscous terms
        //
        if (be_cn_theta != 1.0)
        {
          getViscTerms(visc_terms,Xvel,AMREX_SPACEDIM,prev_time);
        }
        else
        {
          visc_terms.setVal(0.0);
        }

        //
        // Assemble RHS
        //
#ifdef _OPENMP
#pragma omp parallel if (Gpu::notInLaunchRegion())
#endif
        for (MFIter mfi(tforces,TilingIfNotGPU()); mfi.isValid(); ++mfi)
        {
           const Box& bx = mfi.tilebox();
           auto const& force   = tforces.array(mfi);
           auto const& viscT   = visc_terms.array(mfi);
           auto const& gradp   = Gp.array(mfi);
           auto const& rhohalf = Rh.array(mfi);
           auto const& rho_old = rho_ptime.array(mfi);
           auto const& rho_new = rho_ctime.array(mfi);
           auto const& vel_old = U_old.array(mfi,xvel);
           auto const& vel_new = U_new.array(mfi,xvel);
           auto const& advT    = aofs->array(mfi,xvel);
           int mom_diff = do_mom_diff;
           amrex::ParallelFor(bx, AMREX_SPACEDIM, [force,viscT,gradp,rhohalf,advT,rho_old,rho_new,vel_old,vel_new,mom_diff,dt]
           AMREX_GPU_DEVICE (int i, int j, int k, int n) noexcept
           {
              // Set force += (visc - Gp) / rho_half - aofs
              force(i,j,k,n) += viscT(i,j,k,n) - gradp(i,j,k,n);
              if ( !mom_diff ) {
                 force(i,j,k,n) /= rhohalf(i,j,k);
              }
              force(i,j,k,n) -= advT(i,j,k,n);
              // if mom_diff : U_new = (force* dt + U_old * rho_old) / rho_new
              // else        : U_new = U_old + force* dt
              if ( mom_diff ) {
                 vel_new(i,j,k,n) = (force(i,j,k,n) * dt + vel_old(i,j,k,n) * rho_old(i,j,k)) / rho_new(i,j,k);
              } else {
                 vel_new(i,j,k,n) = vel_old(i,j,k,n) + force(i,j,k,n) * dt;
              }
           });
        }
    }
}

Real
NavierStokesBase::volWgtSum (const std::string& name,
                             Real               time)
{
    Real  volwgtsum = 0.0;
    const Real* dx  = geom.CellSize();
    auto        mf  = derive(name,time,0);

    // First, zero covered regions
    if (level < parent->finestLevel())
    {
        BoxArray    baf;
        baf = parent->boxArray(level+1);
        baf.coarsen(fine_ratio);
#ifdef _OPENMP
#pragma omp parallel if (Gpu::notInLaunchRegion())
#endif
{
	std::vector< std::pair<int,Box> > isects;
        for (MFIter mfi(*mf,TilingIfNotGPU()); mfi.isValid(); ++mfi)
        {
           auto const& fabarr = mf->array(mfi);
           int          ncomp = mf->nComp(); 
           baf.intersections(grids[mfi.index()],isects);
           for (int is = 0; is < isects.size(); is++) {
              amrex::ParallelFor(isects[is].second, ncomp, [fabarr]
              AMREX_GPU_DEVICE (int i, int j, int k, int n) noexcept
              {
                 fabarr(i,j,k,n) = 0.0;
              });
           }
        }
}
    }

    // Use amrex::ReduceSum
    // TODO set the cases for RZ, but it needs the radius to be somewhere in managed memory and so on
    Real vol = D_TERM(dx[0],*dx[1],*dx[2]);
#ifdef AMREX_USE_EB
    if ( (volWgtSum_sub_dz > 0 && volWgtSum_sub_Rcyl > 0) ) {
        amrex::Abort("EB volWgtSum currently only works over entire cartesian domain.");
    }
    Real sm = amrex::ReduceSum(*mf, *volfrac, 0, [vol]
    AMREX_GPU_HOST_DEVICE (Box const& bx, Array4<Real const> const& mf_arr, Array4<Real const> const& vf_arr) -> Real
    {
        Real sum = 0.0;
        AMREX_LOOP_3D(bx, i, j, k,
        {
            sum += mf_arr(i,j,k) * vf_arr(i,j,k) * vol;
        });
        return sum;
    });
#else
    const Real* dom_lo = geom.ProbLo();
    const Real sub_dz = volWgtSum_sub_dz;
    const Real sub_Rcyl = volWgtSum_sub_Rcyl;
    Real sm = amrex::ReduceSum(*mf, 0, [vol, sub_dz, sub_Rcyl, dx, dom_lo]
    AMREX_GPU_HOST_DEVICE (Box const& bx, Array4<Real const> const& mf_arr) -> Real
    {
        Real sum = 0.0;
        if ( sub_dz > 0 && sub_Rcyl > 0 ) {
           // TODO : test this in 2D
           const auto lo = amrex::lbound(bx);
           const auto hi = amrex::ubound(bx);
           for       (int k = lo.z; k <= hi.z; ++k) {
              Real z = dom_lo[2] + (k+0.5_rt) * dx[2];
              if ( z <= sub_dz ) {
                 for    (int j = lo.y; j <= hi.y; ++j) {
                    Real y = dom_lo[1] + (j+0.5_rt) * dx[1];
                    for (int i = lo.x; i <= hi.x; ++i) {
                       Real x = dom_lo[0] + (i+0.5_rt) * dx[0];
                       Real r = std::sqrt(x*x + y*y);
                       if ( r <= sub_Rcyl ) {
                          sum += mf_arr(i,j,k) * vol;
                       }
                    } 
                 }
              } 
           }
        } else { 
           AMREX_LOOP_3D(bx, i, j, k,
           {
               sum += mf_arr(i,j,k) * vol;
           });
        }
        return sum;
    });
#endif

    volwgtsum = sm;

    ParallelDescriptor::ReduceRealSum(volwgtsum);

    return volwgtsum;
}

#if (AMREX_SPACEDIM == 3)
void
NavierStokesBase::sum_turbulent_quantities ()
{
    Real time = state[State_Type].curTime();
    const int finestLevel = parent->finestLevel();
    const Real *dx = parent->Geom(finestLevel).CellSize();
    const int ksize(parent->Geom(finestLevel).Domain().length(2));
    const int turbVars(33);
    int refRatio(1);

    Real* turb = new Real[turbVars*ksize];

    for (int i=0; i<turbVars*ksize; i++) turb[i]=0;

    for (int lev = finestLevel; lev >= 0; lev--)
    {
	const int levKsize(parent->Geom(lev).Domain().length(2));

	Real* levTurb = new Real[turbVars*levKsize];

	for (int i=0; i<turbVars*levKsize; i++) levTurb[i]=0;

        NavierStokesBase& ns_level = getLevel(lev);
	ns_level.TurbSum(time,levTurb,levKsize,turbVars);

	if (lev<finestLevel)  refRatio *= parent->refRatio(lev)[2];
	else                  refRatio  = 1;

	for (int l=0, k=0; l<levKsize; l++)
	    for (int r=0; r<refRatio; r++, k++)
		for (int v=0; v<turbVars; v++)
		    turb[k*turbVars+v] += levTurb[l*turbVars+v];

	delete [] levTurb;
    }

    ParallelDescriptor::ReduceRealSum(&turb[0], ksize*turbVars, ParallelDescriptor::IOProcessorNumber());

    if (ParallelDescriptor::IOProcessor())
    {
        std::string DirPath = "TurbData";
        if (!amrex::UtilCreateDirectory(DirPath, 0755))
            amrex::CreateDirectoryFailed(DirPath);

        const int steps = parent->levelSteps(0);
        FILE *file;

        std::string filename = amrex::Concatenate("TurbData/TurbData_", steps, 4);
        filename += ".dat";

        file = fopen(filename.c_str(),"w");
        for (int k=0; k<ksize; k++)
        {
            fprintf(file,"%e ",dx[2]*(0.5+(double)k));
            for (int v=0; v<turbVars; v++)
                fprintf(file,"%e ",turb[k*turbVars+v]);
            fprintf(file,"\n");
        }
        fclose(file);
    }

    delete [] turb;
}

void
NavierStokesBase::TurbSum (Real time, Real *turb, int ksize, int turbVars)
{
    const Real* dx = geom.CellSize();

    const int turbGrow(0);
    const int presGrow(0);
    auto turbMF = derive("TurbVars",time,turbGrow);
    auto presMF = derive("PresVars",time,presGrow);

    BoxArray baf;

    if (level < parent->finestLevel())
    {
        baf = parent->boxArray(level+1);
        baf.coarsen(fine_ratio);
    }

    std::vector< std::pair<int,Box> > isects;

    for (MFIter turbMfi(*turbMF), presMfi(*presMF);
	 turbMfi.isValid() && presMfi.isValid();
	 ++turbMfi, ++presMfi)
    {
	FArrayBox& turbFab = (*turbMF)[turbMfi];
	FArrayBox& presFab = (*presMF)[presMfi];

        if (level < parent->finestLevel())
        {
            baf.intersections(grids[turbMfi.index()],isects);

            for (int ii = 0, N = isects.size(); ii < N; ii++)
            {
                presFab.setVal<RunOn::Gpu>(0,isects[ii].second,0,presMF->nComp());
                turbFab.setVal<RunOn::Gpu>(0,isects[ii].second,0,turbMF->nComp());
            }
        }
    }

    turbMF->FillBoundary(0,turbMF->nComp(), geom.periodicity());
    presMF->FillBoundary(0,presMF->nComp(), geom.periodicity());

    for (MFIter turbMfi(*turbMF), presMfi(*presMF);
	 turbMfi.isValid() && presMfi.isValid();
	 ++turbMfi, ++presMfi)
    {
	FArrayBox& turbFab = (*turbMF)[turbMfi];
	FArrayBox& presFab = (*presMF)[presMfi];

        const Real* turbData = turbFab.dataPtr();
        const Real* presData = presFab.dataPtr();
        const int*  dlo = turbFab.loVect();
        const int*  dhi = turbFab.hiVect();
        const int*  plo = presFab.loVect();
        const int*  phi = presFab.hiVect();
	const Box& grdbx = grids[turbMfi.index()];
        const int*  lo  = grdbx.loVect();
        const int*  hi  = grdbx.hiVect();

        sumturb(turbData,presData,ARLIM(dlo),ARLIM(dhi),ARLIM(plo),ARLIM(phi),ARLIM(lo),ARLIM(hi),
		     dx,turb,&ksize,&turbVars);
   }
}

#ifdef SUMJET
void
NavierStokesBase::JetSum (Real time, Real *jetData, int levRsize,  int levKsize,  int rsize,  int ksize, int jetVars)
{
    const Real* dx = geom.CellSize();

    const int turbGrow(0);
    const int presGrow(0);

    auto turbMF = derive("JetVars",time,turbGrow);
    auto presMF = derive("JetPresVars",time,presGrow);

    BoxArray baf;

    if (level < parent->finestLevel())
    {
        baf = parent->boxArray(level+1);
        baf.coarsen(fine_ratio);
    }

    std::vector< std::pair<int,Box> > isects;

    for (MFIter turbMfi(*turbMF), presMfi(*presMF);
	 turbMfi.isValid() && presMfi.isValid();
	 ++turbMfi, ++presMfi)
    {
	FArrayBox& turbFab = (*turbMF)[turbMfi];
	FArrayBox& presFab = (*presMF)[presMfi];

        if (level < parent->finestLevel())
        {
            baf.intersections(grids[turbMfi.index()],isects);

            for (int ii = 0, N = isects.size(); ii < N; ii++)
            {
                presFab.setVal(0,isects[ii].second,0,presMF->nComp());
                turbFab.setVal(0,isects[ii].second,0,turbMF->nComp());
            }
        }
    }

    turbMF->FillBoundary(0,turbMF->nComp(), geom.periodicity());
    presMF->FillBoundary(0,presMF->nComp(), geom.periodicity());

    for (MFIter turbMfi(*turbMF), presMfi(*presMF);
	 turbMfi.isValid() && presMfi.isValid();
	 ++turbMfi, ++presMfi)
    {
	FArrayBox& turbFab = (*turbMF)[turbMfi];
	FArrayBox& presFab = (*presMF)[presMfi];

        RealBox     gridloc  = RealBox(grids[turbMfi.index()],geom.CellSize(),geom.ProbLo());
        const Real* turbData = turbFab.dataPtr();
        const Real* presData = presFab.dataPtr();
        const int*  dlo = turbFab.loVect();
        const int*  dhi = turbFab.hiVect();
        const int*  plo = presFab.loVect();
        const int*  phi = presFab.hiVect();
        const int*  lo  = grids[turbMfi.index()].loVect();
        const int*  hi  = grids[turbMfi.index()].hiVect();

        sumjet(turbData,presData,ARLIM(dlo),ARLIM(dhi),ARLIM(plo),ARLIM(phi),ARLIM(lo),ARLIM(hi),
		    dx,jetData,&levRsize,&levKsize,&rsize,&ksize,&jetVars,&jet_interval_split,
		    gridloc.lo(),gridloc.hi());
    }
}

void
NavierStokesBase::sum_jet_quantities ()
{
    Real time = state[State_Type].curTime();
    const int finestLevel = parent->finestLevel();
    const Real *dx = parent->Geom(finestLevel).CellSize();
    const int isize(parent->Geom(finestLevel).Domain().length(0));
    const int ksize(parent->Geom(finestLevel).Domain().length(2));
    const int rsize=isize>>1;
    const int jetVars(104);

    amrex::Print() << "NavierStokesBase::sum_jet_quantities():" << '\n'
		   << "   jetVars: " << jetVars << '\n'
		   << "   rsize  : " << rsize << '\n'
		   << "   ksize  : " << ksize << '\n';

    Real* jetData = new Real[jetVars*ksize*rsize];

    for (int i=0; i<jetVars*ksize*rsize; i++) jetData[i]=0;

    for (int lev = finestLevel; lev >= 0; lev--)
    {
	const int levIsize(parent->Geom(lev).Domain().length(0));
	const int levKsize(parent->Geom(lev).Domain().length(2));
	const int levRsize(levIsize>>1);

        NavierStokesBase& ns_level = getLevel(lev);
	ns_level.JetSum(time,jetData,levRsize,levKsize,rsize,ksize,jetVars);
    }

    ParallelDescriptor::ReduceRealSum(&jetData[0], ksize*rsize*jetVars, ParallelDescriptor::IOProcessorNumber());

    if (ParallelDescriptor::IOProcessor())
    {
        amrex::Print() << "      Creating JetData..." << '\n';
        std::string DirPath = "JetData";
        if (!amrex::UtilCreateDirectory(DirPath, 0755))
            amrex::CreateDirectoryFailed(DirPath);

        const int steps = parent->levelSteps(0);
        FILE *file;
        std::string filename;

	Vector<Real> r(rsize);
	for (int i=0; i<rsize; i++)
	    r[i] = dx[0]*(0.5+(double)i);
	Vector<Real> z(ksize);
	for (int k=0; k<ksize; k++)
	    z[k] = dx[2]*(0.5+(double)k);

#if 0
        filename  = amrex::Concatenate("JetData/JetData_", steps, 4);
        filename += "_r.dat";

	file = fopen(filename.c_str(),"w");
	for (int i=0; i<rsize; i++)
	    fprintf(file,"%e ",r[i]);
	fclose(file);

        filename  = amrex::Concatenate("JetData/JetData_", steps, 4);
        filename += "_z.dat";

	file = fopen(filename.c_str(),"w");
	for (int k=0; k<ksize; k++)
	    fprintf(file,"%e ",dx[2]*(0.5+(double)k));
	fclose(file);

	for (int v=0; v<jetVars; v++) {

            filename  = amrex::Concatenate("JetData/JetData_", steps, 4);
            filename += amrex::Concatenate(filename + "_v", v, 4);
            filename += ".dat";

	    file = fopen(filename.c_str(),"w");
	    for (int k=0; k<ksize; k++) {
		for (int i=0; i<rsize; i++) {
		    fprintf(file,"%e ",jetData[(k*rsize+i)*jetVars+v]);
		}
		fprintf(file,"\n");
	    }
	    fclose(file);
	    amrex::Print() << "   ...done." << '\n';
	}
#else
	std::string FullPath = amrex::Concatenate("JetData/JD", steps, 4);

	if (!amrex::UtilCreateDirectory(FullPath, 0755))
	    amrex::CreateDirectoryFailed(FullPath);

        filename = FullPath;
        filename += '/';
        filename += "data.bin";

	file=fopen(filename.c_str(),"w");
	fwrite(&time,sizeof(double),1,file);
	fwrite(&rsize,sizeof(int),1,file);
	fwrite(&ksize,sizeof(int),1,file);
	fwrite(&jetVars,sizeof(int),1,file);
	fwrite(r.dataPtr(),sizeof(Real),rsize,file);
	fwrite(z.dataPtr(),sizeof(Real),ksize,file);
	fwrite(jetData,sizeof(Real),jetVars*rsize*ksize,file);
	fclose(file);
#endif
    }

    delete [] jetData;
}
#endif // SUMJET

#endif  // (BL_SPACEDIM == 3)

#ifdef AMREX_PARTICLES

void
NavierStokesBase::read_particle_params ()
{
    ParmParse ppp("particles");
    //
    // The directory in which to store timestamp files.
    //
    ppp.query("timestamp_dir", timestamp_dir);
    //
    // Only the I/O processor makes the directory if it doesn't already exist.
    //
    if (ParallelDescriptor::IOProcessor())
        if (!amrex::UtilCreateDirectory(timestamp_dir, 0755))
            amrex::CreateDirectoryFailed(timestamp_dir);
    //
    // Force other processors to wait till directory is built.
    //
    ParallelDescriptor::Barrier();

    if (int nc = ppp.countval("timestamp_indices"))
    {
        timestamp_indices.resize(nc);

        ppp.getarr("timestamp_indices", timestamp_indices, 0, nc);
    }

    ppp.query("pverbose",pverbose);
    //
    // Used in initData() on startup to read in a file of particles.
    //
    ppp.query("particle_init_file", particle_init_file);
    //
    // Used in post_restart() to read in a file of particles.
    //
    ppp.query("particle_restart_file", particle_restart_file);
    //
    // This must be true the first time you try to restart from a checkpoint
    // that was written with USE_PARTICLES=FALSE; i.e. one that doesn't have
    // the particle checkpoint stuff (even if there are no active particles).
    // Otherwise the code will fail when trying to read the checkpointed particles.
    //
    ppp.query("restart_from_nonparticle_chkfile", restart_from_nonparticle_chkfile);
    //
    // Used in post_restart() to write out the file of particles.
    //
    ppp.query("particle_output_file", particle_output_file);
}

void
NavierStokesBase::initParticleData ()
{
    if (level == 0)
    {
        if (NSPC == 0)
        {
            NSPC = new AmrTracerParticleContainer(parent);
        }

        NSPC->SetVerbose(pverbose);

        if (!particle_init_file.empty())
        {
            NSPC->InitFromAsciiFile(particle_init_file,0);
        }
    }
}

void
NavierStokesBase::post_restart_particle ()
{
    if (level == 0)
    {
        BL_ASSERT(NSPC == 0);

        NSPC = new AmrTracerParticleContainer(parent);

        NSPC->SetVerbose(pverbose);
        //
        // We want to be able to add new particles on a restart.
        // As well as the ability to write the particles out to an ascii file.
        //
        if (!restart_from_nonparticle_chkfile)
        {
            NSPC->Restart(parent->theRestartFile(), the_ns_particle_file_name);
        }

        if (!particle_restart_file.empty())
        {
            NSPC->InitFromAsciiFile(particle_restart_file,0);
        }

        if (!particle_output_file.empty())
        {
            NSPC->WriteAsciiFile(particle_output_file);
        }
    }
}

void
NavierStokesBase::post_timestep_particle (int crse_iteration)
{
    const int ncycle = parent->nCycle(level);
    const int finest_level = parent->finestLevel();
    //
    // Don't redistribute/timestamp on the final subiteration except on the coarsest grid.
    //
    if (NSPC != 0 && (crse_iteration < ncycle || level == 0))
    {
        const Real curr_time = state[State_Type].curTime();

	int ngrow = (level == 0) ? 0 : crse_iteration;

        NSPC->Redistribute(level, finest_level, ngrow);

        if (!timestamp_dir.empty())
        {
            std::string basename = timestamp_dir;

            if (basename[basename.length()-1] != '/') basename += '/';

            basename += "Timestamp";

	    static bool first = true;
	    static int n, nextras;
	    static std::vector<int> tindices;

	    if (first)
	    {
		first = false;

		n = timestamp_indices.size();
		nextras = timestamp_num_extras();

		int sz = n + nextras;
		tindices.reserve(sz);

		for (int i = 0; i < sz; ++i) {
		    tindices.push_back(i);
		}
	    }

            for (int lev = level; lev <= finest_level; lev++)
            {
                if (NSPC->NumberOfParticlesAtLevel(lev) <= 0) continue;

		int ng = (lev == level) ? ngrow+1 : 1;

		AmrLevel& amr_level = parent->getLevel(lev);
		MultiFab& S_new = amr_level.get_new_data(State_Type);

		MultiFab tmf;

		if (tindices.size() > 0)
		{
		    tmf.define(S_new.boxArray(), S_new.DistributionMap(), tindices.size(), ng, MFInfo(), Factory());

		    if (n > 0)
		    {
		      FillPatchIterator fpi(parent->getLevel(lev), S_new,
                                            ng, curr_time, State_Type, 0, NUM_STATE);
                      const MultiFab& S = fpi.get_mf();

#ifdef _OPENMP
#pragma omp parallel
#endif
                      for (MFIter mfi(tmf,true); mfi.isValid(); ++mfi)
                      {
                        FArrayBox& tfab = tmf[mfi];
                        const FArrayBox& sfab = S[mfi];
                        const Box& box = mfi.growntilebox();
                        for (int i = 0; i < n; ++i)
                        {
			  //FIXME - isn't there a MF fn for this?
                          tfab.copy<RunOn::Host>(sfab, box, timestamp_indices[i], box, i, 1);
                        }
                      }
		    }

		    if (nextras > 0)
		    {
			timestamp_add_extras(lev, curr_time, tmf);
		    }
		}

		NSPC->Timestamp(basename, tmf, lev, curr_time, tindices);
            }
        }
    }
}

std::unique_ptr<MultiFab>
NavierStokesBase::ParticleDerive (const std::string& name,
				  Real               time,
				  int                ngrow)
{
    if (name == "particle_count" || name == "total_particle_count") {
	int ncomp = 1;
	const DeriveRec* rec = derive_lst.get(name);
	if (rec)
	{
	    ncomp = rec->numDerive();
	}

        MultiFab* ret = new MultiFab(grids, dmap, ncomp, ngrow, MFInfo(), Factory());
	ParticleDerive(name,time,*ret,0);
	return std::unique_ptr<MultiFab>{ret};
    }
    else {
	return AmrLevel::derive(name, time, ngrow);
    }
}

void
NavierStokesBase::ParticleDerive (const std::string& name,
				  Real               time,
				  MultiFab&          mf,
				  int                dcomp)
{
    if (NSPC == 0 || !(name == "particle_count" || name == "total_particle_count"))
    {
        AmrLevel::derive(name,time,mf,dcomp);
    }
    else {
	if (name == "particle_count")
	{
	    MultiFab temp_dat(grids,dmap,1,0, MFInfo(), Factory());
	    temp_dat.setVal(0);
	    NSPC->Increment(temp_dat,level);
	    MultiFab::Copy(mf,temp_dat,0,dcomp,1,0);
	}
	else if (name == "total_particle_count")
	{
	    //
	    // We want the total particle count at this level or higher.
	    //
	    ParticleDerive("particle_count",time,mf,dcomp);

	    IntVect trr(D_DECL(1,1,1));

	    for (int lev = level+1; lev <= parent->finestLevel(); lev++)
	    {
		BoxArray ba = parent->boxArray(lev);

		MultiFab temp_dat(ba,parent->DistributionMap(lev),1,0,MFInfo(),Factory());

		trr *= parent->refRatio(lev-1);

		ba.coarsen(trr);

                // FIXME? Won't work because ba has been coarsened. But don't actually need
                //  facotry here anyway...
		//MultiFab ctemp_dat(ba,parent->DistributionMap(lev),1,0,MFInfo(),Factory());
		MultiFab ctemp_dat(ba,parent->DistributionMap(lev),1,0);

		temp_dat.setVal(0);
		ctemp_dat.setVal(0);

		NSPC->Increment(temp_dat,lev);

#ifdef _OPENMP
#pragma omp parallel
#endif
		for (MFIter mfi(temp_dat,true); mfi.isValid(); ++mfi)
		{
		    const FArrayBox& ffab =  temp_dat[mfi];
		    FArrayBox&       cfab = ctemp_dat[mfi];
		    const Box&       fbx  = mfi.tilebox();

		    BL_ASSERT(cfab.box() == amrex::coarsen(fbx,trr));

		    for (IntVect p = fbx.smallEnd(); p <= fbx.bigEnd(); fbx.next(p))
		    {
		        const Real val = ffab(p);
			if (val > 0)
			    cfab(amrex::coarsen(p,trr)) += val;
		    }
		}

		temp_dat.clear();

		MultiFab dat(grids,dmap,1,0,MFInfo(),Factory());
		dat.setVal(0);
		dat.copy(ctemp_dat);

		MultiFab::Add(mf,dat,0,dcomp,1,0);
	    }
	}
	else
	{
	    amrex::Abort("NavierStokesBase::ParticleDerive: how did this happen?");
	}
    }
}

#endif  // AMREX_PARTICLES

// Boundary condition access function.
Vector<int>
NavierStokesBase::fetchBCArray (int State_Type, const Box& bx, int scomp, int ncomp)
{
    Vector<int> bc(2*BL_SPACEDIM*ncomp);
    BCRec bcr;
    const StateDescriptor* stDesc;
    const Box& domain = geom.Domain();

    for (int n = 0; n < ncomp; n++)
    {
      stDesc=state[State_Type].descriptor();
      setBC(bx,domain,stDesc->getBC(scomp+n),bcr);

      const int* b_rec = bcr.vect();
      for (int m = 0; m < 2*BL_SPACEDIM; m++)
	bc[2*BL_SPACEDIM*n + m] = b_rec[m];
    }

    return bc;
}

Vector<BCRec>
NavierStokesBase::fetchBCArray (int State_Type, int scomp, int ncomp)
{
    Vector<BCRec> bc(ncomp);
    const StateDescriptor* stDesc;
    const Box& domain = geom.Domain();

    for (int n(0); n < ncomp; ++n)
    {
      stDesc=state[State_Type].descriptor();
      setBC(domain,domain,stDesc->getBC(scomp+n), bc[n] );
    }

    return bc;
}

void
NavierStokesBase::average_down(const MultiFab& S_fine, MultiFab& S_crse,
			       int scomp, int ncomp)
{
  //
  // Choose the appropriate AMReX average_down() based on
  // whether EB or non-EB, and dimensionality
  //

#ifdef AMREX_USE_EB

  // FIXME?
  // Assume we want EB to behave the same as non-EB in regards to dimensionality
  // Not sure why we'd want 2D to be different than 3D
  // Note that 3D volume weighting doesn't exist for non-EB
#if (AMREX_SPACEDIM == 3)
    // no volume weighting
    amrex::EB_average_down(S_fine, S_crse, scomp, ncomp, fine_ratio);
#else
    // volume weighting
    amrex::EB_average_down(S_fine, S_crse, this->getLevel(level+1).Volume(),
			   *(this->getLevel(level+1).VolFrac()),
			   scomp, ncomp, fine_ratio);
#endif

#else
    // non-EB aware, uses volume weighting for 1D,2D but no volume weighting for 3D
    amrex::average_down(S_fine, S_crse,
			this->getLevel(level+1).geom, this->getLevel(level).geom,
			scomp, ncomp, fine_ratio);
#endif
}


//
//  Diagnostics functions
//
void
NavierStokesBase::printMaxVel (bool new_data)
{

    MultiFab& S = new_data? get_new_data(State_Type) : get_old_data(State_Type);

#if (AMREX_SPACEDIM==3)
    amrex::Print() << "max(abs(u/v/w))  = "
#else
        amrex::Print() << "max(abs(u/v))  = "
#endif
                   << S.norm0( Xvel,   0, false, true )
                   << "  "
		   << S.norm0( Xvel+1, 0, false, true )
#if (AMREX_SPACEDIM==3)
                   << "  "
                   << S.norm0( Xvel+2, 0, false, true )
#endif
                   << std::endl;
}


void
NavierStokesBase::printMaxGp (bool new_data)
{
#ifdef AMREX_USE_EB
    MultiFab& Gp = getGradP();
#else
    MultiFab Gp(grids,dmap,BL_SPACEDIM,1);
    const Real time = new_data ? state[Press_Type].curTime() : state[Press_Type].prevTime();
    getGradP(Gp, time);
#endif
    MultiFab& P  = new_data? get_new_data(Press_Type) : get_old_data(Press_Type);

#if (AMREX_SPACEDIM==3)
    amrex::Print() << "max(abs(gpx/gpy/gpz/p)) = "
#else
    amrex::Print() << "max(abs(gpx/gpy/p)) = "
#endif
                   << Gp.norm0( 0, 0, false, true )
                   << "  "
		   << Gp.norm0( 1, 0, false, true )
#if (AMREX_SPACEDIM==3)
                   << "  "
                   << Gp.norm0( 2, 0, false, true )
#endif
                   << "  "
                   << P.norm0(0, 0, false, true )
                   << std::endl;
}

void
NavierStokesBase::printMaxValues (bool new_data)
{
    printMaxVel(new_data);
    printMaxGp(new_data);
}


//
// Correct a conservatively-advected scalar for under-over shoots.
//
void
NavierStokesBase::ConservativeScalMinMax ( amrex::MultiFab&       Snew, const int snew_comp, const int new_density_comp,
                                           amrex::MultiFab const& Sold, const int sold_comp, const int old_density_comp )
{

#ifdef _OPENMP
#pragma omp parallel if (Gpu::notInLaunchRegion())
#endif
    for (MFIter mfi(Snew,true); mfi.isValid(); ++mfi)
    {

        const auto& bx = mfi.tilebox();

        const auto& sn   = Snew.array(mfi,snew_comp);
        const auto& so   = Sold.const_array(mfi,sold_comp);
        const auto& rhon = Snew.const_array(mfi,new_density_comp);
        const auto& rhoo = Sold.const_array(mfi,old_density_comp);

        amrex::ParallelFor(bx, [sn, so, rhon, rhoo]
        AMREX_GPU_DEVICE (int i, int j, int k) noexcept
        {
            Real smn = 0.0;
            Real smx = 0.0;

#if (AMREX_SPACEDIM==3)
            int ks = -1;
            int ke =  1;
#else
            int ks = 0;
            int ke = 0;
#endif

            for (int kk = ks; kk <= ke; ++kk)
            {
                for (int jj = -1; jj <= 1; ++jj)
                {
                    for (int ii = -1; ii <= 1; ++ii)
                    {
                        smn =  amrex::min(smn, so(i+ii,j+jj,k+kk)/rhoo(i+ii,j+jj,k+kk));
                        smx =  amrex::max(smn, so(i+ii,j+jj,k+kk)/rhoo(i+ii,j+jj,k+kk));
                    }
                }
            }

            sn(i,j,k) = amrex::min( amrex::max(sn(i,j,k)/rhon(i,j,k), smn), smx ) * rhon(i,j,k);
        });
    }
}



//
// Correct a convectively-advected  scalar for under-over shoots.
//
void
NavierStokesBase::ConvectiveScalMinMax ( amrex::MultiFab&       Snew, const int snew_comp,
                                         amrex::MultiFab const& Sold, const int sold_comp )
{

#ifdef _OPENMP
#pragma omp parallel if (Gpu::notInLaunchRegion())
#endif
    for (MFIter mfi(Snew,true); mfi.isValid(); ++mfi)
    {

        const auto& bx = mfi.tilebox();

        const auto& sn   = Snew.array(mfi,snew_comp);
        const auto& so   = Sold.const_array(mfi,sold_comp);

        amrex::ParallelFor(bx, [sn, so]
        AMREX_GPU_DEVICE (int i, int j, int k) noexcept
        {
            Real smn = 0.0;
            Real smx = 0.0;

#if (AMREX_SPACEDIM==3)
            int ks = -1;
            int ke =  1;
#else
            int ks = 0;
            int ke = 0;
#endif

            for (int kk = ks; kk <= ke; ++kk)
            {
                for (int jj = -1; jj <= 1; ++jj)
                {
                    for (int ii = -1; ii <= 1; ++ii)
                    {
                        smn =  amrex::min(smn, so(i+ii,j+jj,k+kk));
                        smx =  amrex::max(smn, so(i+ii,j+jj,k+kk));
                    }
                }
            }

            sn(i,j,k) = amrex::min( amrex::max(sn(i,j,k), smn), smx );
        });
    }
}<|MERGE_RESOLUTION|>--- conflicted
+++ resolved
@@ -3768,7 +3768,6 @@
                 auto const& rho  = rho_ptime.const_array(U_mfi);
 		auto const hypbox = U_mfi.growntilebox(godunov_hyp_grow);
 
-<<<<<<< HEAD
 		if ( do_mom_diff )
 		{
 		  amrex::ParallelFor(gbx, AMREX_SPACEDIM, [ tf, visc, gp, rho]
@@ -3799,36 +3798,6 @@
 		}
             }
         }
-
-=======
-                amrex::ParallelFor(gbx, AMREX_SPACEDIM, [tf, visc, gp, rho]
-                AMREX_GPU_DEVICE (int i, int j, int k, int n) noexcept
-                {
-                    tf(i,j,k,n) = ( tf(i,j,k,n) + visc(i,j,k,n) - gp(i,j,k,n) ) / rho(i,j,k);
-                });
-
-                //
-                // Loop over the velocity components.
-                //
-                auto const hypbox = U_mfi.growntilebox(godunov_hyp_grow);
-                S_term[U_mfi].copy<RunOn::Host>(Umf[U_mfi],hypbox,0,hypbox,0,AMREX_SPACEDIM);
-
-                for (int comp = 0; comp < AMREX_SPACEDIM; ++comp )
-                {
-                    int use_conserv_diff = (advectionType[comp] == Conservative) ? true : false;
-
-                    if (do_mom_diff == 1)
-                    {
-                        S_term[U_mfi].mult<RunOn::Host>(Rmf[U_mfi],hypbox,hypbox,0,comp,1);
-			forcing_term[U_mfi].mult<RunOn::Host>(rho_ptime[U_mfi],gbx,gbx,0,comp,1);
-                    }
-		}
-            }
-        }
-
-        Vector<BCRec> math_bcs(AMREX_SPACEDIM);
-        math_bcs = fetchBCArray(State_Type, Xvel, AMREX_SPACEDIM);
->>>>>>> c5485616
 
         amrex::Gpu::DeviceVector<int> iconserv;
         iconserv.resize(AMREX_SPACEDIM, 0);

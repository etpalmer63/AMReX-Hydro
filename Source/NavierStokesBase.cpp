--- conflicted
+++ resolved
@@ -563,11 +563,6 @@
     //
     pp.query("variable_vel_visc",variable_vel_visc);
     pp.query("variable_scal_diff",variable_scal_diff);
-
-#ifdef AMREX_USE_EB
-    if (variable_scal_diff || variable_vel_visc )
-      amrex::Abort("NavierStokesBase::Initialize(): EB tensor diffusion still under development.\n Must use variable_vel_visc=0, variable_scal_diff=0 for now.");
-#endif
     
     const int n_vel_visc_coef   = pp.countval("vel_visc_coef");
     const int n_temp_cond_coef  = pp.countval("temp_cond_coef");
@@ -3792,7 +3787,6 @@
     MultiFab&  Aofs           = *aofs;
     const Real prev_pres_time = state[Press_Type].prevTime();
 
-<<<<<<< HEAD
 #ifdef AMREX_USE_EB
     MultiFab& Gp=*gradp;
     Gp.FillBoundary(geom.periodicity());
@@ -3819,16 +3813,6 @@
     //static int count=0;
     //   count++;
     //        amrex::WriteSingleLevelPlotfile("Gp_in_VAU"+std::to_string(count), Gp, {"gpx","gpy"}, parent->Geom(0), 0.0, 0);
-
-=======
-    MultiFab Gp(grids,dmap,BL_SPACEDIM,1);
-    getGradP(Gp, prev_pres_time);
-
-////    VisMF::Write(U_old,"Uold_before");	// OK
-//    VisMF::Write(U_new,"Unew_before");	// OK
-//    VisMF::Write(Aofs,"Aofs_before");	// NO
-//    VisMF::Write(Gp,"Gp_before");	// NO
->>>>>>> c6927244
     
     MultiFab& halftime = get_rho_half_time();
 #ifdef _OPENMP

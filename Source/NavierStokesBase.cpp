--- conflicted
+++ resolved
@@ -25,8 +25,6 @@
 
 using namespace amrex;
 
-<<<<<<< HEAD
-=======
 struct DummyFill           // Set 0.0 on EXT_DIR, nothing otherwise.
 {
     AMREX_GPU_DEVICE
@@ -52,8 +50,6 @@
     }
 };
 
-Godunov*    NavierStokesBase::godunov       = 0;
->>>>>>> be1f9f1a
 ErrorList   NavierStokesBase::err_list;
 BCRec       NavierStokesBase::phys_bc;
 Projection* NavierStokesBase::projector     = 0;
@@ -752,23 +748,6 @@
     BL_ASSERT(aofs == 0);
     aofs = new MultiFab(grids,dmap,NUM_STATE,0,MFInfo(),Factory());
 
-<<<<<<< HEAD
-#ifdef AMREX_USE_EB
-    //Slopes in x-direction
-    m_xslopes.define(grids, dmap, AMREX_SPACEDIM, godunov_hyp_grow, MFInfo(), Factory());
-    m_xslopes.setVal(0.);
-    // Slopes in y-direction
-    m_yslopes.define(grids, dmap, AMREX_SPACEDIM, godunov_hyp_grow, MFInfo(), Factory());
-    m_yslopes.setVal(0.);
-#if (AMREX_SPACEDIM > 2)
-    // Slopes in z-direction
-    m_zslopes.define(grids, dmap, AMREX_SPACEDIM, godunov_hyp_grow, MFInfo(), Factory());
-    m_zslopes.setVal(0.);
-#endif
-#endif
-
-=======
->>>>>>> be1f9f1a
     //
     // Set rho_avg.
     //
@@ -1424,7 +1403,7 @@
     // Disable tiling here for now.
     // During GPU updates to the following MFIter, a tiling bug was
     // introduced (for IAMR but not PeleLM) when a temporary force fab
-    // was removed. When getForce() is updated for GPU, it can be 
+    // was removed. When getForce() is updated for GPU, it can be
     // re-written so the temporary is not needed, and TilingIFNotGPU
     // will be put back.
     //    for (MFIter mfi(rho_ctime,TilingIfNotGPU()); mfi.isValid(); ++mfi)
@@ -1440,17 +1419,17 @@
                           << "Calling getForce..." << '\n';
        getForce(tforces_fab,bx,n_grow,0,AMREX_SPACEDIM,cur_time,S_new[mfi],S_new[mfi],Density);
 
-       const auto& rho   = rho_ctime.array(mfi);  
-       const auto& gradp = Gp.array(mfi); 
+       const auto& rho   = rho_ctime.array(mfi);
+       const auto& gradp = Gp.array(mfi);
        const auto& force = tforces.array(mfi);
-       amrex::ParallelFor(bx, [rho, gradp, force] 
+       amrex::ParallelFor(bx, [rho, gradp, force]
        AMREX_GPU_DEVICE(int i, int j, int k) noexcept
        {
           Real rho_inv = 1.0/rho(i,j,k);
           for (int n = 0; n < AMREX_SPACEDIM; n++) {
              force(i,j,k,n) -= gradp(i,j,k,n);
              force(i,j,k,n) *= rho_inv;
-          } 
+          }
        });
     }
 
@@ -1590,7 +1569,7 @@
         auto const& rho_h = rho_half.array(mfi);
         auto const& rho_p = rho_ptime.array(mfi);
         auto const& rho_c = rho_ctime.array(mfi);
-        amrex::ParallelFor(bx, [rho_h, rho_p, rho_c] 
+        amrex::ParallelFor(bx, [rho_h, rho_p, rho_c]
         AMREX_GPU_DEVICE(int i, int j, int k) noexcept
         {
            rho_h(i,j,k) = 0.5 * (rho_p(i,j,k) + rho_c(i,j,k));
@@ -1913,7 +1892,7 @@
           const auto& p_arr = mf_fpi.array(mfi);
           const auto& p_o = P_old.array(mfi);
           const auto& p_n = P_new.array(mfi);
-          amrex::ParallelFor(bx, [p_arr, p_o, p_n] 
+          amrex::ParallelFor(bx, [p_arr, p_o, p_n]
           AMREX_GPU_DEVICE(int i, int j, int k) noexcept
           {
              p_o(i,j,k) = p_arr(i,j,k);
@@ -2993,28 +2972,12 @@
             });
         }
 
-<<<<<<< HEAD
         //
         // Call ScalMinMax to avoid overshoots in density.
         //
         if (do_denminmax)
         {
 	    //
-=======
-            const Box& bx = S_oldmfi.tilebox();
-            tforces.resize(bx,1);
-            tforces.setVal<RunOn::Host>(0);
-            godunov->Add_aofs_tf(S_old[S_oldmfi],S_new[S_oldmfi],Density,1,
-                                 Aofs[S_oldmfi],Density,tforces,0,bx,dt);
-      }
-}
-        //
-        // Call ScalMinMax to avoid overshoots in density.
-        //
-      if (do_denminmax)
-      {
-            //
->>>>>>> be1f9f1a
             // Must do FillPatch here instead of MF iterator because we need the
             // boundary values in the old data (especially at inflow)
             //
@@ -3026,31 +2989,11 @@
             FillPatchIterator S_fpi(*this,S_old,1,prev_time,State_Type,Density,1);
             MultiFab& Smf=S_fpi.get_mf();
 
-<<<<<<< HEAD
             ConservativeScalMinMax(S_new, index_new_s, index_new_rho,
                                    Smf,   index_old_s, index_old_rho);
 
         }
         ++sComp;
-=======
-#ifdef _OPENMP
-#pragma omp parallel
-#endif
-{
-            Vector<int> state_bc;
-            for (MFIter mfi(Smf,true); mfi.isValid(); ++mfi)
-            {
-                const Box& bx = mfi.tilebox();
-                state_bc = fetchBCArray(State_Type,bx,Density,1);
-                godunov->ConservativeScalMinMax(Smf[mfi],S_new[mfi],
-                                                index_old_s, index_old_rho,
-                                                index_new_s, index_new_rho,
-                                                state_bc.dataPtr(),bx);
-            }
-}
-      }
-      ++sComp;
->>>>>>> be1f9f1a
     }
 
     if (sComp <= last_scalar)
@@ -3126,23 +3069,13 @@
         FillPatchIterator S_fpi(*this,S_old,1,prev_time,State_Type,Density,num_scalars);
         MultiFab& Smf=S_fpi.get_mf();
 
-<<<<<<< HEAD
         for (int sigma = sComp; sigma <= last_scalar; sigma++)
-=======
-#ifdef _OPENMP
-#pragma omp parallel
-#endif
-{
-        Vector<int> state_bc;
-        for (MFIter mfi(Smf,true); mfi.isValid();++mfi)
->>>>>>> be1f9f1a
         {
             const int index_new_s   = sigma;
             const int index_new_rho = Density;
             const int index_old_s   = index_new_s   - Density;
             const int index_old_rho = index_new_rho - Density;
 
-<<<<<<< HEAD
             if (advectionType[sigma] == Conservative)
             {
                 ConservativeScalMinMax(S_new, index_new_s, index_new_rho,
@@ -3151,21 +3084,6 @@
             else if (advectionType[sigma] == NonConservative)
             {
                 ConvectiveScalMinMax(S_new, index_new_s, Smf, index_old_s);
-=======
-                state_bc = fetchBCArray(State_Type,bx,sigma,1);
-                if (advectionType[sigma] == Conservative)
-                {
-                    godunov->ConservativeScalMinMax(Smf[mfi],S_new[mfi],
-                                                    index_old_s, index_old_rho,
-                                                    index_new_s, index_new_rho,
-                                                    state_bc.dataPtr(),bx);
-                }
-                else if (advectionType[sigma] == NonConservative)
-                {
-                    godunov->ConvectiveScalMinMax(Smf[mfi],S_new[mfi],index_old_s,sigma,
-                                                  state_bc.dataPtr(),bx);
-                }
->>>>>>> be1f9f1a
             }
         }
 
@@ -3207,7 +3125,6 @@
 {
     BL_ASSERT(DeltaSsync == 0);
 
-<<<<<<< HEAD
     int nconserved = 0;
 
     for (int comp = AMREX_SPACEDIM; comp < NUM_STATE; ++comp)
@@ -3215,10 +3132,6 @@
         if (advectionType[comp] == Conservative)
             ++nconserved;
     }
-=======
-    int nconserved = Godunov::how_many(advectionType, Conservative,
-                                       AMREX_SPACEDIM, NUM_STATE-AMREX_SPACEDIM);
->>>>>>> be1f9f1a
 
     if (nconserved > 0 && level < parent->finestLevel())
     {
@@ -3252,7 +3165,7 @@
    for (int n = 0; n < ncomp; n++) {
       for (int dir = 0; dir < AMREX_SPACEDIM; dir++)
       {
-         int bc_index = (src_comp+n)*(2*AMREX_SPACEDIM) + dir; 
+         int bc_index = (src_comp+n)*(2*AMREX_SPACEDIM) + dir;
          bcrec[n].setLo(dir,INT_DIR);
          bcrec[n].setHi(dir,INT_DIR);
          if ( ( box.smallEnd(dir) < domain.smallEnd(dir) ) ||
@@ -3432,7 +3345,7 @@
             {
                finedata(i,j,k,n) *= dt_clev;
                if ( scale_coarse ) {
-                  coarsedata(i,j,k,n) *= dt_clev; 
+                  coarsedata(i,j,k,n) *= dt_clev;
                }
             });
 
@@ -3724,6 +3637,7 @@
             for (MFIter U_mfi(Umf,true); U_mfi.isValid(); ++U_mfi)
             {
                 const Box& bx=U_mfi.tilebox();
+                auto const  gbx = grow(bx,ngrow);
 
                 if (getForceVerbose)
                 {
@@ -3732,19 +3646,8 @@
                                    << "Calling getForce..." << '\n';
                 }
 
-<<<<<<< HEAD
-                getForce(tforces,bx,ngrow,Xvel,AMREX_SPACEDIM,prev_time,Umf[U_mfi],Smf[U_mfi],0);
-=======
-                const Box& forcebx = grow(bx,1);
-                tforces.resize(forcebx,AMREX_SPACEDIM);
-                getForce(tforces,forcebx,1,Xvel,AMREX_SPACEDIM,prev_time,Umf[U_mfi],Smf[U_mfi],0);
-
-                godunov->Sum_tf_gp_visc(tforces,visc_terms[U_mfi],Gp[U_mfi],rho_ptime[U_mfi]);
-
-                D_TERM(bndry[0] = fetchBCArray(State_Type,bx,0,1);,
-                       bndry[1] = fetchBCArray(State_Type,bx,1,1);,
-                       bndry[2] = fetchBCArray(State_Type,bx,2,1););
->>>>>>> be1f9f1a
+                tforces.resize(gbx,AMREX_SPACEDIM);
+                getForce(tforces,gbx,ngrow,Xvel,AMREX_SPACEDIM,prev_time,Umf[U_mfi],Smf[U_mfi],0);
 
                 //
                 // Compute the total forcing.
@@ -3753,39 +3656,21 @@
                 auto const& visc = visc_terms.const_array(U_mfi,Xvel);
                 auto const& gp   = Gp.const_array(U_mfi);
                 auto const& rho  = rho_ptime.const_array(U_mfi);
-                auto const  gbx  = grow(bx,ngrow);
 
                 amrex::ParallelFor(gbx, AMREX_SPACEDIM, [tf, visc, gp, rho]
                 AMREX_GPU_DEVICE (int i, int j, int k, int n) noexcept
                 {
-<<<<<<< HEAD
                     tf(i,j,k,n) = ( tf(i,j,k,n) + visc(i,j,k,n) - gp(i,j,k,n) ) / rho(i,j,k);
                 });
-
-=======
-                    const Box& ebx = amrex::surroundingNodes(bx,d);
-                    cfluxes[d].resize(ebx,AMREX_SPACEDIM+1);
-                    edgstate[d].resize(ebx,AMREX_SPACEDIM+1);
-                }
->>>>>>> be1f9f1a
 
                 //
                 // Loop over the velocity components.
                 //
-<<<<<<< HEAD
-                S.resize(grow(bx,godunov_hyp_grow),BL_SPACEDIM);
-                S.copy<RunOn::Host>(Umf[U_mfi],0,0,BL_SPACEDIM);
-=======
-                S.resize(grow(bx,Godunov::hypgrow()),AMREX_SPACEDIM);
+                S.resize(grow(bx,godunov_hyp_grow),AMREX_SPACEDIM);
                 S.copy<RunOn::Host>(Umf[U_mfi],0,0,AMREX_SPACEDIM);
->>>>>>> be1f9f1a
-
-
-<<<<<<< HEAD
+
+
                 for (int comp = 0; comp < AMREX_SPACEDIM; ++comp )
-=======
-                for (int comp = 0 ; comp < AMREX_SPACEDIM ; comp++ )
->>>>>>> be1f9f1a
                 {
                     int use_conserv_diff = (advectionType[comp] == Conservative) ? true : false;
 
@@ -4049,34 +3934,10 @@
                                       + dt * force(i,j,k,n) / rho_Half(i,j,k)
                                       - dt * gradp(i,j,k,n) / rho_Half(i,j,k);
 
-<<<<<<< HEAD
-
-
-        const auto& Unew = U_new[Rhohalf_mfi].array(Xvel);
-        const auto& Uold = S.const_array();
-        const auto& aofs = Aofs[Rhohalf_mfi].const_array(Xvel);
-        const auto& tf   = tforces.const_array();
-        const auto& gp   = Gp[Rhohalf_mfi].const_array();
-        const auto& rho  = halftime[i].const_array();
-
-        amrex::ParallelFor(bx, AMREX_SPACEDIM, [Unew, Uold, aofs, tf, gp, rho, dt]
-        AMREX_GPU_DEVICE (int i, int j, int k, int n) noexcept
-        {
-            Unew(i,j,k,n) = Uold(i,j,k,n) + dt *
-                ( tf(i,j,k,n) - gp(i,j,k,n)/rho(i,j,k) - aofs(i,j,k,n) );
-        });
-
-        if (do_mom_diff == 1)
-        {
-            for (int d = 0; d < BL_SPACEDIM; d++)
-                U_new[Rhohalf_mfi].divide<RunOn::Host>(rho_ctime[Rhohalf_mfi],bx,0,d,1);
-        }
-=======
             if ( mom_diff ) {
                vel_new(i,j,k,n) /= rho_new(i,j,k);
             }
         });
->>>>>>> be1f9f1a
     }
 }
 
@@ -4216,7 +4077,7 @@
         for (MFIter mfi(*mf,TilingIfNotGPU()); mfi.isValid(); ++mfi)
         {
            auto const& fabarr = mf->array(mfi);
-           int          ncomp = mf->nComp(); 
+           int          ncomp = mf->nComp();
            baf.intersections(grids[mfi.index()],isects);
            for (int is = 0; is < isects.size(); is++) {
               amrex::ParallelFor(isects[is].second, ncomp, [fabarr]
@@ -4269,11 +4130,11 @@
                        if ( r <= sub_Rcyl ) {
                           sum += mf_arr(i,j,k) * vol;
                        }
-                    } 
+                    }
                  }
-              } 
+              }
            }
-        } else { 
+        } else {
            AMREX_LOOP_3D(bx, i, j, k,
            {
                sum += mf_arr(i,j,k) * vol;

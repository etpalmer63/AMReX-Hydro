
#include <AMReX_ParmParse.H>
#include <AMReX_TagBox.H>
#include <AMReX_Utility.H>

#include <NavierStokesBase.H>
#include <NAVIERSTOKES_F.H>

#include <PROB_NS_F.H>

//fixme, for writesingle level plotfile
#include<AMReX_PlotFileUtil.H>

using namespace amrex;

Godunov*    NavierStokesBase::godunov       = 0;
ErrorList   NavierStokesBase::err_list;
BCRec       NavierStokesBase::phys_bc;
Projection* NavierStokesBase::projector     = 0;
MacProj*    NavierStokesBase::mac_projector = 0;

Real NavierStokesBase::init_shrink        = 1.0;
int  NavierStokesBase::init_iter          = 2;
Real NavierStokesBase::cfl                = 0.8;
Real NavierStokesBase::change_max         = 1.1;    
Real NavierStokesBase::fixed_dt           = -1.0;      
bool NavierStokesBase::stop_when_steady   = false;
Real NavierStokesBase::steady_tol 		  = 1.0e-10;
int  NavierStokesBase::initial_iter       = false;  
int  NavierStokesBase::initial_step       = false;  
Real NavierStokesBase::dt_cutoff          = 0.0;     
int  NavierStokesBase::sum_interval       = -1;  
int  NavierStokesBase::turb_interval      = -1; 
int  NavierStokesBase::jet_interval       = -1;  
int  NavierStokesBase::jet_interval_split = 2;

int  NavierStokesBase::radius_grow = 1;
int  NavierStokesBase::verbose     = 0;
Real NavierStokesBase::gravity     = 0.0;
int  NavierStokesBase::NUM_SCALARS = 0;
int  NavierStokesBase::NUM_STATE   = 0;

Vector<AdvectionForm> NavierStokesBase::advectionType;
Vector<DiffusionForm> NavierStokesBase::diffusionType;

Vector<int>  NavierStokesBase::is_diffusive;
Vector<Real> NavierStokesBase::visc_coef;
Real        NavierStokesBase::visc_tol           = 1.0e-10;
Real        NavierStokesBase::visc_abs_tol       = 1.0e-10;
Real        NavierStokesBase::be_cn_theta        = 0.5;
int         NavierStokesBase::variable_vel_visc  = 0;
int         NavierStokesBase::variable_scal_diff = 0;

int         NavierStokesBase::Tracer                    = -1;
int         NavierStokesBase::Tracer2                   = -1;
int         NavierStokesBase::Temp                      = -1;
int         NavierStokesBase::do_trac2                  = 0;
int         NavierStokesBase::do_temp                   = 0;
int         NavierStokesBase::do_cons_trac              = 0;
int         NavierStokesBase::do_cons_trac2             = 0;
int         NavierStokesBase::do_sync_proj              = 1;
int         NavierStokesBase::do_MLsync_proj            = 1;
int         NavierStokesBase::do_reflux                 = 1;
int         NavierStokesBase::modify_reflux_normal_vel  = 0;
int         NavierStokesBase::do_mac_proj               = 1;
int         NavierStokesBase::do_divu_sync              = 0;
int         NavierStokesBase::do_refine_outflow         = 0; 
int         NavierStokesBase::do_derefine_outflow       = 1;
int         NavierStokesBase::Nbuf_outflow              = 1;  
int         NavierStokesBase::do_denminmax              = 0;  
int         NavierStokesBase::do_scalminmax             = 0; 
int         NavierStokesBase::do_density_ref            = 0;
int         NavierStokesBase::do_tracer_ref             = 0;
int         NavierStokesBase::do_tracer2_ref            = 0;
int         NavierStokesBase::do_vorticity_ref          = 0;
int         NavierStokesBase::do_temp_ref               = 0;
int         NavierStokesBase::do_scalar_update_in_order = 0; 
Vector<int>  NavierStokesBase::scalarUpdateOrder;
int         NavierStokesBase::getForceVerbose           = 0;

int  NavierStokesBase::Dpdt_Type = -1;

int  NavierStokesBase::additional_state_types_initialized = 0;
int  NavierStokesBase::Divu_Type                          = -1;
int  NavierStokesBase::Dsdt_Type                          = -1;
int  NavierStokesBase::num_state_type                     = 2;
int  NavierStokesBase::have_divu                          = 0;
int  NavierStokesBase::have_dsdt                          = 0;
Real NavierStokesBase::divu_relax_factor                  = 0.0;
int  NavierStokesBase::S_in_vel_diffusion                 = 1;
int  NavierStokesBase::do_init_vort_proj                  = 0;
int  NavierStokesBase::do_init_proj                       = 1;

int  NavierStokesBase::do_running_statistics  = 0;
Real NavierStokesBase::volWgtSum_sub_origin_x = 0;
Real NavierStokesBase::volWgtSum_sub_origin_y = 0;
Real NavierStokesBase::volWgtSum_sub_origin_z = 0;
Real NavierStokesBase::volWgtSum_sub_Rcyl     = -1;
Real NavierStokesBase::volWgtSum_sub_dx       = -1;
Real NavierStokesBase::volWgtSum_sub_dy       = -1;
Real NavierStokesBase::volWgtSum_sub_dz       = -1;

int  NavierStokesBase::do_mom_diff            = 0;
int  NavierStokesBase::predict_mom_together   = 0;
bool NavierStokesBase::def_harm_avg_cen2edge  = false;

namespace
{
    bool initialized = false;
    int  dump_plane  = -1;
    std::string dump_plane_name("SLABS/vel-");
    bool benchmarking = false;
}

#ifdef AMREX_PARTICLES
namespace
{
    //
    // Name of subdirectory in chk???? holding checkpointed particles.
    //
    const std::string the_ns_particle_file_name("Particles");
    //
    // There's really only one of these.
    //
    AmrTracerParticleContainer* NSPC = 0;

    std::string      timestamp_dir                   ("Timestamps");
    std::vector<int> timestamp_indices;
    std::string      particle_init_file;
    std::string      particle_restart_file;
    std::string      particle_output_file;
    bool             restart_from_nonparticle_chkfile = false;
    int              pverbose                         = 2;
}

AmrTracerParticleContainer* NavierStokesBase::theNSPC () { return NSPC; }
#endif

int NavierStokesBase::DoTrac2() {return NavierStokesBase::do_trac2;}
//
BL_FORT_PROC_DECL(BL_NS_DOTRAC2,bl_ns_dotrac2)(int* dotrac2)
{
    *dotrac2 = NavierStokesBase::DoTrac2();
}

NavierStokesBase::NavierStokesBase ()
{
    rho_qtime    = 0;
    rho_tqtime   = 0;
    sync_reg     = 0;
    advflux_reg  = 0;
    viscflux_reg = 0;
    u_mac        = 0;
    aofs         = 0;
    diffusion    = 0;

    if (!additional_state_types_initialized)
        init_additional_state_types();
}

NavierStokesBase::NavierStokesBase (Amr&            papa,
				    int             lev,
				    const Geometry& level_geom,
				    const BoxArray& bl,
                                    const DistributionMapping& dm,
				    Real            time)
    :
    AmrLevel(papa,lev,level_geom,bl,dm,time)
{
    if(!additional_state_types_initialized) {
        init_additional_state_types();
    }
    
    const BoxArray& P_grids = state[Press_Type].boxArray();
    //
    // Alloc old_time pressure.
    //
    state[Press_Type].allocOldData();
    //
    // Alloc space for density and temporary pressure variables.
    //
    if (level > 0)
    {
        rho_avg.define(grids,dmap,1,1);
        p_avg.define(P_grids,dmap,1,0);
    }

#ifdef AMREX_USE_EB
    //fixme? not 100% sure this is the right place
    gradp.reset(new MultiFab(grids,dmap,BL_SPACEDIM,1, MFInfo(), Factory()));
    gradp->setVal(0.);

    //FIXME --- this fn is really similar to restart()... work on that later   
#endif
    //
    // rho_half is passed into level_project to be used as sigma in the MLMG
    // solve
    rho_half.define (grids,dmap,1,1, MFInfo(), Factory());
    //FIXME???
    // not sure about whether all these other rhos need EBFacotry too or not
    rho_ptime.define(grids,dmap,1,1);
    rho_ctime.define(grids,dmap,1,1);
    rho_qtime  = 0;
    rho_tqtime = 0;
    //
    // Build metric coefficients for RZ calculations.
    // Build volume and areas.
    //
    buildMetrics();
    //
    // Set up reflux registers.
    //
    sync_reg = 0;
    if (level > 0 && do_sync_proj)
    {
        sync_reg = new SyncRegister(grids,dmap,crse_ratio);
    }
    advflux_reg  = 0;
    viscflux_reg = 0;
    if (level > 0 && do_reflux)
    {
        advflux_reg  = new FluxRegister(grids,dmap,crse_ratio,level,NUM_STATE);
        viscflux_reg = new FluxRegister(grids,dmap,crse_ratio,level,NUM_STATE);
    }
    //
    // Initialize work multifabs.
    //
    u_mac   = 0;
    aofs    = 0;
    //
    // Set up the level projector.
    //
    if (projector == 0)
    {
        projector = new Projection(parent,&phys_bc,do_sync_proj,
                                   parent->finestLevel(),radius_grow);
    }
    projector->install_level(level,this,&radius);
    //
    // Set up the godunov box.
    //
    SetGodunov();
    //
    // Set up diffusion.
    //
    diffusion = new Diffusion(parent,this,
                              (level > 0) ? getLevel(level-1).diffusion : 0,
                              NUM_STATE,viscflux_reg,is_diffusive,visc_coef);
    //
    // Allocate the storage for variable viscosity and diffusivity
    //
    viscn_cc   = 0;
    viscnp1_cc = 0;
    if (variable_vel_visc) 
    {
        viscn_cc   = new MultiFab(grids, dmap, 1, 1);
        viscnp1_cc = new MultiFab(grids, dmap, 1, 1);
    }

    diffn_cc   = 0;
    diffnp1_cc = 0;
    if (variable_scal_diff) 
    {
        diffn_cc   = new MultiFab(grids, dmap, NUM_STATE-Density-1, 1);
        diffnp1_cc = new MultiFab(grids, dmap, NUM_STATE-Density-1, 1);
    }
    //
    // Set up the mac projector.
    //
    if (mac_projector == 0)
    {
        mac_projector = new MacProj(parent,parent->finestLevel(),
                                    &phys_bc,radius_grow);
    }
    mac_projector->install_level(level,this);
}

NavierStokesBase::~NavierStokesBase ()
{
    delete rho_qtime;
    delete rho_tqtime;
    delete sync_reg;
    delete advflux_reg;
    delete viscflux_reg;
    delete [] u_mac;
    
    if (mac_projector != 0)
        mac_projector->cleanup(level);
    //
    // Remove the arrays for variable viscosity and diffusivity
    // and delete the Diffusion object
    //
    if (variable_vel_visc)
    {
        delete viscn_cc;
        delete viscnp1_cc;
    }

    if (variable_scal_diff)
    {
        delete diffn_cc;
        delete diffnp1_cc;
    }

    delete diffusion;
}

void
NavierStokesBase::allocOldData ()
{
    bool init_pres = !(state[Press_Type].hasOldData());
    AmrLevel::allocOldData();
    if (init_pres)
        initOldPress();
}

void
NavierStokesBase::variableCleanUp ()
{
    desc_lst.clear();
    derive_lst.clear();

    delete godunov;
    godunov = 0;

    err_list.clear();

    delete projector;
    projector = 0;

    delete mac_projector;
    mac_projector = 0;

#ifdef AMREX_PARTICLES
    delete NSPC;
    NSPC = 0;
#endif
}

void
NavierStokesBase::Initialize ()
{
    if (initialized) return;

    ParmParse pp("ns");

    pp.query("dump_plane",dump_plane);

    pp.query("benchmarking",benchmarking);

    pp.query("v",verbose);

    
    //
    // Get timestepping parameters.
    //
    pp.get("cfl",cfl);
    pp.query("init_iter",init_iter);
    pp.query("init_shrink",init_shrink);
    pp.query("dt_cutoff",dt_cutoff);
    pp.query("change_max",change_max);
    pp.query("fixed_dt",fixed_dt);
    pp.query("stop_when_steady",stop_when_steady);
    pp.query("steady_tol",steady_tol);
    pp.query("sum_interval",sum_interval);
    pp.query("turb_interval",turb_interval);
    pp.query("jet_interval",jet_interval);
    pp.query("jet_interval_split",jet_interval_split);
    pp.query("gravity",gravity);
    //
    // Get run options.
    //
    pp.query("do_temp",                  do_temp          );
    pp.query("do_trac2",                 do_trac2         );
    pp.query("do_cons_trac",             do_cons_trac     );
    pp.query("do_cons_trac2",            do_cons_trac2    );
    int initial_do_sync_proj =           do_sync_proj;
    pp.query("do_sync_proj",             do_sync_proj     );
    pp.query("do_MLsync_proj",           do_MLsync_proj   );
    pp.query("do_reflux",                do_reflux        );
    pp.query("modify_reflux_normal_vel", modify_reflux_normal_vel);
    pp.query("do_init_vort_proj",        do_init_vort_proj);
    pp.query("do_init_proj",             do_init_proj     );
    pp.query("do_mac_proj",              do_mac_proj      );
    pp.query("do_divu_sync",             do_divu_sync     );
    pp.query("do_denminmax",             do_denminmax     );
    pp.query("do_scalminmax",            do_scalminmax    );
    pp.query("do_density_ref",           do_density_ref   );
    pp.query("do_tracer_ref",            do_tracer_ref    );
    pp.query("do_tracer2_ref",           do_tracer2_ref   );
    pp.query("do_vorticity_ref",         do_vorticity_ref );
    pp.query("do_temp_ref",              do_temp_ref      );
    
    pp.query("visc_tol",visc_tol);
    pp.query("visc_abs_tol",visc_abs_tol);
 
    if (modify_reflux_normal_vel)
        amrex::Abort("modify_reflux_normal_vel is no longer supported");

    pp.query("getForceVerbose",          getForceVerbose  );
    pp.query("do_scalar_update_in_order",do_scalar_update_in_order );
    if (do_scalar_update_in_order) {
	    const int n_scalar_update_order_vals = pp.countval("scalar_update_order");
	    scalarUpdateOrder.resize(n_scalar_update_order_vals);
	    int got_scalar_update_order = pp.queryarr("scalar_update_order",scalarUpdateOrder,0,n_scalar_update_order_vals);
    }

    // Don't let init_shrink be greater than 1
    if (init_shrink > 1.0)
        amrex::Abort("NavierStokesBase::Initialize(): init_shrink cannot be greater than 1");

    //
    // Make sure we don't use divu_sync.
    //
    if (do_divu_sync)
        amrex::Error("do_divu_sync == 1 is not supported");
    //
    // This test ensures that if the user toggles do_sync_proj,
    // the user has knowledge that do_MLsync_proj is meaningless.
    //
    if (do_MLsync_proj && !do_sync_proj && initial_do_sync_proj != do_sync_proj)
    {
        amrex::Print() << "Mismatched options for NavierStokesBase\n"
		       << "do_MLsync_proj and do_sync_proj are inconsistent\n";

        amrex::Abort("NavierStokesBase::Initialize()");
    }
<<<<<<< HEAD
    //
    // Read viscous/diffusive parameters and array of viscous/diffusive coeffs.
    // NOTE: at this point, we dont know number of state variables
    //       so just read all values listed.
    //
    pp.query("visc_tol",visc_tol);
    pp.query("visc_abs_tol",visc_abs_tol);
    pp.query("variable_vel_visc",variable_vel_visc);
    pp.query("variable_scal_diff",variable_scal_diff);

#ifdef AMREX_USE_EB
    if (variable_scal_diff || variable_vel_visc )
      amrex::Abort("NavierStokesBase::Initialize(): EB tensor diffusion still under development.\n Must use variable_vel_visc=0, variable_scal_diff=0 for now.");
#endif
    
    const int n_vel_visc_coef   = pp.countval("vel_visc_coef");
    const int n_temp_cond_coef  = pp.countval("temp_cond_coef");
    const int n_scal_diff_coefs = pp.countval("scal_diff_coefs");

    if (n_vel_visc_coef != 1)
        amrex::Abort("NavierStokesBase::Initialize(): Only one vel_visc_coef allowed");

    if (do_temp && n_temp_cond_coef != 1)
        amrex::Abort("NavierStokesBase::Initialize(): Only one temp_cond_coef allowed");

    int n_visc = BL_SPACEDIM + 1 + n_scal_diff_coefs;
    if (do_temp)
        n_visc++;
    visc_coef.resize(n_visc);
    is_diffusive.resize(n_visc);
 
    pp.get("vel_visc_coef",visc_coef[0]);
    for (int i = 1; i < BL_SPACEDIM; i++)
      visc_coef[i] = visc_coef[0];
    //
    // Here we set the coefficient for density, which does not diffuse.
    //
    visc_coef[Density] = -1;
    //
    // Set the coefficients for the scalars, but temperature.
    //
    Vector<Real> scal_diff_coefs(n_scal_diff_coefs);
    pp.getarr("scal_diff_coefs",scal_diff_coefs,0,n_scal_diff_coefs);

    int scalId = Density;

    // Will need to add more lines when more variables are added
    Tracer = Density+1;
    if (do_trac2)
	Tracer2 = Density+2;

    for (int i = 0; i < n_scal_diff_coefs; i++)
    {
        visc_coef[++scalId] = scal_diff_coefs[i];
    }
    //
    // Set the coefficient for temperature.
    //
    if (do_temp)
    {
	Temp = ++scalId;
	pp.get("temp_cond_coef",visc_coef[Temp]);
    }
=======
    
>>>>>>> 51545d00
    
    pp.query("divu_relax_factor",divu_relax_factor);
    pp.query("S_in_vel_diffusion",S_in_vel_diffusion);
    pp.query("be_cn_theta",be_cn_theta);
    if (be_cn_theta > 1.0 || be_cn_theta < .5)
        amrex::Abort("NavierStokesBase::Initialize(): Must have be_cn_theta <= 1.0 && >= .5");
    //
    // Set parameters dealing with how grids are treated at outflow boundaries.
    //
    pp.query("do_refine_outflow",do_refine_outflow);
    pp.query("do_derefine_outflow",do_derefine_outflow);
    if (do_derefine_outflow == 1 && do_refine_outflow == 1)
      amrex::Abort("NavierStokesBase::Initialize(): Cannot have both do_refine_outflow==1 and do_derefine_outflow==1");

    pp.query("Nbuf_outflow",Nbuf_outflow);
    BL_ASSERT(Nbuf_outflow >= 0);
    BL_ASSERT(!(Nbuf_outflow <= 0 && do_derefine_outflow == 1));

    //
    // Check whether we are doing running statistics.
    //
    pp.query("do_running_statistics",do_running_statistics);

    // If dx,dy,dz,Rcyl<0 (default) the volWgtSum is computed over the entire domain
    pp.query("volWgtSum_sub_origin_x",volWgtSum_sub_origin_x);
    pp.query("volWgtSum_sub_origin_y",volWgtSum_sub_origin_y);
    pp.query("volWgtSum_sub_origin_z",volWgtSum_sub_origin_z);
    pp.query("volWgtSum_sub_Rcyl",volWgtSum_sub_Rcyl);
    pp.query("volWgtSum_sub_dx",volWgtSum_sub_dx);
    pp.query("volWgtSum_sub_dy",volWgtSum_sub_dy);
    pp.query("volWgtSum_sub_dz",volWgtSum_sub_dz);

    //
    // Are we going to do velocity or momentum update?
    //
    pp.query("do_mom_diff",do_mom_diff);
    pp.query("predict_mom_together",predict_mom_together);

    if (do_mom_diff == 0 && predict_mom_together == 1)
    {
      amrex::Print() << "MAKES NO SENSE TO HAVE DO_MOM_DIFF=0 AND PREDICT_MOM_TOGETHER=1\n";
      exit(0);
    }

    pp.query("harm_avg_cen2edge", def_harm_avg_cen2edge);

#ifdef AMREX_PARTICLES
    read_particle_params ();
#endif

    amrex::ExecOnFinalize(NavierStokesBase::Finalize);

    initialized = true;
}

// The following Initialize_specific is dedicated to read and set data
// only specific for IAMR, because it conflicts with PeleLM.
// PeleLM calls NavierStokesBase::Initialize() and its own PelelM::Initialize_specific ()
void
NavierStokesBase::Initialize_specific ()
{
    ParmParse pp("ns");
    
    Vector<int> lo_bc(BL_SPACEDIM), hi_bc(BL_SPACEDIM);
    pp.getarr("lo_bc",lo_bc,0,BL_SPACEDIM);
    pp.getarr("hi_bc",hi_bc,0,BL_SPACEDIM);
    for (int i = 0; i < BL_SPACEDIM; i++)
    {
        phys_bc.setLo(i,lo_bc[i]);
        phys_bc.setHi(i,hi_bc[i]);
    }
  
    read_geometry();
    //
    // Check phys_bc against possible periodic geometry
    // if periodic, must have internal BC marked.
    //
    if (DefaultGeometry().isAnyPeriodic())
    {
        //
        // Do idiot check.  Periodic means interior in those directions.
        //
        for (int dir = 0; dir < BL_SPACEDIM; dir++)
        {
            if (DefaultGeometry().isPeriodic(dir))
            {
                if (lo_bc[dir] != Interior)
                {
                    std::cerr << "NavierStokesBase::variableSetUp:periodic in direction "
                              << dir
                              << " but low BC is not Interior\n";
                    amrex::Abort("NavierStokesBase::Initialize()");
                }
                if (hi_bc[dir] != Interior)
                {
                    std::cerr << "NavierStokesBase::variableSetUp:periodic in direction "
                              << dir
                              << " but high BC is not Interior\n";
                    amrex::Abort("NavierStokesBase::Initialize()");
                }
            } 
        }
    }

    {
        //
        // Do idiot check.  If not periodic, should be no interior.
        //
        for (int dir = 0; dir < BL_SPACEDIM; dir++)
        {
            if (!DefaultGeometry().isPeriodic(dir))
            {
              if (lo_bc[dir] == Interior)
              {
                  std::cerr << "NavierStokesBase::variableSetUp:Interior bc in direction "
                            << dir
                            << " but not defined as periodic\n";
                  amrex::Abort("NavierStokesBase::Initialize()");
              }
              if (hi_bc[dir] == Interior)
              {
                  std::cerr << "NavierStokesBase::variableSetUp:Interior bc in direction "
                            << dir
                            << " but not defined as periodic\n";
                  amrex::Abort("NavierStokesBase::Initialize()");
              }
            }
        }
    }
    
    //
    // Read viscous/diffusive parameters and array of viscous/diffusive coeffs.
    // NOTE: at this point, we dont know number of state variables
    //       so just read all values listed.
    //
    pp.query("variable_vel_visc",variable_vel_visc);
    pp.query("variable_scal_diff",variable_scal_diff);

    const int n_vel_visc_coef   = pp.countval("vel_visc_coef");
    const int n_temp_cond_coef  = pp.countval("temp_cond_coef");
    const int n_scal_diff_coefs = pp.countval("scal_diff_coefs");

    if (n_vel_visc_coef != 1)
        amrex::Abort("NavierStokesBase::Initialize(): Only one vel_visc_coef allowed");

    if (do_temp && n_temp_cond_coef != 1)
        amrex::Abort("NavierStokesBase::Initialize(): Only one temp_cond_coef allowed");

    int n_visc = BL_SPACEDIM + 1 + n_scal_diff_coefs;
    if (do_temp)
        n_visc++;
    visc_coef.resize(n_visc);
    is_diffusive.resize(n_visc);
 
    pp.get("vel_visc_coef",visc_coef[0]);
    for (int i = 1; i < BL_SPACEDIM; i++)
      visc_coef[i] = visc_coef[0];
    //
    // Here we set the coefficient for density, which does not diffuse.
    //
    visc_coef[Density] = -1;
    //
    // Set the coefficients for the scalars, but temperature.
    //
    Vector<Real> scal_diff_coefs(n_scal_diff_coefs);
    pp.getarr("scal_diff_coefs",scal_diff_coefs,0,n_scal_diff_coefs);

    int scalId = Density;

    // Will need to add more lines when more variables are added
    Tracer = Density+1;
    if (do_trac2)
	    Tracer2 = Density+2;

    for (int i = 0; i < n_scal_diff_coefs; i++)
    {
        visc_coef[++scalId] = scal_diff_coefs[i];
    }
    //
    // Set the coefficient for temperature.
    //
    if (do_temp)
    {
	    Temp = ++scalId;
	    pp.get("temp_cond_coef",visc_coef[Temp]);
    }    
}


void
NavierStokesBase::Finalize ()
{
    initialized = false;
}

void
NavierStokesBase::read_geometry ()
{
#if (BL_SPACEDIM == 2)
    //
    // Must load coord here because Geometry hasn't read it in yet.
    //
    ParmParse pp("geometry");

    int coord;
    pp.get("coord_sys",coord);

    if ((Geometry::CoordType) coord == Geometry::RZ && phys_bc.lo(0) != Symmetry)
    {
        phys_bc.setLo(0,Symmetry);
	amrex::Print() << "\nWarning: Setting phys_bc at xlo to Symmetry\n\n";
    }
#endif
}

void
NavierStokesBase::advance_setup (Real time,
                                 Real dt,
	                         int  iteration,
                                 int  ncycle)
{
    BL_PROFILE("NavierStokesBase::advance_setup()");

    const int finest_level = parent->finestLevel();

#ifdef AMREX_USE_EB
   // just cribbing from incflo
    // note mfix now uses 4...
   umac_n_grow = 5;
#else
    umac_n_grow = 1;
#endif
    
#ifdef AMREX_PARTICLES
    if (ncycle >= 1)
        umac_n_grow = ncycle;
#endif
        
    mac_projector->setup(level);
    //
    // Why are they defined here versus the constructor?
    //
    if (level < finest_level)
    {
        if (Vsync.empty())
            Vsync.define(grids,dmap,BL_SPACEDIM,1);
        if (Ssync.empty())
            Ssync.define(grids,dmap,NUM_STATE-BL_SPACEDIM,1);
        Vsync.setVal(0);
        Ssync.setVal(0);
    }
    //
    // Set reflux registers to zero.
    //
    if (do_reflux && level < finest_level)
    {
        getAdvFluxReg(level+1).setVal(0);
        getViscFluxReg(level+1).setVal(0);
    }
    //
    // Alloc space for edge velocities (normal comp only).
    //
    if (u_mac == 0 || u_mac[0].nGrow() < umac_n_grow)
    {
	if (u_mac != 0) delete [] u_mac;

        u_mac = new MultiFab[BL_SPACEDIM];

        for (int dir = 0; dir < BL_SPACEDIM; dir++)
        {
	    const BoxArray& edgeba = getEdgeBoxArray(dir);
            u_mac[dir].define(edgeba,dmap,1,umac_n_grow,MFInfo(),Factory());
            u_mac[dir].setVal(1.e40);
        }
    }
    //
    // Alloc MultiFab to hold advective update terms.
    //
    BL_ASSERT(aofs == 0);
    // NOTE: nghost=0 for aofs appears to work. mfix also uses no ghost cells.  
    aofs = new MultiFab(grids,dmap,NUM_STATE,0);
    //
    // Set rho_avg.
    //
    if (!initial_step && level > 0 && iteration == 1)
        initRhoAvg(0.5/Real(ncycle));
    //
    // Set up state multifabs for the advance.
    //
    for (int k = 0; k < num_state_type; k++)
    {
	bool has_old_data = state[k].hasOldData();
        state[k].allocOldData();
	if (! has_old_data) state[k].oldData().setVal(0.0);
        state[k].swapTimeLevels(dt);
    }

    if (state[Press_Type].descriptor()->timeType() == StateDescriptor::Point) 
    {
        const Real new_press_time = .5 * (state[State_Type].prevTime() +
                                          state[State_Type].curTime());
        state[Press_Type].setNewTimeLevel(new_press_time);
    }

    make_rho_prev_time();

    // refRatio==4 is not currently supported
    //
    // If refRatio==4 to the next level coarser, and we're going to diffuse
    // scalars as SoverRho, we're going to need rho at 1/4 and 3/4 time there.
    // Make these things if need be.
    //
    // if (level > 0)
    // {
    //     bool needs_rho4 = false;

    //     if (parent->nCycle(level) == 4)
    //         for (int i = 0; i < NUM_STATE && !needs_rho4; ++i)
    //             needs_rho4 = (diffusionType[i] == Laplacian_SoverRho);

    //     if (needs_rho4)
    //     {
    //         NavierStokesBase& clevel = getLevel(level-1);
    //         const BoxArray& cgrids = clevel.boxArray();
    //         const DistributionMapping& cdmap = clevel.DistributionMap();
    //         const Real      ptime  = clevel.state[State_Type].prevTime();
    //         const Real      ctime  = clevel.state[State_Type].curTime();

    //         if (clevel.rho_qtime == 0)
    //         {
    //             const Real qtime = ptime + 0.25*(ctime-ptime);
    //             clevel.rho_qtime = new MultiFab(cgrids,cdmap,1,1);
    //             FillPatch(clevel,*(clevel.rho_qtime),1,qtime,State_Type,Density,1,0);
    //         }
    //         if (clevel.rho_tqtime == 0)
    //         {
    //             const Real tqtime = ptime + 0.75*(ctime-ptime);
    //             clevel.rho_tqtime = new MultiFab(cgrids,cdmap,1,1);
    // 		FillPatch(clevel, *(clevel.rho_tqtime), 1, tqtime, State_Type, Density, 1, 0);
    //         }
    //    }
    // }

    //
    // Calculate the time N viscosity and diffusivity
    //   Note: The viscosity and diffusivity at time N+1 are 
    //         initialized here to the time N values just to
    //         have something reasonable.
    //
    const Real prev_time = state[State_Type].prevTime();

    if (variable_vel_visc)
    {
        calcViscosity(prev_time,dt,iteration,ncycle);
	MultiFab::Copy(*viscnp1_cc, *viscn_cc, 0, 0, 1, viscn_cc->nGrow());
    }

    if (variable_scal_diff)
    {
        const int num_diff = NUM_STATE-BL_SPACEDIM-1;
        calcDiffusivity(prev_time);
	MultiFab::Copy(*diffnp1_cc, *diffn_cc, 0, 0, num_diff, diffn_cc->nGrow());
    }
}

//
// Clean up after the advance function.
//
void
NavierStokesBase::advance_cleanup (int iteration, int ncycle)
{
    delete aofs;
    aofs = 0;
}

void
NavierStokesBase::buildMetrics ()
{
    //
    // We "should" only need radius when we're RZ, but some 2-D code is written to
    // access it first and then "use" if if RZ.  It's easier to just always build
    // it for 2D than try to fix the underlying Fortran calls that take radius.
    //
#if (BL_SPACEDIM == 2)
    radius.resize(grids.size());

    const Real dxr = geom.CellSize()[0];

    for (int i = 0; i < grids.size(); i++)
    {
        const int ilo = grids[i].smallEnd(0)-radius_grow;
        const int ihi = grids[i].bigEnd(0)+radius_grow;
        const int len = ihi - ilo + 1;

        radius[i].resize(len);

        RealBox gridloc = RealBox(grids[i],geom.CellSize(),geom.ProbLo());

        const Real xlo = gridloc.lo(0) + (0.5 - radius_grow)*dxr;
        for (int j = 0; j < len; j++)
            radius[i][j] = xlo + j*dxr;
    }
#endif

    volume.clear();
    volume.define(grids,dmap,1,GEOM_GROW);
    geom.GetVolume(volume);

    for (int dir = 0; dir < BL_SPACEDIM; ++dir)
    {
        area[dir].clear();
	area[dir].define(getEdgeBoxArray(dir),dmap,1,GEOM_GROW);
        geom.GetFaceArea(area[dir],dir);
    }

#ifdef AMREX_USE_EB
    // make sure dx == dy == dz
    const Real* dx = geom.CellSize();
    Print()<<"dx = "<<dx[0]<<" "<<dx[1]<<" "<<dx[2]<<" \n";
    for (int i = 1; i < BL_SPACEDIM; i++){
      if (std::abs(dx[i]-dx[i-1]) > 1.e-12*dx[0]) 
        amrex::Abort("EB requires dx == dy (== dz)\n");
    }

    //fixme? assume will need this part cribbed from CNS
    // level_mask.clear();
    // level_mask.define(grids,dmap,1,1);
    // level_mask.BuildMask(geom.Domain(), geom.periodicity(), 
    //                      level_mask_covered,
    //                      level_mask_notcovered,
    //                      level_mask_physbnd,
    //                      level_mask_interior);

#endif
}

void
NavierStokesBase::calcDpdt ()
{
    BL_ASSERT(state[Press_Type].descriptor()->timeType() == StateDescriptor::Point);

    MultiFab&  new_press   = get_new_data(Press_Type);
    MultiFab&  old_press   = get_old_data(Press_Type);
    MultiFab&  dpdt        = get_new_data(Dpdt_Type);
    const Real dt_for_dpdt = state[Press_Type].curTime()-state[Press_Type].prevTime();

    if (dt_for_dpdt != 0.0) 
    {
#ifdef _OPENMP
#pragma omp parallel
#endif
        for (MFIter mfi(dpdt,true); mfi.isValid(); ++mfi)
        {
            const Box& vbx     = mfi.tilebox();
            FArrayBox& dpdtfab = dpdt[mfi];
            dpdtfab.copy(new_press[mfi],vbx,0,vbx,0,1);
            dpdtfab.minus(old_press[mfi],vbx,0,0,1);
            dpdtfab.divide(dt_for_dpdt,vbx,0,1);
        }
    }
    else
    {
        dpdt.setVal(0);
    }
}

void
NavierStokesBase::checkPoint (const std::string& dir,
			      std::ostream&      os,
			      VisMF::How         how,
			      bool               dump_old)
{
    AmrLevel::checkPoint(dir, os, how, dump_old);

#ifdef AMREX_PARTICLES
    if (level == 0)
    {
        if (NSPC != 0)
            NSPC->Checkpoint(dir,the_ns_particle_file_name);
    }
#endif
}

void
NavierStokesBase::computeInitialDt (int                   finest_level,
				    int                   sub_cycle,
				    Vector<int>&           n_cycle,
				    const Vector<IntVect>& ref_ratio,
				    Vector<Real>&          dt_level, 
				    Real                  stop_time)
{
    //
    // Grids have been constructed, compute dt for all levels.
    //
    if (level > 0)
        return;

    int i;

    Real dt_0    = 1.0e+100;
    int n_factor = 1;
    ///TODO/DEBUG: This will need to change for optimal subcycling.
    for (i = 0; i <= finest_level; i++)
    {
        dt_level[i] = getLevel(i).initialTimeStep();
        n_factor   *= n_cycle[i];
        dt_0        = std::min(dt_0,n_factor*dt_level[i]);
    }

    //
    // Limit dt's by the value of stop_time.
    //
    if (stop_time >= 0.0)
    {
        const Real eps      = 0.0001*dt_0;
        const Real cur_time = state[State_Type].curTime();
        if ((cur_time + dt_0) > (stop_time - eps))
            dt_0 = stop_time - cur_time;
    }

    n_factor = 1;
    for (i = 0; i <= finest_level; i++)
    {
        n_factor   *= n_cycle[i];
        dt_level[i] = dt_0/( (Real)n_factor );
    }
}

void
NavierStokesBase::computeNewDt (int                   finest_level,
				int                   sub_cycle,
				Vector<int>&           n_cycle,
				const Vector<IntVect>& ref_ratio,
				Vector<Real>&          dt_min,
				Vector<Real>&          dt_level,
				Real                  stop_time,
				int                   post_regrid_flag) 
{
    //
    // We are at the start of a coarse grid timecycle.
    // Compute the timesteps for the next iteration.
    //
    if (level > 0) 
        return;

    int i;

    Real dt_0     = 1.0e+100;
    int  n_factor = 1;
    for (i = 0; i <= finest_level; i++)
    {
        NavierStokesBase& adv_level = getLevel(i);
        dt_min[i] = std::min(dt_min[i],adv_level.estTimeStep());
    }

    if (fixed_dt <= 0.0) 
    {
       if (post_regrid_flag == 1)
       {
          //
          // Limit dt's by pre-regrid dt
          //
          for (i = 0; i <= finest_level; i++)
          {
              dt_min[i] = std::min(dt_min[i],dt_level[i]);
          }
       }
       else
       {
          //
          // Limit dt's by change_max * old dt
          //
          for (i = 0; i <= finest_level; i++)
          {
	    if (verbose)
                 if (dt_min[i] > change_max*dt_level[i])
                 {
                     amrex::Print() << "NavierStokesBase::compute_new_dt : limiting dt at level "
				    << i << '\n';
                     amrex::Print() << " ... new dt computed: " << dt_min[i]
				    << '\n';
                     amrex::Print() << " ... but limiting to: "
				    << change_max * dt_level[i] << " = " << change_max
				    << " * " << dt_level[i] << '\n';
                 }
             dt_min[i] = std::min(dt_min[i],change_max*dt_level[i]);
          }
       }
    }

    //
    // Find the minimum over all levels
    //
    for (i = 0; i <= finest_level; i++)
    {
        n_factor *= n_cycle[i];
        dt_0      = std::min(dt_0,n_factor*dt_min[i]);
    }

    //
    // Limit dt's by the value of stop_time.
    //
    const Real eps      = 0.0001*dt_0;
    const Real cur_time = state[State_Type].curTime();
    if (stop_time >= 0.0)
    {
        if ((cur_time + dt_0) > (stop_time - eps))
            dt_0 = stop_time - cur_time;
    }

    //
    // Set dt at each level of refinement
    //
    n_factor = 1;
    for (i = 0; i <= finest_level; i++)
    {
        n_factor   *= n_cycle[i];
        dt_level[i] = dt_0/( (Real)n_factor );
    }
}

void
NavierStokesBase::create_mac_rhs (MultiFab& rhs, int nGrow, Real time, Real dt)
{
    BL_PROFILE("NavierStokesBase::create_mac_rhs()");

    BL_ASSERT(rhs.nGrow()>=nGrow);
    BL_ASSERT(rhs.boxArray()==grids);

    const int sCompDivU = 0;
    const int nCompDivU = 1;
    const int sCompDsdt = 0;
    const int nCompDsdt = 1;

    if (have_divu)
    {
	FillPatch(*this,rhs,nGrow,time,Divu_Type,sCompDivU,nCompDivU,sCompDivU);
    }
    else
    {
        rhs.setVal(0.);
    }

    if (have_dsdt)
    {
	FillPatchIterator fpi(*this,rhs,nGrow,time,Dsdt_Type,sCompDsdt,nCompDsdt);
	const MultiFab& mf = fpi.get_mf();
	MultiFab::Saxpy(rhs, 0.5*dt, mf, 0, sCompDsdt, nCompDsdt, nGrow);
    }
}

void
NavierStokesBase::create_umac_grown (int nGrow)
{
    BL_PROFILE("NavierStokesBase::create_umac_grown()");

    if (level > 0)
    {
        BoxList bl = amrex::GetBndryCells(grids,nGrow);

        BoxArray f_bnd_ba(std::move(bl));

        BoxArray c_bnd_ba = f_bnd_ba; c_bnd_ba.coarsen(crse_ratio);

        c_bnd_ba.maxSize(32);

        f_bnd_ba = c_bnd_ba; f_bnd_ba.refine(crse_ratio);

        for (int n = 0; n < BL_SPACEDIM; ++n)
        {
            //
            // crse_src & fine_src must have same parallel distribution.
            // We'll use the KnapSack distribution for the fine_src_ba.
            // Since fine_src_ba should contain more points, this'll lead
            // to a better distribution.
            //
            BoxArray crse_src_ba(c_bnd_ba), fine_src_ba(f_bnd_ba);

            crse_src_ba.surroundingNodes(n);
            fine_src_ba.surroundingNodes(n);

            const int N = fine_src_ba.size();

            std::vector<long> wgts(N);

#ifdef _OPENMP
#pragma omp parallel for
#endif
            for (int i = 0; i < N; i++)
                wgts[i] = fine_src_ba[i].numPts();

            DistributionMapping dm;
            // This DM won't be put into the cache.
            dm.KnapSackProcessorMap(wgts,ParallelDescriptor::NProcs());

            MultiFab crse_src(crse_src_ba, dm, 1, 0);
            MultiFab fine_src(fine_src_ba, dm, 1, 0);

            crse_src.setVal(1.e200);
            fine_src.setVal(1.e200);
            //
            // We want to fill crse_src from lower level u_mac including u_mac's grow cells.
            //
	    const MultiFab& u_macLL = getLevel(level-1).u_mac[n];
	    crse_src.copy(u_macLL,0,0,1,1,0);

#ifdef _OPENMP
#pragma omp parallel
#endif
            for (MFIter mfi(crse_src); mfi.isValid(); ++mfi)
            {
                const int  nComp = 1;
                const Box& box   = crse_src[mfi].box();
                const int* rat   = crse_ratio.getVect();
                pc_edge_interp(box.loVect(), box.hiVect(), &nComp, rat, &n,
                                       crse_src[mfi].dataPtr(),
                                       ARLIM(crse_src[mfi].loVect()),
                                       ARLIM(crse_src[mfi].hiVect()),
                                       fine_src[mfi].dataPtr(),
                                       ARLIM(fine_src[mfi].loVect()),
                                       ARLIM(fine_src[mfi].hiVect()));
            }
            crse_src.clear();
            //
            // Replace pc-interpd fine data with preferred u_mac data at
            // this level u_mac valid only on surrounding faces of valid
            // region - this op will not fill grow region.
            //
            fine_src.copy(u_mac[n]);
            //
            // Interpolate unfilled grow cells using best data from
            // surrounding faces of valid region, and pc-interpd data
            // on fine edges overlaying coarse edges.
            //
#ifdef _OPENMP
#pragma omp parallel
#endif
            for (MFIter mfi(fine_src); mfi.isValid(); ++mfi)
            {
                const int  nComp = 1;
                const Box& fbox  = fine_src[mfi].box();
                const int* rat   = crse_ratio.getVect();
                edge_interp(fbox.loVect(), fbox.hiVect(), &nComp, rat, &n,
                                 fine_src[mfi].dataPtr(),
                                 ARLIM(fine_src[mfi].loVect()),
                                 ARLIM(fine_src[mfi].hiVect()));
            }

	    MultiFab u_mac_save(u_mac[n].boxArray(),u_mac[n].DistributionMap(), 1,0);
	    u_mac_save.copy(u_mac[n]);
	    u_mac[n].copy(fine_src,0,0,1,0,nGrow);
	    u_mac[n].copy(u_mac_save);
        }
    }
    //
    // Now we set the boundary data
    // FillBoundary fills grow cells that overlap valid regions.
    // HOEXTRAPTOCC fills outside of domain cells.
    //
    const Real* xlo = geom.ProbLo(); //these aren't actually used by the FORT method
    const Real* dx  = geom.CellSize();

    Box domain_box = geom.Domain();
    for (int idim = 0; idim < BL_SPACEDIM; ++idim) {
        if (geom.isPeriodic(idim)) {
            domain_box.grow(idim,nGrow);
        }
    }

    for (int n = 0; n < BL_SPACEDIM; ++n)
    {
        Box dm = domain_box;
        dm.surroundingNodes(n);
        const int*  lo  = dm.loVect();
        const int*  hi  = dm.hiVect();

        //
        // HOEXTRAPTOCC isn't threaded.  OMP over calls to it.
        //

#ifdef _OPENMP
#pragma omp parallel
#endif
        for (MFIter mfi(u_mac[n]); mfi.isValid(); ++mfi)
        {
            FArrayBox& fab = u_mac[n][mfi];
            amrex_hoextraptocc(BL_TO_FORTRAN_ANYD(fab),lo,hi,dx,xlo);
        }
        // call FillBoundary to make sure that fine/fine grow cells are valid
	u_mac[n].FillBoundary(geom.periodicity());
    }
}

void
NavierStokesBase::diffuse_scalar_setup (int sigma, int& rho_flag)
{
    rho_flag = Diffusion::set_rho_flag(diffusionType[sigma]);
}

void
NavierStokesBase::errorEst (TagBoxArray& tags,
			    int          clearval,
			    int          tagval,
			    Real         time,
			    int          n_error_buf, 
			    int          ngrow)
{
    const int*  domain_lo = geom.Domain().loVect();
    const int*  domain_hi = geom.Domain().hiVect();
    const Real* dx        = geom.CellSize();
    const Real* prob_lo   = geom.ProbLo();

    for (int j = 0; j < err_list.size(); j++)
    {
        auto mf = derive(err_list[j].name(), time, err_list[j].nGrow());
#ifdef _OPENMP
#pragma omp parallel
#endif
        for (MFIter mfi(*mf,true); mfi.isValid(); ++mfi)
        {
	          const Box&  vbx     = mfi.tilebox();
            RealBox     gridloc = RealBox(vbx,geom.CellSize(),geom.ProbLo());
            Vector<int>  itags   = tags[mfi].tags();
            int*        tptr    = itags.dataPtr();
            const int*  tlo     = tags[mfi].box().loVect();
            const int*  thi     = tags[mfi].box().hiVect();
            const int*  lo      = vbx.loVect();
            const int*  hi      = vbx.hiVect();
            const Real* xlo     = gridloc.lo();
            FArrayBox&  fab     = (*mf)[mfi];
            Real*       dat     = fab.dataPtr();
            const int*  dlo     = fab.box().loVect();
            const int*  dhi     = fab.box().hiVect();
            const int   ncomp   = fab.nComp();

            err_list[j].errFunc()(tptr, ARLIM(tlo), ARLIM(thi), &tagval,
                                  &clearval, dat, ARLIM(dlo), ARLIM(dhi),
                                  lo,hi, &ncomp, domain_lo, domain_hi,
                                  dx, xlo, prob_lo, &time, &level);
            //
            // Don't forget to set the tags in the TagBox.
            //
            tags[mfi].tags(itags);
        }
    }
}

Real
NavierStokesBase::estTimeStep ()
{
    BL_PROFILE("NavierStokesBase::estTimeStep()");

    if (fixed_dt > 0.0)
    {
        Real factor = 1.0;

        if (!(level == 0))
        {
            int ratio = 1;
            for (int lev = 1; lev <= level; lev++)
            {
                ratio *= parent->nCycle(lev);
            }
            factor = 1.0/double(ratio);
        }

        return factor*fixed_dt;
    }

    const int   n_grow        = 0;
    Real        estdt         = 1.0e+20;

    const Real  cur_pres_time = state[Press_Type].curTime();
    MultiFab&   U_new         = get_new_data(State_Type);

    Real u_max[BL_SPACEDIM] = {0};

#ifdef AMREX_USE_EB
    // Nodal Projection sets EB covered cells to zero, so no need to do it here
    MultiFab& Gp = getGradP();
//MultiFab& Gp = ns->getGradP();
Gp.FillBoundary(geom.periodicity());
#else
    MultiFab Gp(grids,dmap,BL_SPACEDIM,1);
    getGradP(Gp, cur_pres_time);
#endif
    
// EM_DEBUG    
    //static int count=0;
    //   count++;
    //        amrex::WriteSingleLevelPlotfile("Gp_in_estTimeStep"+std::to_string(count), Gp, {"gpx","gpy"}, parent->Geom(0), 0.0, 0);
    //
    //
    
    //FIXME? find a better solution for umax? gcc 5.4, OMP reduction does not take arrays
    Real umax_x=-1.e200,umax_y=-1.e200,umax_z=-1.e200;
#ifdef _OPENMP
#pragma omp parallel if (!system::regtest_reduction) reduction(min:estdt) reduction(max:umax_x,umax_y,umax_z)
#endif
{
    Real gr_max[BL_SPACEDIM];

    for (MFIter Rho_mfi(rho_ctime,true); Rho_mfi.isValid(); ++Rho_mfi)
    {
    
        FArrayBox tforces;
      
	const Box& bx=Rho_mfi.tilebox();
        //
        // Get the velocity forcing.  For some reason no viscous forcing.
        //

        const Real cur_time = state[State_Type].curTime();
	if (getForceVerbose)
	  amrex::Print() << "---" << '\n' 
			 << "H - est Time Step:" << '\n' 
			 << "Calling getForce..." << '\n';
        getForce(tforces,bx,n_grow,Xvel,BL_SPACEDIM,cur_time,U_new[Rho_mfi],U_new[Rho_mfi],Density);

        tforces.minus(Gp[Rho_mfi],0,0,BL_SPACEDIM);
        //
        // Estimate the maximum allowable timestep from the Godunov box.
        //
        Real dt = godunov->estdt(U_new[Rho_mfi],tforces,rho_ctime[Rho_mfi],bx,
                                 geom.CellSize(),cfl,gr_max);

        // for (int k = 0; k < BL_SPACEDIM; k++)
        // {
	//     u_max[k] = std::max(u_max[k],gr_max[k]);
	// }
	umax_x = std::max(umax_x,gr_max[0]);
	umax_y = std::max(umax_y,gr_max[1]);
#if (BL_SPACEDIM == 3)
	umax_z = std::max(umax_z,gr_max[2]);
#endif 
	estdt = std::min(estdt,dt);
    }
}

    ParallelDescriptor::ReduceRealMin(estdt);

    if (verbose)
    {
        const int IOProc = ParallelDescriptor::IOProcessorNumber();

      	u_max[0] = umax_x; 
	u_max[1] = umax_y;
#if (BL_SPACEDIM == 3)
	u_max[2] = umax_z;
#endif 
	ParallelDescriptor::ReduceRealMax(u_max, BL_SPACEDIM, IOProc);

	amrex::Print() << "estTimeStep :: \n" << "LEV = " << level << " UMAX = ";
	for (int k = 0; k < BL_SPACEDIM; k++)
	  amrex::Print() << u_max[k] << "  ";
	amrex::Print() << '\n';
    }

    return estdt;
}

const MultiFab&
NavierStokesBase::get_rho (Real time)
{
    const TimeLevel whichTime = which_time(State_Type,time);

    if (whichTime == AmrOldTime)
    {
        return rho_ptime;
    }
    else if (whichTime == AmrNewTime)
    {
        return rho_ctime;
    }
    else if (whichTime == Amr1QtrTime)
    {
        BL_ASSERT(rho_qtime);
        return *rho_qtime;
    }
    else if (whichTime == Amr3QtrTime)
    {
        BL_ASSERT(rho_tqtime);
        return *rho_tqtime;
    }
    else if (whichTime == AmrHalfTime)
    {
        return get_rho_half_time();
    }
    else
    {
        amrex::Error("NavierStokesBase::get_rho(): bad time");

        return rho_ptime; // Got to return something to shut up compiler.
    }
}

MultiFab&
NavierStokesBase::get_rho_half_time ()
{
    //
    // Fill it in when needed ...
    //
#ifdef _OPENMP
#pragma omp parallel
#endif
  for (MFIter mfi(rho_half,true); mfi.isValid(); ++mfi)
    {
        FArrayBox& rhofab = rho_half[mfi];
	const Box& bx = mfi.growntilebox();
	
        rhofab.copy(rho_ptime[mfi],bx,0,bx,0,1);
        rhofab.plus(rho_ctime[mfi],bx,0,0);
        rhofab.mult(.5,bx);

    }

    return rho_half;
}

//
// Fill patch divU.
//
MultiFab*
NavierStokesBase::getDivCond (int ngrow, Real time)
{
    MultiFab* divu = 0;

    if (!have_divu)
    {
        divu = new MultiFab(grids,dmap,1,ngrow);

        divu->setVal(0);
    }
    else
    {
        divu = getState(ngrow,Divu_Type,0,1,time);
    }

    return divu;
}

//
// Fill patch dSdt.
//
MultiFab*
NavierStokesBase::getDsdt (int ngrow, Real time)
{
    MultiFab* dsdt = 0;

    if (!(have_dsdt && have_divu))
    {
        dsdt = new MultiFab(grids,dmap,1,ngrow);

        dsdt->setVal(0);
    }
    else
    {
        dsdt = getState(ngrow,Dsdt_Type,0,1,time);
    }

    return dsdt;
}


void
NavierStokesBase::getGradP (MultiFab& gp, Real      time)
{
    BL_PROFILE("NavierStokesBase::getGradP()");

    const int   NGrow = gp.nGrow();
    MultiFab&   P_old = get_old_data(Press_Type);
    const Real* dx    = geom.CellSize();

    if (level > 0 && state[Press_Type].descriptor()->timeType() == StateDescriptor::Point)
    {
        //
        // We want to be sure the intersection of old and new grids is
        // entirely contained within gp.boxArray()
        //
        BL_ASSERT(gp.boxArray() == grids);

        {
            const BoxArray& pBA = state[Press_Type].boxArray();
            MultiFab pMF(pBA,dmap,1,NGrow);

            if (time == getLevel(level-1).state[Press_Type].prevTime() || 
                time == getLevel(level-1).state[Press_Type].curTime())
            {
                FillCoarsePatch(pMF,0,time,Press_Type,0,1,NGrow);
            } 
            else
            {
                Real crse_time;

                if (time > getLevel(level-1).state[State_Type].prevTime())
                {
                    crse_time = getLevel(level-1).state[Press_Type].curTime();
                }
                else
                {
                    crse_time = getLevel(level-1).state[Press_Type].prevTime();
                }
  
                FillCoarsePatch(pMF,0,crse_time,Press_Type,0,1,NGrow);
  
                MultiFab dpdtMF(pBA,dmap,1,NGrow);

                FillCoarsePatch(dpdtMF,0,time,Dpdt_Type,0,1,NGrow);

                Real dt_temp = time - crse_time;

                dpdtMF.mult(dt_temp,0,1,NGrow);

                pMF.plus(dpdtMF,0,1,NGrow);
            }
#ifdef _OPENMP
#pragma omp parallel
#endif
	    for (MFIter mfi(gp, true); mfi.isValid(); ++mfi) 
            {
              const Box& bx=mfi.growntilebox();
              Projection::getGradP(pMF[mfi],gp[mfi],bx,dx);
            }
        }
        //
        // We've now got good coarse data everywhere in gp.
        //
        MultiFab gpTmp(gp.boxArray(),gp.DistributionMap(),1,NGrow);

	{

	  FillPatchIterator P_fpi(*this,P_old,NGrow,time,Press_Type,0,1);
	  MultiFab& pMF = P_fpi.get_mf();

#ifdef _OPENMP
#pragma omp parallel
#endif
	  for (MFIter mfi(gpTmp, true); mfi.isValid(); ++mfi) 
	  {
      	    const Box& bx=mfi.growntilebox();
	    Projection::getGradP(pMF[mfi],gpTmp[mfi],bx,dx);
	  }
	}
        //
        // Now must decide which parts of gpTmp to copy to gp.
        //
        const int M = old_intersect_new.size();

        BoxArray fineBA(M);

        for (int j = 0; j < M; j++)
        {
            Box bx = old_intersect_new[j];

            for (int i = 0; i < BL_SPACEDIM; i++)
            {
                if (!geom.isPeriodic(i))
                {
                    if (bx.smallEnd(i) == geom.Domain().smallEnd(i))
                        bx.growLo(i,NGrow);
                    if (bx.bigEnd(i) == geom.Domain().bigEnd(i))
                        bx.growHi(i,NGrow);
                }
            }

            fineBA.set(j,bx);
        }

#ifdef _OPENMP
#pragma omp parallel
#endif
	{
	  std::vector< std::pair<int,Box> > isects;

	  for (MFIter mfi(gpTmp,true); mfi.isValid(); ++mfi) 
	  {
            fineBA.intersections(mfi.growntilebox(),isects);

            FArrayBox&       gpfab    =    gp[mfi];
            const FArrayBox& gptmpfab = gpTmp[mfi];

            for (int ii = 0, N = isects.size(); ii < N; ii++)
            {
                gpfab.copy(gptmpfab,isects[ii].second);
            }
	  }
	}

	gp.EnforcePeriodicity(geom.periodicity());
    }
    else
    {

        FillPatchIterator P_fpi(*this,P_old,NGrow,time,Press_Type,0,1);
	MultiFab& pMF = P_fpi.get_mf();
#ifdef _OPENMP
#pragma omp parallel
#endif	
	for (MFIter mfi(gp, true); mfi.isValid(); ++mfi) 
        {
	  BL_ASSERT(amrex::grow(grids[mfi.index()],NGrow) == gp[mfi].box());

	  Projection::getGradP(pMF[mfi],gp[mfi],mfi.growntilebox(),dx);
	}
    }
}

//
// Fill patch a state component.
//
MultiFab*
NavierStokesBase::getState (int  ngrow,
			    int  state_idx,
			    int  scomp,
			    int  ncomp, 
			    Real time)
{
    BL_PROFILE("NavierStokesBase::getState()");

    MultiFab* mf = new MultiFab(state[state_idx].boxArray(),
                                state[state_idx].DistributionMap(),
                                ncomp,ngrow);
    FillPatch(*this,*mf,ngrow,time,state_idx,scomp,ncomp,0);

    return mf;
}

void
NavierStokesBase::getOutFlowFaces (Vector<Orientation>& outFaces)
{
    outFaces.resize(0);
    for (int idir = 0; idir < BL_SPACEDIM; idir++)
    {
        if (phys_bc.lo(idir) == Outflow)
        {
            const int len = outFaces.size();
            outFaces.resize(len+1);
            outFaces[len] = Orientation(idir,Orientation::low);
        }

        if (phys_bc.hi(idir) == Outflow)
        {
            const int len = outFaces.size();
            outFaces.resize(len+1);
            outFaces[len] = Orientation(idir,Orientation::high);
        }
    }
}

void
NavierStokesBase::incrPAvg ()
{
    //
    // Increment p_avg with 1/ncycle times current pressure
    //
    MultiFab& P_new = get_new_data(Press_Type);

    Real alpha = 1.0/Real(parent->nCycle(level));

    MultiFab::Saxpy(p_avg,alpha,P_new,0,0,1,0);
}

void
NavierStokesBase::initRhoAvg (Real alpha)
{
    const MultiFab& S_new = get_new_data(State_Type);

    // 3/03/18 - this setVal appears to be unnecessary, comment it out
    // note: rho_avg has 1 ghost cell
    //rho_avg.setVal(0);
#ifdef _OPENMP
#pragma omp parallel
#endif
    for (MFIter rho_avgmfi(rho_avg,true); rho_avgmfi.isValid(); ++rho_avgmfi)
    {
    	const Box& bx = rho_avgmfi.growntilebox();
        FArrayBox& rhoavgfab = rho_avg[rho_avgmfi];
	  
    	rhoavgfab.copy(S_new[rho_avgmfi],bx,Density,bx,0,1);
        rhoavgfab.mult(alpha,bx);
    }
}

void
NavierStokesBase::incrRhoAvg(const MultiFab& rho_incr,
                         int             sComp,
                         Real            alpha)
{
    MultiFab::Saxpy(rho_avg,alpha,rho_incr,sComp,0,1,0);
}

void
NavierStokesBase::incrRhoAvg (Real alpha)
{
    const MultiFab& S_new = get_new_data(State_Type);
    incrRhoAvg(S_new,Density,alpha);
}

//
// Fills a new level n with best level n and coarser data available.
//
void
NavierStokesBase::init (AmrLevel &old)
{
    NavierStokesBase* oldns = (NavierStokesBase*) &old;
    const Real    dt_new    = parent->dtLevel(level);
    const Real    cur_time  = oldns->state[State_Type].curTime();
    const Real    prev_time = oldns->state[State_Type].prevTime();
    const Real    dt_old    = cur_time - prev_time;
    MultiFab&     S_new     = get_new_data(State_Type);
    MultiFab&     P_new     = get_new_data(Press_Type);
    MultiFab&     P_old     = get_old_data(Press_Type);

    setTimeLevel(cur_time,dt_old,dt_new);

    const Real cur_pres_time = state[Press_Type].curTime();
    //
    // Get best state and pressure data.
    //
    FillPatch(old,S_new,0,cur_time,State_Type,0,NUM_STATE);
    //
    // Note: we don't need to worry here about using FillPatch because
    //       it will automatically use the "old dpdt" to interpolate,
    //       since we haven't yet defined a new pressure at the lower level.
    //
    {
	FillPatchIterator fpi(old,P_new,0,cur_pres_time,Press_Type,0,1);
	const MultiFab& mf_fpi = fpi.get_mf();
#ifdef _OPENMP
#pragma omp parallel
#endif
	for (MFIter mfi(mf_fpi,true); mfi.isValid(); ++mfi)
	{
	  const Box& vbx  = mfi.tilebox();
	  const FArrayBox& pfab = mf_fpi[mfi];

	  P_old[mfi].copy(pfab,vbx,0,vbx,0,1);
	  P_new[mfi].copy(pfab,vbx,0,vbx,0,1);
	}
    }

    if (state[Press_Type].descriptor()->timeType() == StateDescriptor::Point) 
    {
        MultiFab& Dpdt_new = get_new_data(Dpdt_Type);
	FillPatch(old,Dpdt_new,0,cur_pres_time,Dpdt_Type,0,1);
    }
    //
    // Get best divu and dSdt data.
    //
    if (have_divu)
    {
        MultiFab& Divu_new = get_new_data(Divu_Type);
	FillPatch(old,Divu_new,0,cur_time,Divu_Type,0,1);

        if (have_dsdt)
        {
            MultiFab& Dsdt_new = get_new_data(Dsdt_Type);
	    FillPatch(old,Dsdt_new,0,cur_time,Dsdt_Type,0,1);
        }
    }

    old_intersect_new          = amrex::intersect(grids,oldns->boxArray());
    is_first_step_after_regrid = true;
}

void
NavierStokesBase::init ()
{
    MultiFab& S_new = get_new_data(State_Type);
    MultiFab& P_new = get_new_data(Press_Type);

    BL_ASSERT(level > 0);

    const Vector<Real>& dt_amr = parent->dtLevel();
    Vector<Real>        dt_new(level+1);

    for (int lev = 0; lev < level; lev++)
        dt_new[lev] = dt_amr[lev];
    //
    // Guess new dt from new data (interpolated from coarser level).
    //
    const Real dt = dt_new[level-1]/Real(parent->MaxRefRatio(level-1));
    dt_new[level] = dt;

    parent->setDtLevel(dt_new);
    //
    // Compute dt based on old data.
    //
    NavierStokesBase& old   = getLevel(level-1);
    const Real    cur_time  = old.state[State_Type].curTime();
    const Real    prev_time = old.state[State_Type].prevTime();
    const Real    dt_old    = (cur_time-prev_time)/Real(parent->MaxRefRatio(level-1));

    setTimeLevel(cur_time,dt_old,dt);

    Real cur_pres_time = state[Press_Type].curTime();
    //
    // Get best coarse state and pressure data.
    //
    FillCoarsePatch(S_new,0,cur_time,State_Type,0,NUM_STATE);
    FillCoarsePatch(P_new,0,cur_pres_time,Press_Type,0,1);

    if (state[Press_Type].descriptor()->timeType() == StateDescriptor::Point) 
        FillCoarsePatch(get_new_data(Dpdt_Type),0,cur_time,Dpdt_Type,0,1);

    initOldPress();

    //
    // Get best coarse divU and dSdt data.
    //
    if (have_divu)
    {
        FillCoarsePatch(get_new_data(Divu_Type),0,cur_time,Divu_Type,0,1);
        if (have_dsdt)
            FillCoarsePatch(get_new_data(Dsdt_Type),0,cur_time,Dsdt_Type,0,1);
    }
    old_intersect_new = grids;
}

void
NavierStokesBase::init_additional_state_types ()
{
    additional_state_types_initialized = 1;
    //
    // Set "Temp" from user's variable setup.
    //
    int dummy_State_Type;
    int have_temp = isStateVariable("temp", dummy_State_Type, Temp);
    have_temp &= (dummy_State_Type == State_Type);
    BL_ASSERT((do_temp && have_temp)  ||  (!do_temp && !have_temp));

    int _Divu = -1;
    int dummy_Divu_Type;
    have_divu = 0;
    have_divu = isStateVariable("divu", dummy_Divu_Type, _Divu);
    have_divu = have_divu && dummy_Divu_Type == Divu_Type;
    if (verbose)
    {
        amrex::Print() << "NavierStokesBase::init_additional_state_types()::have_divu = "
                  << have_divu << '\n';
    }
    if (have_divu && _Divu!=Divu)
    {
        amrex::Print() << "divu must be 0-th Divu_Type component in the state\n";

        amrex::Abort("NavierStokesBase::init_additional_state_types()");
    }

    if (have_divu && do_sync_proj && !do_MLsync_proj) 
    {
        amrex::Print() << "Must run the ML sync project if have_divu is true " << '\n';
        amrex::Print() << "  because the divu sync is only implemented in the " << '\n';
        amrex::Print() << "  multilevel sync (MLsyncProject), not in the single level " << '\n';
        amrex::Print() << "  (syncProject)." << '\n';
        amrex::Abort("NavierStokesBase::init_additional_state_types()");
    }

    int _Dsdt = -1;
    int dummy_Dsdt_Type;
    have_dsdt = 0;
    have_dsdt = isStateVariable("dsdt", dummy_Dsdt_Type, _Dsdt);
    have_dsdt = have_dsdt && dummy_Dsdt_Type==Dsdt_Type;
    if (verbose)
    {
        amrex::Print() << "NavierStokesBase::init_additional_state_types()::have_dsdt = "
		       << have_dsdt << '\n';
    }
    if (have_dsdt && _Dsdt!=Dsdt)
    {
        amrex::Print() << "dsdt must be 0-th Dsdt_Type component in the state\n";

        amrex::Abort("NavierStokesBase::init_additional_state_types()");
    }
    if (have_dsdt && !have_divu)
    {
        amrex::Print() << "Must have divu in order to have dsdt\n";

        amrex::Abort("NavierStokesBase::init_additional_state_types()");
    }

    num_state_type = desc_lst.size();
    if (verbose && ParallelDescriptor::IOProcessor())
    {
        amrex::Print() << "NavierStokesBase::init_additional_state_types: num_state_type = "
		       << num_state_type << '\n';
    }
}

Real
NavierStokesBase::initialTimeStep ()
{
  Real returnDt = init_shrink*estTimeStep();

  amrex::Print() << "Multiplying dt by init_shrink; dt = " 
		 << returnDt << '\n';

  return returnDt;
}

//
// Since the pressure solver always stores its estimate of the
// pressure solver in Pnew, we need to copy it to Pold at the start.
//
void
NavierStokesBase::initOldPress ()
{
    MultiFab& P_new = get_new_data(Press_Type);
    MultiFab& P_old = get_old_data(Press_Type);

    MultiFab::Copy(P_old, P_new, 0, 0, P_old.nComp(), P_old.nGrow());
}

void
NavierStokesBase::zeroNewPress ()
{
    get_new_data(Press_Type).setVal(0);
}

void
NavierStokesBase::zeroOldPress ()
{
    get_old_data(Press_Type).setVal(0);
}

//
// Inject fine pressure nodes down onto coarse nodes.
//
void
NavierStokesBase::injectDown (const Box&       ovlp,
			      FArrayBox&       Pcrse,
			      const FArrayBox& Pfine,
			      IntVect&         fratio )
{
    BL_PROFILE("NavierStokesBase::injectDown()");

    const int*  ovlo  = ovlp.loVect();
    const int*  ovhi  = ovlp.hiVect();
    Real*       cpres = Pcrse.dataPtr();
    const int*  clo   = Pcrse.loVect();
    const int*  chi   = Pcrse.hiVect();
    const Real* fpres = Pfine.dataPtr();
    const int*  flo   = Pfine.loVect();
    const int*  fhi   = Pfine.hiVect();

    fort_putdown(cpres,ARLIM(clo),ARLIM(chi),
                 fpres,ARLIM(flo),ARLIM(fhi),
                 ovlo,ovhi,fratio.getVect());
}

void
NavierStokesBase::level_projector (Real dt,
				   Real time,
				   int  iteration)
{
    BL_PROFILE_REGION_START("R::NavierStokesBase::level_projector()");
    BL_PROFILE("NavierStokesBase::level_projector()");

    BL_ASSERT(iteration > 0);

    MultiFab& U_old = get_old_data(State_Type);
    MultiFab& U_new = get_new_data(State_Type);
    MultiFab& P_old = get_old_data(Press_Type);
    MultiFab& P_new = get_new_data(Press_Type);

    SyncRegister* crse_ptr = 0;

    if (level < parent->finestLevel() && do_sync_proj)
    {
        crse_ptr = &(getLevel(level+1).getSyncReg());
    }

    int        crse_dt_ratio  = (level > 0) ? parent->nCycle(level) : -1;
    const Real cur_pres_time  = state[Press_Type].curTime();
    const Real prev_pres_time = state[Press_Type].prevTime();

    projector->level_project(level,time,dt,cur_pres_time,prev_pres_time,
                             geom,U_old,U_new,P_old,P_new,
                             get_rho_half_time(),crse_ptr,sync_reg,
                             crse_dt_ratio,iteration,have_divu);

    if (state[Press_Type].descriptor()->timeType() == StateDescriptor::Point)
        calcDpdt();

    BL_PROFILE_REGION_STOP("R::NavierStokesBase::level_projector()");
}

void
NavierStokesBase::level_sync (int crse_iteration)
{
    BL_PROFILE_REGION_START("R::NavierStokesBase::level_sync()");
    BL_PROFILE("NavierStokesBase::level_sync()");

    const Real*     dx            = geom.CellSize();
    IntVect         ratio         = parent->refRatio(level);
    const int       finest_level  = parent->finestLevel();
    int             crse_dt_ratio = parent->nCycle(level);
    Real            dt            = parent->dtLevel(level);
    MultiFab&       pres          = get_new_data(Press_Type);
    MultiFab&       vel           = get_new_data(State_Type);
    SyncRegister&   rhs_sync_reg  = getLevel(level+1).getSyncReg();
    SyncRegister*   crsr_sync_ptr = 0;
    NavierStokesBase&   fine_level    = getLevel(level+1);
    MultiFab&       pres_fine     = fine_level.get_new_data(Press_Type);
    MultiFab&       vel_fine      = fine_level.get_new_data(State_Type);
    const BoxArray& finegrids     = vel_fine.boxArray();
    const DistributionMapping& finedmap = vel_fine.DistributionMap();
    
    if (level > 0)
        crsr_sync_ptr = &(getLevel(level).getSyncReg());
    //
    // Get boundary conditions.
    //
    const int N = grids.size();

    Vector<int*>         sync_bc(N);
    Vector< Vector<int> > sync_bc_array(N);

    for (int i = 0; i < N; i++)
    {
        sync_bc_array[i] = getBCArray(State_Type,i,Xvel,BL_SPACEDIM);
        sync_bc[i] = sync_bc_array[i].dataPtr();
    }

    MultiFab cc_rhs_crse, cc_rhs_fine;

    if ((do_sync_proj && have_divu && do_divu_sync == 1) || do_MLsync_proj)
    {
        cc_rhs_crse.define(grids,dmap,1,1);
        cc_rhs_fine.define(finegrids,finedmap,1,1);
        cc_rhs_crse.setVal(0);
        cc_rhs_fine.setVal(0);
    }
    //
    // At this point the Divu state data is what was used in the original
    // level project and has not been updated by avgDown or mac_sync.
    // We want to fill cc_rhs_crse and cc_rhs_fine with the difference
    // between the divu we now define using calc_divu and the divu which
    // is in the state data.
    // We are also copying the new computed value of divu into the Divu state.
    //
    if (do_sync_proj && have_divu && do_divu_sync == 1) 
    {
        const Real cur_time = state[Divu_Type].curTime();
        const Real dt_inv = 1.0 / dt;

        MultiFab& cur_divu_crse = get_new_data(Divu_Type);
        calc_divu(cur_time,dt,cc_rhs_crse);
        {
            MultiFab new_divu_crse(grids,dmap,1,0);
            MultiFab::Copy(new_divu_crse,cc_rhs_crse,0,0,1,0);
            cc_rhs_crse.minus(cur_divu_crse,0,1,0);
            MultiFab::Copy(cur_divu_crse,new_divu_crse,0,0,1,0);
        }
        cc_rhs_crse.mult(dt_inv,0,1,0);

        NavierStokesBase& fine_lev = getLevel(level+1);
        MultiFab& cur_divu_fine = fine_lev.get_new_data(Divu_Type);
        fine_lev.calc_divu(cur_time,dt,cc_rhs_fine);
        {
            MultiFab new_divu_fine(finegrids,finedmap,1,0);
            MultiFab::Copy(new_divu_fine,cc_rhs_fine,0,0,1,0);
            cc_rhs_fine.minus(cur_divu_fine,0,1,0);
            MultiFab::Copy(cur_divu_fine,new_divu_fine,0,0,1,0);
        }
        cc_rhs_fine.mult(dt_inv,0,1,0);
        //
        // With new divu's, get new Dsdt, then average down.
        //
        calc_dsdt(cur_time, dt, get_new_data(Dsdt_Type));
        fine_lev.calc_dsdt(cur_time, dt/crse_dt_ratio,
                           fine_lev.get_new_data(Dsdt_Type));
        for (int k = level; k>= 0; k--)
        {
            NavierStokesBase&   flev     = getLevel(k+1);
            NavierStokesBase&   clev     = getLevel(k);

            const IntVect&  fratio = clev.fine_ratio;
          
            amrex::average_down(flev.get_new_data(Divu_Type),
                                 clev.get_new_data(Divu_Type),
                                 flev.geom, clev.geom,
                                 0, 1, fratio);

            amrex::average_down(flev.get_new_data(Dsdt_Type),
                                 clev.get_new_data(Dsdt_Type),
                                 flev.geom, clev.geom,
                                 0, 1, fratio);
        }
    }
    //
    // Multilevel or single-level sync projection.
    //
    MultiFab& Rh = get_rho_half_time();

    if (do_MLsync_proj)
    {
        
        MultiFab&         v_fine    = fine_level.get_new_data(State_Type);
        MultiFab&       rho_fine    = fine_level.rho_avg;
        const Geometry& crse_geom   = parent->Geom(level);
        const BoxArray& P_finegrids = pres_fine.boxArray();
        const DistributionMapping& P_finedmap = pres_fine.DistributionMap();

        MultiFab phi(P_finegrids,P_finedmap,1,1);
        MultiFab V_corr(finegrids,finedmap,BL_SPACEDIM,1);

        V_corr.setVal(0);
        //
        // If periodic, enforce periodicity on Vsync.
        //
	if (crse_geom.isAnyPeriodic()) {
	    Vsync.FillBoundary(0, BL_SPACEDIM, crse_geom.periodicity());
	}
        //
        // Interpolate Vsync to fine grid correction in Vcorr.
        //
        SyncInterp(Vsync, level, V_corr, level+1, ratio,
                   0, 0, BL_SPACEDIM, 0 , dt, sync_bc.dataPtr());
        //
        // The multilevel projection.  This computes the projection and
        // adds in its contribution to levels (level) and (level+1).
        //
        Real  cur_crse_pres_time = state[Press_Type].curTime();
        Real prev_crse_pres_time = state[Press_Type].prevTime();

        NavierStokesBase& fine_lev   = getLevel(level+1);
        Real  cur_fine_pres_time = fine_lev.state[Press_Type].curTime();
        Real prev_fine_pres_time = fine_lev.state[Press_Type].prevTime();

        bool first_crse_step_after_initial_iters =
         (prev_crse_pres_time > state[State_Type].prevTime());

        bool pressure_time_is_interval = 
         (state[Press_Type].descriptor()->timeType() == StateDescriptor::Interval);
        projector->MLsyncProject(level,pres,vel,cc_rhs_crse,
                                 pres_fine,v_fine,cc_rhs_fine,
                                 Rh,rho_fine,Vsync,V_corr,
                                 phi,&rhs_sync_reg,crsr_sync_ptr,
                                 dt,ratio,crse_iteration,crse_dt_ratio, 
                                 geom,pressure_time_is_interval,
                                 first_crse_step_after_initial_iters,
                                 cur_crse_pres_time,prev_crse_pres_time,
                                 cur_fine_pres_time,prev_fine_pres_time);
        cc_rhs_crse.clear();
        cc_rhs_fine.clear();
        //
        // Correct pressure and velocities after the projection.
        //
        const int Nf = finegrids.size();

        ratio = IntVect::TheUnitVector();

        Vector<int*>         fine_sync_bc(Nf);
        Vector< Vector<int> > fine_sync_bc_array(Nf);

        for (int i = 0; i < Nf; i++)
        {
            fine_sync_bc_array[i] = getLevel(level+1).getBCArray(State_Type,
                                                                 i,
                                                                 Xvel,
                                                                 BL_SPACEDIM);
            fine_sync_bc[i] = fine_sync_bc_array[i].dataPtr();
        }

        for (int lev = level+2; lev <= finest_level; lev++)
        {
            ratio                 *= parent->refRatio(lev-1);
            NavierStokesBase& flev = getLevel(lev);
            MultiFab&     P_new    = flev.get_new_data(Press_Type);
            MultiFab&     P_old    = flev.get_old_data(Press_Type);
            MultiFab&     U_new    = flev.get_new_data(State_Type);

            SyncInterp(V_corr, level+1, U_new, lev, ratio,
                       0, 0, BL_SPACEDIM, 1 , dt, fine_sync_bc.dataPtr());
            SyncProjInterp(phi, level+1, P_new, P_old, lev, ratio,
                           first_crse_step_after_initial_iters,
                           cur_crse_pres_time, prev_crse_pres_time);
        }

        if (state[Press_Type].descriptor()->timeType() == StateDescriptor::Point)
            calcDpdt();
    }
    else if (do_sync_proj) 
    {
        MultiFab phi(pres.boxArray(),pres.DistributionMap(),1,1);
        BoxArray sync_boxes = pres_fine.boxArray();
        sync_boxes.coarsen(ratio);
        //
        // The single level projection.  This computes the projection and
        // adds in its contribution to level (level).
        //
        projector->syncProject(level,pres,vel,Rh,Vsync,phi,
                               &rhs_sync_reg,crsr_sync_ptr,sync_boxes,
                               geom,dx,dt,crse_iteration,crse_dt_ratio);
        //
        // Correct pressure and velocities after the projection.
        //
        ratio = IntVect::TheUnitVector(); 

        const Real cur_crse_pres_time  = state[Press_Type].curTime();
        const Real prev_crse_pres_time = state[Press_Type].prevTime();

        bool first_crse_step_after_initial_iters =
         (prev_crse_pres_time > state[State_Type].prevTime());

        for (int lev = level+1; lev <= finest_level; lev++)
        {
            ratio                 *= parent->refRatio(lev-1);
            NavierStokesBase& fine_lev = getLevel(lev);
            MultiFab&     P_new    = fine_lev.get_new_data(Press_Type);
            MultiFab&     P_old    = fine_lev.get_old_data(Press_Type);
            MultiFab&     U_new    = fine_lev.get_new_data(State_Type);
            
            SyncInterp(Vsync, level, U_new, lev, ratio,
                       0, 0, BL_SPACEDIM, 1 , dt, sync_bc.dataPtr());
            SyncProjInterp(phi, level, P_new, P_old, lev, ratio,
                           first_crse_step_after_initial_iters,
                           cur_crse_pres_time, prev_crse_pres_time);
        }

        if (state[Press_Type].descriptor()->timeType() == StateDescriptor::Point)
            calcDpdt();
    }

    BL_PROFILE_REGION_STOP("R::NavierStokesBase::level_sync()");
}

void
NavierStokesBase::make_rho_prev_time ()
{
    const Real prev_time = state[State_Type].prevTime();

    FillPatch(*this,rho_ptime,1,prev_time,State_Type,Density,1,0);
}

void
NavierStokesBase::make_rho_curr_time ()
{
    const Real curr_time = state[State_Type].curTime();

    FillPatch(*this,rho_ctime,1,curr_time,State_Type,Density,1,0);
}

void
NavierStokesBase::mac_project (Real      time,
			       Real      dt,
			       MultiFab& Sold, 
			       MultiFab* divu,
			       int       ngrow,
			       bool      increment_vel_register)
{
    BL_PROFILE_REGION_START("R::NavierStokesBase::mac_project()");
    BL_PROFILE("NavierStokesBase::mac_project()");

    if (verbose) amrex::Print() << "... mac_projection\n";

    if (verbose && benchmarking) ParallelDescriptor::Barrier();

    const Real strt_time = ParallelDescriptor::second();

    mac_projector->mac_project(level,u_mac,Sold,dt,time,*divu,have_divu,increment_vel_register);
    
    create_umac_grown(ngrow);

    if (verbose)
    {
        Real run_time    = ParallelDescriptor::second() - strt_time;
        const int IOProc = ParallelDescriptor::IOProcessorNumber();

        ParallelDescriptor::ReduceRealMax(run_time,IOProc);

	amrex::Print() << "NavierStokesBase:mac_project(): lev: "
		       << level
		       << ", time: " << run_time << '\n';
    }
    BL_PROFILE_REGION_STOP("R::NavierStokesBase::mac_project()");
}

void
NavierStokesBase::manual_tags_placement (TagBoxArray&    tags,
					 const Vector<IntVect>& bf_lev)
{
    Vector<Orientation> outFaces;
    getOutFlowFaces(outFaces);
    if (outFaces.size()>0)
    {
        for (int i=0; i<outFaces.size(); ++i)
        {
            const Orientation& outFace = outFaces[i];
            const int oDir = outFace.coordDir();
            const Box& crse_domain = amrex::coarsen(geom.Domain(),bf_lev[level]);
            const int mult = (outFace.isLow() ? +1 : -1);
            if (do_refine_outflow)
            {
                //
                // Refine entire outflow boundary if new boxes within grid_tol
                // from outflow
                //
                const int grid_tol = 1;

                Box outflowBox = amrex::adjCell(crse_domain,outFace,grid_tol);

                outflowBox.shift(oDir,mult*grid_tol);

                //
                // Only refine if there are already tagged cells in the outflow
                // region
                //
                bool hasTags = false;
                for (MFIter tbi(tags); !hasTags && tbi.isValid(); ++tbi)
                    if (tags[tbi].numTags(outflowBox) > 0)
                        hasTags = true;
		ParallelAllReduce::Or(hasTags, ParallelContext::CommunicatorSub());
                if (hasTags)
                    tags.setVal(BoxArray(&outflowBox,1),TagBox::SET);
	    }
            else if (do_derefine_outflow)
            {
                const int np = parent->nProper();
                //
                // Calculate the number of level 0 cells to be left uncovered
                // at the outflow.  The convoluted logic allows for the fact that
                // the number of uncovered cells must be a multiple of the level
                // blocking factor.  So, when calculating the number of coarse
                // cells below, we always round the division up.
                //
                int N_coarse_cells = Nbuf_outflow / bf_lev[0][oDir];
                if (Nbuf_outflow % bf_lev[0][oDir] != 0)
                    N_coarse_cells++;
                
                int N_level_cells = N_coarse_cells * bf_lev[0][oDir];
                
                //
                // Adjust this to get the number of cells to be left uncovered at
                // levels higher than 0
                //
                for (int j = 1; j <= level; ++j)
                {
                    /*** Calculate the minimum cells at this level ***/
                    
                    const int rat = (parent->refRatio(j-1))[oDir];
                    N_level_cells = N_level_cells * rat + np;
                    
                    /*** Calculate the required number of coarse cells ***/
                    
                    N_coarse_cells = N_level_cells / bf_lev[j][oDir];
                    if (N_level_cells % bf_lev[j][oDir] != 0)
                        N_coarse_cells++;
                    
                    /*** Calculate the corresponding number of level cells ***/
                    
                    N_level_cells = N_coarse_cells * bf_lev[j][oDir];
                }
                //
                // Untag the cells near the outflow
                //
                if (N_coarse_cells > 0)
                {
                    //
                    // Generate box at the outflow and grow it in all directions
                    // other than the outflow.  This forces outflow cells in the
                    // ghostcells in directions other that oDir to be cleared.
                    //
                    Box outflowBox = amrex::adjCell(crse_domain, outFace, 1);
                    for (int dir = 0; dir < BL_SPACEDIM; dir++)
                        if (dir != oDir) outflowBox.grow(dir, 1);
                    //
                    // Now, grow the box into the domain (opposite direction as
                    // outFace) the number of cells we need to clear.
                    //
                    if (outFace.isLow())
                        outflowBox.growHi(oDir, N_coarse_cells);
                    else
                        outflowBox.growLo(oDir, N_coarse_cells);
                    
                    tags.setVal(BoxArray(&outflowBox,1),TagBox::CLEAR);
                }
            }
        }
    }
}

int
NavierStokesBase::okToContinue ()
{
	//
	// Check that dt is OK across AMR levels
	//
  	int okLevel = (level > 0) ? true : (parent->dtLevel(0) > dt_cutoff);

	if (stop_when_steady)
		//
		// If stop_when_steady is enabled, also check that we haven't reached
		// steady-state. 
		//
		return (okLevel && !steadyState());
	else 
	  	return okLevel;
}

int 
NavierStokesBase::steadyState()
{
    if (!get_state_data(State_Type).hasOldData()) {
        return false; // If nothing to compare to, must not yet be steady :)
    }

    Real        max_change    = 0.0;
    MultiFab&   U_old         = get_old_data(State_Type);
    MultiFab&   U_new         = get_new_data(State_Type);

	//
	// Estimate the maximum change in velocity magnitude since previous
	// iteration
	//
#ifdef _OPENMP
#pragma omp parallel if (!system::regtest_reduction) reduction(max:max_change)
#endif
    for (MFIter Rho_mfi(rho_ctime,true); Rho_mfi.isValid(); ++Rho_mfi)
    {
      const Box& bx=Rho_mfi.tilebox();
      Real change = godunov->maxchng_velmag(U_new[Rho_mfi],U_old[Rho_mfi],bx);

      max_change = std::max(change, max_change);
    }

    ParallelDescriptor::ReduceRealMax(max_change);

	//
	// System is classified as steady if the maximum change is smaller than
	// prescribed tolerance
	//
    bool steady = max_change < steady_tol;

    if (verbose)
    {
        amrex::Print() << "steadyState :: \n" << "LEV = " << level 
                       << " MAX_CHANGE = " << max_change << std::endl; 

        if (steady)
        {
            amrex::Print() 
                << "System reached steady-state, stopping simulation." 
                << std::endl;
        }
    }

    return steady;
}

//
// This function estimates the initial timesteping used by the model.
//
void
NavierStokesBase::post_init_estDT (Real&        dt_init,
				   Vector<int>&  nc_save,
				   Vector<Real>& dt_save,
				   Real         stop_time)
{
    const Real strt_time    = state[State_Type].curTime();
    const int  finest_level = parent->finestLevel();

    dt_init = 1.0e+100;

    int  n_factor;
    for (int k = 0; k <= finest_level; k++)
    {
        nc_save[k] = parent->nCycle(k);
        dt_save[k] = getLevel(k).initialTimeStep();

        n_factor   = 1;
        for (int m = finest_level; m > k; m--) 
             n_factor *= parent->nCycle(m);
        dt_init    = std::min( dt_init, dt_save[k]/((Real) n_factor) );
    }
 
    Vector<Real> dt_level(finest_level+1,dt_init);
    Vector<int>  n_cycle(finest_level+1,1);

    Real dt0 = dt_save[0];
    n_factor = 1;
    for (int k = 0; k <= finest_level; k++)
    {
        n_factor *= nc_save[k];
        dt0       = std::min(dt0,n_factor*dt_save[k]);
    }

    if (stop_time >= 0.0)
    {
        const Real eps = 0.0001*dt0;
        if ((strt_time + dt0) > (stop_time - eps))
            dt0 = stop_time - strt_time;
    }

    n_factor = 1;
    for (int k = 0; k <= finest_level; k++)
    {
        n_factor  *= nc_save[k];
        dt_save[k] = dt0/( (Real) n_factor);
    }
    //
    // Hack.
    //
    parent->setDtLevel(dt_level);
    parent->setNCycle(n_cycle);
    for (int k = 0; k <= finest_level; k++)
    {
        getLevel(k).setTimeLevel(strt_time,dt_init,dt_init);
    }
}

//
// This function ensures that the state is initially consistent
// with respect to the divergence condition and fields are initially consistent
//
void
NavierStokesBase::post_init_state ()
{
    const int finest_level = parent->finestLevel();
    const Real divu_time   = have_divu ? state[Divu_Type].curTime()
                                       : state[Press_Type].curTime();

    // 
    // Make sure we're not trying to use ref_ratio=4
    // Fortran multigrid has a problem and MLMG does not support rr=4 yet
    //
    // Derived class PeleLM seems to also use this function , so it's a
    // convienient place for the test, even though it's not the most
    // logical place to put the check
    int maxlev = parent->maxLevel();
    for (int i = 0; i<maxlev; i++)
    {
      const int rr = parent->MaxRefRatio(i);
      if (rr == 4)
      {  
	  Print()<<"Refinement ratio of 4 not currently supported.\n";
	  exit(0);
      }
    }

    if (do_init_vort_proj)
    {
        //
	// NOTE: this assumes have_divu == 0.
	// Only used if vorticity is used to initialize the velocity field.
        //
        BL_ASSERT(!(projector == 0));
        
	if (verbose) amrex::Print() << "calling initialVorticityProject" << std::endl;

	projector->initialVorticityProject(0);

	if (verbose) amrex::Print() << "done calling initialVorticityProject" << std::endl;
    }

    if (do_init_proj && projector)
    {
      //
      // Do sync project to define divergence free velocity field.
      //

      if (verbose) amrex::Print() << "calling initialVelocityProject" << std::endl;

      projector->initialVelocityProject(0,divu_time,have_divu);

      if (verbose) amrex::Print() << "done calling initialVelocityProject" << std::endl;
    }

    NavierStokesBase::initial_step = true;
    //
    // Average velocity and scalar data down from finer levels
    // so that conserved data is consistant between levels.
    //
    for (int k = finest_level-1; k>= 0; k--)
    {
        getLevel(k).avgDown();
    }
    make_rho_curr_time();

    if (do_init_proj && projector && (std::fabs(gravity)) > 0.)
        //
        // Do projection to establish initially hydrostatic pressure field.
        //
        projector->initialPressureProject(0);

    // make sure there's not NANs in pressure field
    if(!do_init_proj){
      MultiFab& press=get_old_data(Press_Type);
      press.setVal(0.);
    }

}

//
// Build any additional data structures after regrid.
//
void
NavierStokesBase::post_regrid (int lbase,
			       int new_finest)
{
#ifdef AMREX_PARTICLES
    if (NSPC && level == lbase)
    {
        NSPC->Redistribute(lbase);
    }
#endif
}

//
// Build any additional data structures after restart.
//
void
NavierStokesBase::post_restart ()
{
    make_rho_prev_time();
    make_rho_curr_time();

#ifdef AMREX_PARTICLES
    post_restart_particle ();
#endif
}

//
// Integration cycle on fine level grids is complete .
// post_timestep() is responsible for syncing levels together.
//
// The registers used for level syncing are initialized in the
// coarse level advance and incremented in the fine level advance.
// These quantities are described in comments above advance_setup.
//
void
NavierStokesBase::post_timestep (int crse_iteration)
{

  BL_PROFILE("NavierStokesBase::post_timestep()");

    const int finest_level = parent->finestLevel();

#ifdef AMREX_PARTICLES
    post_timestep_particle (crse_iteration);
#endif

    if (level == parent->finestLevel())
    {
        delete [] u_mac;
        u_mac = 0;
    }

    if (do_reflux && level < finest_level)
        reflux();

    if (level < finest_level)
        avgDown();

    if (do_mac_proj && level < finest_level)
        mac_sync();

    if (do_sync_proj && (level < finest_level))
        level_sync(crse_iteration);
    //
    // Test for conservation.
    //
    if (level==0 && sum_interval>0 && (parent->levelSteps(0)%sum_interval == 0))
    {
        sum_integrated_quantities();
    }
#if (BL_SPACEDIM==3)
    //
    // Derive turbulent statistics
    //
    if (level==0 && turb_interval>0 && (parent->levelSteps(0)%turb_interval == 0))
    {
        sum_turbulent_quantities();
    }
#ifdef SUMJET
    //
    // Derive turbulent statistics for the round jet
    //
    if (level==0 && jet_interval>0 && (parent->levelSteps(0)%jet_interval == 0))
    {
        sum_jet_quantities();
    }
#endif
#endif

    if (level > 0) incrPAvg();

    old_intersect_new          = grids;
    is_first_step_after_regrid = false;

    if (level == 0 && dump_plane >= 0)
    {
        Box bx = geom.Domain();

        BL_ASSERT(bx.bigEnd(BL_SPACEDIM-1) >= dump_plane);

        bx.setSmall(BL_SPACEDIM-1, dump_plane);
        bx.setBig  (BL_SPACEDIM-1, dump_plane);

        BoxArray ba(bx);
        DistributionMapping dm{ba};

        MultiFab mf(ba, dm, BL_SPACEDIM, 0);

        mf.copy(get_new_data(State_Type), Xvel, 0, BL_SPACEDIM);

        if (ParallelDescriptor::MyProc() == mf.DistributionMap()[0])
        {
            char buf[64];
            sprintf(buf, "%14.12e", state[State_Type].curTime());

            std::string name(dump_plane_name);
            name += buf;
            name += ".fab";

            std::ofstream ofs;
            ofs.open(name.c_str(),std::ios::out|std::ios::trunc|std::ios::binary);
            if (!ofs.good())
                amrex::FileOpenFailed(name);

            mf[0].writeOn(ofs);
        }
    }
}

//
// Reset the time levels to time (time) and timestep dt.
// This is done at the start of the timestep in the pressure iteration section.
//
void
NavierStokesBase::resetState (Real time,
			      Real dt_old,
			      Real dt_new)
{
    //
    // Reset state types.
    //
    state[State_Type].reset();
    state[State_Type].setTimeLevel(time,dt_old,dt_new);

    initOldPress();
    if (state[Press_Type].descriptor()->timeType() == StateDescriptor::Interval) 
    {
        state[Press_Type].setTimeLevel(time-dt_old,dt_old,dt_new);
    } 
    else if (state[Press_Type].descriptor()->timeType() == StateDescriptor::Point) 
    {
        state[Press_Type].setTimeLevel(time-.5*dt_old,dt_old,dt_old);
        state[Dpdt_Type].setTimeLevel(time-dt_old,dt_old,dt_old);
    } 
    //
    // Reset state types for divu not equal to zero.
    //
    if (have_divu)
    {
        state[Divu_Type].reset();
        state[Divu_Type].setTimeLevel(time,dt_old,dt_new);
        if (have_dsdt)
        {
            //
            // Dont do this, we want to improve dsdt with press iters
            // but we do need to make sure time is set correctly..
            // state[Dsdt_Type].reset();
            state[Dsdt_Type].setTimeLevel(time,dt_old,dt_new);
        }
    }
}

void
NavierStokesBase::restart (Amr&          papa,
                       std::istream& is,
                       bool          bReadSpecial)
{
    AmrLevel::restart(papa,is,bReadSpecial);

#ifdef AMREX_USE_EB
    amrex::Warning("Restart not tested with EB yet.");
#endif
    //
    // Build metric coefficients for RZ calculations.
    // Build volume and areas.
    //
    buildMetrics();

    if (projector == 0)
    {
        projector = new Projection(parent,&phys_bc,do_sync_proj,
                                   parent->finestLevel(),radius_grow);
    }
    projector->install_level(level, this, &radius);
    //
    // Set the godunov box.
    //
    SetGodunov();
    
    if (mac_projector == 0)
    {
        mac_projector = new MacProj(parent,parent->finestLevel(),
                                    &phys_bc,radius_grow);
    }
    mac_projector->install_level(level,this);

    const BoxArray& P_grids = state[Press_Type].boxArray();
//#ifdef AMREX_USE_EB
//    //fixme? not 100% sure this is the right place
//    // note --- this fn is really similar to constructor
//    //  need to make sure gradp is getting properly filled for this restart case?
//    //  incflo style advection does not use Gp in tracing states to edges,
//    //  don't think Gp is needed until the vel update after the projection
//    gradp.reset(new MultiFab(grids,dmap,BL_SPACEDIM,1, MFInfo(), Factory()));
//    gradp->setVal(0.);
//
//#endif

    //
    // Alloc space for density and temporary pressure variables.
    //
    if (level > 0)
    {
        rho_avg.define(grids,dmap,1,1);
        p_avg.define(P_grids,dmap,1,0);
    }
    //FIXME see similar stuff in constructor
    rho_half.define (grids,dmap,1,1,MFInfo(),Factory());
    rho_ptime.define(grids,dmap,1,1);
    rho_ctime.define(grids,dmap,1,1);
    rho_qtime  = 0;
    rho_tqtime = 0;

    BL_ASSERT(sync_reg == 0);
    if (level > 0 && do_sync_proj)
    {
        sync_reg = new SyncRegister(grids,dmap,crse_ratio);
    }
    BL_ASSERT(advflux_reg == 0);
    if (level > 0 && do_reflux)
    {
        advflux_reg = new FluxRegister(grids,dmap,crse_ratio,level,NUM_STATE);
    }
    BL_ASSERT(viscflux_reg == 0);
    if (level > 0 && do_reflux)
    {
        viscflux_reg = new FluxRegister(grids,dmap,crse_ratio,level,NUM_STATE);
    }

    if (level < parent->finestLevel())
    {
        Vsync.define(grids,dmap,BL_SPACEDIM,1);
        Ssync.define(grids,dmap,NUM_STATE-BL_SPACEDIM,1);
    }

    diffusion = new Diffusion(parent, this,
                              (level > 0) ? getLevel(level-1).diffusion : 0,
                              NUM_STATE, viscflux_reg,is_diffusive, visc_coef);
    //
    // Allocate the storage for variable viscosity and diffusivity
    //
    viscn_cc   = 0;
    viscnp1_cc = 0;
    if (variable_vel_visc)
    {
        viscn_cc   = new MultiFab(grids, dmap, 1, 1);
        viscnp1_cc = new MultiFab(grids, dmap, 1, 1);
    }

    diffn_cc   = 0;
    diffnp1_cc = 0;
    if (variable_scal_diff)
    {
        diffn_cc   = new MultiFab(grids, dmap, NUM_STATE-Density-1, 1);
        diffnp1_cc = new MultiFab(grids, dmap, NUM_STATE-Density-1, 1);
    }

    is_first_step_after_regrid = false;
    old_intersect_new          = grids;
}

void
NavierStokesBase::scalar_advection_update (Real dt,
					   int  first_scalar,
					   int  last_scalar)
{
    BL_PROFILE("NavierStokesBase::scalar_advection_update()");

    MultiFab&  S_old     = get_old_data(State_Type);
    MultiFab&  S_new     = get_new_data(State_Type);
    MultiFab&  Aofs      = *aofs;

    const Real prev_time = state[State_Type].prevTime();
    
    
    //
    // Compute inviscid estimate of scalars.
    // (do rho separate, as we do not have rho at new time yet)
    //
    int sComp = first_scalar;

    if (sComp == Density)
    {
#ifdef _OPENMP
#pragma omp parallel
#endif
{
      FArrayBox  tforces;
      for (MFIter S_oldmfi(S_old,true); S_oldmfi.isValid(); ++S_oldmfi)
      {
        
	    const Box& bx = S_oldmfi.tilebox();
            tforces.resize(bx,1);
            tforces.setVal(0);
            godunov->Add_aofs_tf(S_old[S_oldmfi],S_new[S_oldmfi],Density,1,
                                 Aofs[S_oldmfi],Density,tforces,0,bx,dt);
      }
}
        //
        // Call ScalMinMax to avoid overshoots in density.
        //
      if (do_denminmax)
      {
	    //
            // Must do FillPatch here instead of MF iterator because we need the
            // boundary values in the old data (especially at inflow)
            //
            const int index_new_s   = Density;
            const int index_new_rho = Density;
            const int index_old_s   = index_new_s   - Density;
            const int index_old_rho = index_new_rho - Density;

            FillPatchIterator S_fpi(*this,S_old,1,prev_time,State_Type,Density,1);
            MultiFab& Smf=S_fpi.get_mf();

#ifdef _OPENMP
#pragma omp parallel
#endif
{
            Vector<int> state_bc;
	    for (MFIter mfi(Smf,true); mfi.isValid(); ++mfi)
            {
                const Box& bx = mfi.tilebox();
                state_bc = fetchBCArray(State_Type,bx,Density,1);
                godunov->ConservativeScalMinMax(Smf[mfi],S_new[mfi],
                                                index_old_s, index_old_rho,
                                                index_new_s, index_new_rho,
                                                state_bc.dataPtr(),bx);
            }
}
      }
      ++sComp;
    }

    if (sComp <= last_scalar)
    {
        const MultiFab& rho_halftime = get_rho_half_time();
#ifdef _OPENMP
#pragma omp parallel
#endif
{
        FArrayBox  tforces;

        for (MFIter Rho_mfi(rho_halftime,true); Rho_mfi.isValid(); ++Rho_mfi)
        {
            const Box& bx = Rho_mfi.tilebox();

            for (int sigma = sComp; sigma <= last_scalar; sigma++)
            {
		// Need to do some funky half-time stuff
		if (getForceVerbose)
  		    amrex::Print() << "---" << '\n' << "E - scalar advection update (half time):" << '\n';

		// Average the mac face velocities to get cell centred velocities
                const Real halftime = 0.5*(state[State_Type].curTime()+state[State_Type].prevTime());
		FArrayBox Vel(amrex::grow(bx,0),BL_SPACEDIM);
		const int* vel_lo  = Vel.loVect();
		const int* vel_hi  = Vel.hiVect();
		const int* umacx_lo = u_mac[0][Rho_mfi].loVect();
		const int* umacx_hi = u_mac[0][Rho_mfi].hiVect();
		const int* umacy_lo = u_mac[1][Rho_mfi].loVect();
		const int* umacy_hi = u_mac[1][Rho_mfi].hiVect();
#if (BL_SPACEDIM==3)
		const int* umacz_lo = u_mac[2][Rho_mfi].loVect();
		const int* umacz_hi = u_mac[2][Rho_mfi].hiVect();
#endif
		FORT_AVERAGE_EDGE_STATES(Vel.dataPtr(),
					 u_mac[0][Rho_mfi].dataPtr(),
					 u_mac[1][Rho_mfi].dataPtr(),
#if (BL_SPACEDIM==3)
					 u_mac[2][Rho_mfi].dataPtr(),
#endif
					 ARLIM(vel_lo),  ARLIM(vel_hi),
					 ARLIM(umacx_lo), ARLIM(umacx_hi),
					 ARLIM(umacy_lo), ARLIM(umacy_hi),
#if (BL_SPACEDIM==3)
					 
					 ARLIM(umacz_lo), ARLIM(umacz_hi),
#endif
					 &getForceVerbose);
		//
		// Average the new and old time to get Crank-Nicholson half time approximation.
		//
		FArrayBox Scal(amrex::grow(bx,0),NUM_SCALARS);
		Scal.copy(S_old[Rho_mfi],bx,Density,bx,0,NUM_SCALARS);
		Scal.plus(S_new[Rho_mfi],bx,Density,0,NUM_SCALARS);
		Scal.mult(0.5,bx);
		
		if (getForceVerbose) amrex::Print() << "Calling getForce..." << '\n';
                getForce(tforces,bx,0,sigma,1,halftime,Vel,Scal,0);

                godunov->Add_aofs_tf(S_old[Rho_mfi],S_new[Rho_mfi],sigma,1,
                                     Aofs[Rho_mfi],sigma,tforces,0,bx,dt);
            }
        }
}
    }
    //
    // Call ScalMinMax to avoid overshoots in the scalars.
    //
           
    if ( do_scalminmax && (sComp <= last_scalar) )
    {
        const int num_scalars = last_scalar - Density + 1;
        //
        // Must do FillPatch here instead of MF iterator because we need the
        // boundary values in the old data (especially at inflow).
        //

        FillPatchIterator S_fpi(*this,S_old,1,prev_time,State_Type,Density,num_scalars);
        MultiFab& Smf=S_fpi.get_mf();

#ifdef _OPENMP
#pragma omp parallel
#endif
{
        Vector<int> state_bc;
	for (MFIter mfi(Smf,true); mfi.isValid();++mfi)
        {
            const Box& bx = mfi.tilebox();
            for (int sigma = sComp; sigma <= last_scalar; sigma++)
            {
                const int index_new_s   = sigma;
                const int index_new_rho = Density;
                const int index_old_s   = index_new_s   - Density;
                const int index_old_rho = index_new_rho - Density;
		
                state_bc = fetchBCArray(State_Type,bx,sigma,1);
                if (advectionType[sigma] == Conservative)
                {
		    godunov->ConservativeScalMinMax(Smf[mfi],S_new[mfi],
                                                    index_old_s, index_old_rho,
                                                    index_new_s, index_new_rho,
                                                    state_bc.dataPtr(),bx);
                }
                else if (advectionType[sigma] == NonConservative)
                {
                    godunov->ConvectiveScalMinMax(Smf[mfi],S_new[mfi],index_old_s,sigma,
                                                  state_bc.dataPtr(),bx);
                }
            }
        }
}
    }
}

//
// Set the time levels to time (time) and timestep dt.
//
void
NavierStokesBase::setTimeLevel (Real time,
				Real dt_old,
				Real dt_new)
{
    state[State_Type].setTimeLevel(time,dt_old,dt_new);

    if (have_divu)
    {
        state[Divu_Type].setTimeLevel(time,dt_old,dt_new);
        if (have_dsdt)
        {
            state[Dsdt_Type].setTimeLevel(time,dt_old,dt_new);
        }
    }

    if (state[Press_Type].descriptor()->timeType() == StateDescriptor::Interval) 
    {
        state[Press_Type].setTimeLevel(time-dt_old,dt_old,dt_old);
    } 
    else if (state[Press_Type].descriptor()->timeType() == StateDescriptor::Point) 
    {
        state[Press_Type].setTimeLevel(time-.5*dt_old,dt_old,dt_old);
        state[Dpdt_Type].setTimeLevel(time-dt_old,dt_old,dt_old);
    }
}

void
NavierStokesBase::sync_setup (MultiFab*& DeltaSsync)
{
    BL_ASSERT(DeltaSsync == 0);

    int nconserved = Godunov::how_many(advectionType, Conservative,
                                       BL_SPACEDIM, NUM_STATE-BL_SPACEDIM);

    if (nconserved > 0 && level < parent->finestLevel())
    {
        DeltaSsync = new MultiFab(grids, dmap, nconserved, 1);
        DeltaSsync->setVal(0,1);
    }
}

void
NavierStokesBase::sync_cleanup (MultiFab*& DeltaSsync)
{
    delete DeltaSsync;

    DeltaSsync = 0;
}

//
// Helper function for NavierStokesBase::SyncInterp().
//
static
void
set_bc_new (int*            bc_new,
            int             n,
            int             src_comp,
            const int*      clo,
            const int*      chi,
            const int*      cdomlo,
            const int*      cdomhi,
            const BoxArray& cgrids,
            int**           bc_orig_qty)
            
{
    for (int dir = 0; dir < BL_SPACEDIM; dir++)
    {
        int bc_index = (n+src_comp)*(2*BL_SPACEDIM) + dir;
        bc_new[bc_index]             = INT_DIR;
        bc_new[bc_index+BL_SPACEDIM] = INT_DIR;
 
        if (clo[dir] < cdomlo[dir] || chi[dir] > cdomhi[dir])
        {
            for (int crse = 0, N = cgrids.size(); crse < N; crse++)
            {
		const Box& bx = cgrids[crse];
                const int* c_lo = bx.loVect();
                const int* c_hi = bx.hiVect();

                if (clo[dir] < cdomlo[dir] && c_lo[dir] == cdomlo[dir])
                    bc_new[bc_index] = bc_orig_qty[crse][bc_index];
                if (chi[dir] > cdomhi[dir] && c_hi[dir] == cdomhi[dir])
                    bc_new[bc_index+BL_SPACEDIM] = bc_orig_qty[crse][bc_index+BL_SPACEDIM]; 
            }
        }
    }
}

//
// Interpolate A cell centered Sync correction from a
// coarse level (c_lev) to a fine level (f_lev).
//
// This routine interpolates the num_comp components of CrseSync
// (starting at src_comp) and either increments or puts the result into
// the num_comp components of FineSync (starting at dest_comp)
// The components of bc_orig_qty corespond to the quantities of CrseSync.
//
void
NavierStokesBase::SyncInterp (MultiFab&      CrseSync,
			      int            c_lev,
			      MultiFab&      FineSync,
			      int            f_lev,
			      IntVect&       ratio,
			      int            src_comp,
			      int            dest_comp,
			      int            num_comp,
			      int            increment,
			      Real           dt_clev, 
			      int**          bc_orig_qty,
			      SyncInterpType which_interp,
			      int            state_comp)
{
    BL_PROFILE("NavierStokesBase::SyncInterp()");

    BL_ASSERT(which_interp >= 0 && which_interp <= 5);

    Interpolater* interpolater = 0;

    switch (which_interp)
    {
    case PC_T:           interpolater = &pc_interp;           break;
    case CellCons_T:     interpolater = &cell_cons_interp;    break;
    case CellConsLin_T:  interpolater = &lincc_interp;        break;
    case CellConsProt_T: interpolater = &protected_interp;    break;
    default:
        amrex::Abort("NavierStokesBase::SyncInterp(): how did this happen");
    }

    NavierStokesBase& fine_level = getLevel(f_lev);
    const BoxArray& fgrids     = fine_level.boxArray();
    const DistributionMapping& fdmap = fine_level.DistributionMap();
    const Geometry& fgeom      = parent->Geom(f_lev);
    const BoxArray& cgrids     = getLevel(c_lev).boxArray();
    const Geometry& cgeom      = parent->Geom(c_lev);
    const Real*     dx_crse    = cgeom.CellSize();
    Box             cdomain    = amrex::coarsen(fgeom.Domain(),ratio);
    const int*      cdomlo     = cdomain.loVect();
    const int*      cdomhi     = cdomain.hiVect();
    const int       N          = fgrids.size();

    BoxArray cdataBA(N);

    for (int i = 0; i < N; i++)
        cdataBA.set(i,interpolater->CoarseBox(fgrids[i],ratio));
    //
    // Note: The boxes in cdataBA may NOT be disjoint !!!
    //
    MultiFab cdataMF(cdataBA,fdmap,num_comp,0);

    // Coarse box could expand beyond the extent of fine box depending on the interpolation type, so initialize here
    cdataMF.setVal(0);

    cdataMF.copy(CrseSync, src_comp, 0, num_comp);
    //
    // Set physical boundary conditions in cdataMF.
    //
    // tiling may not be needed here, but what the hey

#ifdef _OPENMP
#pragma omp parallel
#endif
    {
      int* bc_new = new int[2*BL_SPACEDIM*(src_comp+num_comp)];

      for (MFIter mfi(cdataMF,true); mfi.isValid(); ++mfi)
      {
       
        FArrayBox&  cdata   = cdataMF[mfi];
        const int*  clo     = cdata.loVect();
        const int*  chi     = cdata.hiVect();
	const Box&  bx      = mfi.tilebox();
        RealBox     gridloc = RealBox(bx,fine_level.geom.CellSize(),fine_level.geom.ProbLo());
        const int*  lo      = bx.loVect();
        const int*  hi      = bx.hiVect();
        const Real* xlo     = gridloc.lo();

        for (int n = 0; n < num_comp; n++)
        {
          set_bc_new(bc_new,n,src_comp,lo,hi,cdomlo,cdomhi,cgrids,bc_orig_qty);
	    
	  filcc_tile(ARLIM(lo),ARLIM(hi),
		     cdata.dataPtr(n), ARLIM(clo), ARLIM(chi),
		     cdomlo, cdomhi, dx_crse, xlo,
		     &(bc_new[2*BL_SPACEDIM*(n+src_comp)]));
        }
      }
      delete [] bc_new;
    }
    
    cdataMF.EnforcePeriodicity(cgeom.periodicity());
    //
    // Interpolate from cdataMF to fdata and update FineSync.
    // Note that FineSync and cdataMF will have the same distribution
    // since the length of their BoxArrays are equal.
    //

    MultiFab* fine_stateMF = 0;
    if (interpolater == &protected_interp)
    {
        fine_stateMF = &(getLevel(f_lev).get_new_data(State_Type));
    }


#ifdef _OPENMP
#pragma omp parallel
#endif
    {
      FArrayBox    fdata;
      Vector<BCRec> bc_interp(num_comp);
      int* bc_new = new int[2*BL_SPACEDIM*(src_comp+num_comp)];

      for (MFIter mfi(FineSync,true); mfi.isValid(); ++mfi)
      {
	  FArrayBox& cdata = cdataMF[mfi];
	  // cdataMF has no ghost cells
	  const Box&  fbx     = mfi.tilebox();
	  const Box cbx = interpolater->CoarseBox(fbx,ratio);
	  const int* clo   = cbx.loVect();
	  const int* chi   = cbx.hiVect();

	  fdata.resize(fbx, num_comp);
	  //
	  // Set the boundary condition array for interpolation.
	  //
	  for (int n = 0; n < num_comp; n++)
	  {
	      set_bc_new(bc_new,n,src_comp,clo,chi,cdomlo,cdomhi,cgrids,bc_orig_qty);
	  }

	  for (int n = 0; n < num_comp; n++)
	  {
	      for (int dir = 0; dir < BL_SPACEDIM; dir++)
	      {
		  int bc_index = (n+src_comp)*(2*BL_SPACEDIM) + dir;
		  bc_interp[n].setLo(dir,bc_new[bc_index]);
		  bc_interp[n].setHi(dir,bc_new[bc_index+BL_SPACEDIM]);
	      }
	  }

	  //        ScaleCrseSyncInterp(cdata, c_lev, num_comp);

	  interpolater->interp(cdata,0,fdata,0,num_comp,fbx,ratio,
			       cgeom,fgeom,bc_interp,src_comp,State_Type, RunOn::Cpu);
	  //        reScaleFineSyncInterp(fdata, f_lev, num_comp);

	  if (increment)
	  {
	      fdata.mult(dt_clev);

	      if (interpolater == &protected_interp)
	      {	      
		  cdata.mult(dt_clev,cbx);
		  FArrayBox& fine_state = (*fine_stateMF)[mfi];
		  interpolater->protect(cdata,0,fdata,0,fine_state,state_comp,
					num_comp,fbx,ratio,
					cgeom,fgeom,bc_interp, RunOn::Cpu);
		  Real dt_clev_inv = 1./dt_clev;
		  cdata.mult(dt_clev_inv,cbx);
	      }
            
	      FineSync[mfi].plus(fdata,fbx,0,dest_comp,num_comp);
	  }
	  else
	  {
	      FineSync[mfi].copy(fdata,fbx,0,fbx,dest_comp,num_comp);
	  }
      }
    delete [] bc_new;
    }
}

//
// Interpolate sync pressure correction to a finer level.
//
void
NavierStokesBase::SyncProjInterp (MultiFab& phi,
				  int       c_lev,
				  MultiFab& P_new,
				  MultiFab& P_old,
				  int       f_lev,
				  IntVect&  ratio,
				  bool      first_crse_step_after_initial_iters,
				  Real      cur_crse_pres_time,
				  Real      prev_crse_pres_time)
{
    BL_PROFILE("NavierStokesBase:::SyncProjInterp()");

    const BoxArray& P_grids = P_new.boxArray();
    const int       N       = P_grids.size();

    BoxArray crse_ba(N);

#ifdef _OPENMP
#pragma omp parallel for
#endif
    for (int i = 0; i < N; i++)
        crse_ba.set(i,node_bilinear_interp.CoarseBox(P_grids[i],ratio));

    // None  of these 3 are actually used by node_bilinear_interp()
    Vector<BCRec> bc(BL_SPACEDIM);
    const Geometry& fgeom   = parent->Geom(f_lev);
    const Geometry& cgeom   = parent->Geom(c_lev);

    MultiFab     crse_phi(crse_ba,P_new.DistributionMap(),1,0);
    crse_phi.setVal(1.e200);
    crse_phi.copy(phi,0,0,1);

    NavierStokesBase& fine_lev        = getLevel(f_lev);
    const Real    cur_fine_pres_time  = fine_lev.state[Press_Type].curTime();
    const Real    prev_fine_pres_time = fine_lev.state[Press_Type].prevTime();

    if (state[Press_Type].descriptor()->timeType() == 
	StateDescriptor::Point && first_crse_step_after_initial_iters)
    {
        const Real time_since_zero  = cur_crse_pres_time - prev_crse_pres_time;
        const Real dt_to_prev_time  = prev_fine_pres_time - prev_crse_pres_time;
        const Real dt_to_cur_time   = cur_fine_pres_time - prev_crse_pres_time;
        const Real cur_mult_factor  = dt_to_cur_time / time_since_zero;
        const Real prev_mult_factor = dt_to_prev_time / dt_to_cur_time;

#ifdef _OPENMP
#pragma omp parallel
#endif
	{
	  FArrayBox     fine_phi;

	  for (MFIter mfi(P_new,true); mfi.isValid(); ++mfi)
          {
	    const Box&  fbx     = mfi.tilebox();
	    
            fine_phi.resize(fbx,1);
            fine_phi.setVal(1.e200);
            node_bilinear_interp.interp(crse_phi[mfi],0,fine_phi,0,1,
                                        fine_phi.box(),ratio,cgeom,fgeom,bc,
                                        0,Press_Type, RunOn::Cpu);
            fine_phi.mult(cur_mult_factor);
            P_new[mfi].plus(fine_phi,fbx,0,0);
            fine_phi.mult(prev_mult_factor);
            P_old[mfi].plus(fine_phi,fbx,0,0);
	  }
	}
    }
    else 
    {
#ifdef _OPENMP
#pragma omp parallel
#endif
      {
        FArrayBox     fine_phi;
	
	for (MFIter mfi(P_new,true); mfi.isValid(); ++mfi)
        {
	    const Box&  fbx     = mfi.tilebox();
	    
            fine_phi.resize(fbx,1);
            fine_phi.setVal(1.e200);
            node_bilinear_interp.interp(crse_phi[mfi],0,fine_phi,0,1,
                                        fine_phi.box(),ratio,cgeom,fgeom,bc,
                                        0,Press_Type, RunOn::Cpu);
            P_new[mfi].plus(fine_phi,fbx,0,0);
            P_old[mfi].plus(fine_phi,fbx,0,0);
        }
      }
    }
}

std::string
NavierStokesBase::thePlotFileType () const
{
    //
    // Increment this whenever the writePlotFile() format changes.
    //
    static const std::string the_plot_file_type("NavierStokes-V1.1");

    return the_plot_file_type;
}

//
// This routine advects the velocities
//
void
NavierStokesBase::velocity_advection (Real dt)
{
    BL_PROFILE("NavierStokesBase::velocity_advection()");

    if (verbose)
    {
        if (do_mom_diff == 0) 
        {
            amrex::Print() << "... advect velocities\n";
        }
        else
        {
            if (predict_mom_together == 0)
            {
                amrex::Print() << "Must set predict_mom_together == 1 in NavierStokesBase." << '\n';
                exit(0);
            }
            amrex::Print() << "... advect momenta\n";
        }
    }

    const int   finest_level   = parent->finestLevel();
    const Real* dx             = geom.CellSize();
    const Real  prev_time      = state[State_Type].prevTime();
    const Real  prev_pres_time = state[Press_Type].prevTime();
    //
    // Compute viscosity components.
    //
#ifdef AMREX_USE_EB
    //fixme?  I think one gp is fine, just update as we go, but
    // maybe revisit this later
    //const MultiFab& Gp = getGradP();
MultiFab& Gp = *gradp;
     Gp.FillBoundary(geom.periodicity());

    //fixme
    // not sure the right place to do this, but need to ensure all u_mac's
    // ghost cells are filled.
    // only periodic for now, but later may need create_umac_grown()
    
    // E.M note: in PeleLM, filling u_mac ghost cells here lead to a wrong solution at boundaries
    // commenting the 2 lines below provide 0 errors in PeleLM
    
    for ( int i=0; i<BL_SPACEDIM; i++)
      u_mac[i].FillBoundary(geom.periodicity());

    //fixme
    //    aofs->setVal(0.);

#else
    MultiFab Gp(grids,dmap,BL_SPACEDIM,1);
    getGradP(Gp, prev_pres_time);
#endif

    //fixme
    //VisMF::Write(Gp,"gradpVA");

// EM_DEBUG    
//    static int count=0;
//       count++;
//            amrex::WriteSingleLevelPlotfile("Gp_in_VA"+std::to_string(count), Gp, {"gpx","gpy"}, parent->Geom(0), 0.0, 0);
//
//VisMF::Write(*aofs,"aofs_in_VA");
    
    
    MultiFab visc_terms(grids,dmap,BL_SPACEDIM,1,MFInfo(),Factory());
    if (be_cn_theta != 1.0)
        getViscTerms(visc_terms,Xvel,BL_SPACEDIM,prev_time);
    else
        visc_terms.setVal(0.,1);

    //FIXME? right now, only working with constraint divu = 0, but later
    // divu_fp may get FillPatch'ed in create_mac_rhs(), so may need EBFactory
    MultiFab divu_fp(grids,dmap,1,1,MFInfo(),Factory());
    create_mac_rhs(divu_fp,1,prev_time,dt);

    MultiFab fluxes[BL_SPACEDIM];

    if (do_reflux)
    {
        for (int i = 0; i < BL_SPACEDIM; i++)
        {
            const BoxArray& ba = getEdgeBoxArray(i);
            fluxes[i].define(ba, dmap, BL_SPACEDIM, 0, MFInfo(),Factory());
        }
    }
    
    //
    // Compute the advective forcing.
    //
 { 
      FillPatchIterator
	    U_fpi(*this,visc_terms,Godunov::hypgrow(),prev_time,State_Type,Xvel,BL_SPACEDIM),
	    Rho_fpi(*this,visc_terms,Godunov::hypgrow(),prev_time,State_Type,Density,1);
      
      MultiFab& Umf=U_fpi.get_mf();
      MultiFab& Rmf=Rho_fpi.get_mf();

      FillPatchIterator S_fpi(*this,visc_terms,1,prev_time,State_Type,Density,NUM_SCALARS);
      MultiFab& Smf=S_fpi.get_mf();

#ifdef _OPENMP
#pragma omp parallel
#endif
{
      Vector<int> bndry[BL_SPACEDIM];
      // FIXME - need to think about if some of these should be EBFabs?
      FArrayBox tforces;
      FArrayBox S;
      FArrayBox cfluxes[BL_SPACEDIM];
      for (MFIter U_mfi(Umf,true); U_mfi.isValid(); ++U_mfi)
      {

	    const Box& bx=U_mfi.tilebox();
		
	    if (getForceVerbose)
	    {
	      amrex::Print() << "---" << '\n' 
			   << "B - velocity advection:" << '\n' 
			   << "Calling getForce..." << '\n';
	    }
      getForce(tforces,bx,1,Xvel,BL_SPACEDIM,prev_time,Umf[U_mfi],Smf[U_mfi],0);

      godunov->Sum_tf_gp_visc(tforces,visc_terms[U_mfi],Gp[U_mfi],rho_ptime[U_mfi]);
      
      D_TERM(bndry[0] = fetchBCArray(State_Type,bx,0,1);,
	     bndry[1] = fetchBCArray(State_Type,bx,1,1);,
	     bndry[2] = fetchBCArray(State_Type,bx,2,1);)
         
      for (int d=0; d<BL_SPACEDIM; ++d){
          const Box& ebx = amrex::surroundingNodes(bx,d);
          cfluxes[d].resize(ebx,BL_SPACEDIM+1);
      }
        
        //
        // Loop over the velocity components.
        //
        S.resize(grow(bx,Godunov::hypgrow()),BL_SPACEDIM); 
        S.copy(Umf[U_mfi],0,0,BL_SPACEDIM);
		
        FArrayBox& divufab = divu_fp[U_mfi];
        FArrayBox& aofsfab = (*aofs)[U_mfi];

        D_TERM(FArrayBox& u_mac_fab0 = u_mac[0][U_mfi];,
               FArrayBox& u_mac_fab1 = u_mac[1][U_mfi];,
               FArrayBox& u_mac_fab2 = u_mac[2][U_mfi];);

	// FIXME? not sure which is better here, looping over comps like
	//   orig IAMR or doing all comps together like incflo
#ifdef AMREX_USE_EB
	// Figure out fluxes for the multi-level sync later...

	// this uses slopes saved from the computation of umac (i.e.
	//   predict_velocity)
	// aofs = ugradu
	// incflo advection scheme doesn't include terms like gradp here
	godunov->AdvectVel(U_mfi, Umf, *aofs,
			   D_DECL(u_mac[0],u_mac[1],u_mac[2]),
			   D_DECL(bndry[0], bndry[1], bndry[2]),
			   geom.Domain(),
			   geom.CellSize(),Godunov::hypgrow());	


 // FIXME
 // Print()<<"Wrting aofs ..\n";
 // VisMF::Write(*aofs,"aofs");

	if (do_reflux){
	     //FIXME make AdvectVel pass fluxes first
	     for (int comp = 0 ; comp < BL_SPACEDIM ; comp++ )
	     {
	       for (int d = 0; d < BL_SPACEDIM; d++){
		 const Box& ebx = U_mfi.nodaltilebox(d);
		 fluxes[d][U_mfi].copy(cfluxes[d],ebx,0,ebx,comp,1);
	       }
	     }
	   }
#else // not eb
        for (int comp = 0 ; comp < BL_SPACEDIM ; comp++ )
        {
            int use_conserv_diff = (advectionType[comp] == Conservative) ? true : false;

            if (do_mom_diff == 1)
            {
                S.mult(Rmf[U_mfi],S.box(),S.box(),0,comp,1);
                tforces.mult(rho_ptime[U_mfi],tforces.box(),tforces.box(),0,comp,1);
            }

	    // WARNING: FPU argument is not used because FPU is by default in AdvectState
	    godunov->AdvectState(bx, dx, dt, 
                                 area[0][U_mfi], u_mac_fab0, cfluxes[0],
                                 area[1][U_mfi], u_mac_fab1, cfluxes[1],
#if (BL_SPACEDIM == 3)                       
                                 area[2][U_mfi], u_mac_fab2, cfluxes[2],
#endif
                                 Umf[U_mfi], S, tforces, divufab, comp,
                                 aofsfab,comp,use_conserv_diff,
                                 comp,bndry[comp].dataPtr(),FPU,volume[U_mfi]);

            if (do_reflux){
	      for (int d = 0; d < BL_SPACEDIM; d++){
                const Box& ebx = U_mfi.nodaltilebox(d);
		fluxes[d][U_mfi].copy(cfluxes[d],ebx,0,ebx,comp,1);
              }
            }
        }
#endif //end if USE_EB
      } // end of MFIter
 } // end OMP region

 } //end scope of FillPatchIter
    
    if (do_reflux)
    {
        if (level > 0 )
	{
	  for (int d = 0; d < BL_SPACEDIM; d++)
	    advflux_reg->FineAdd(fluxes[d],d,0,0,BL_SPACEDIM,dt);
	}
        if(level < finest_level)
	{
	  for (int i = 0; i < BL_SPACEDIM; i++)
	    getAdvFluxReg(level+1).CrseInit(fluxes[i],i,0,0,BL_SPACEDIM,-dt);
	}
    }
}

//
// This subroutine updates the velocity field before the level projection.
//
// At this point in time, all we know is u^n, rho^n+1/2, and the
// general forcing terms at t^n, and after solving in this routine
// viscous forcing at t^n+1/2.  Except for a simple buoyancy term,
// b = -rho^n+1/2 g, it is usually not possible to estimate more
// general forcing terms at t^n+1/2.  Since the default getForce, handles
// this case automatically, F_new and F_old have been replaced by a single
// tforces FArrayBox.
//
// We assume that if one component of velocity is viscous that all must be.
//

void
NavierStokesBase::velocity_update (Real dt)
{
    BL_PROFILE("NavierStokesBase::velocity_update()");

    if (verbose)
    {
      if (do_mom_diff == 0)
      {
	amrex::Print() << "... update velocities \n";
      }
      else
      {
	amrex::Print() << "... update momenta \n";
      }
    }

    velocity_advection_update(dt);

    if (!initial_iter)
        velocity_diffusion_update(dt);
    else
        initial_velocity_diffusion_update(dt);

    MultiFab&  S_new     = get_new_data(State_Type);

    for (int sigma = 0; sigma < BL_SPACEDIM; sigma++)
    {
       if (S_new.contains_nan(sigma,1,0))
       {
	 amrex::Print() << "New velocity " << sigma << " contains Nans" << '\n';
	 exit(0);
       }
    }
}

void
NavierStokesBase::velocity_advection_update (Real dt)
{
    BL_PROFILE("NavierStokesBase::velocity_advection_update()");
    
    MultiFab&  U_old          = get_old_data(State_Type);
    MultiFab&  U_new          = get_new_data(State_Type);
    MultiFab&  Aofs           = *aofs;
    const Real prev_pres_time = state[Press_Type].prevTime();

#ifdef AMREX_USE_EB
    MultiFab& Gp=*gradp;
Gp.FillBoundary(geom.periodicity());
    if (do_mom_diff == 1)
      amrex::Abort("NavierStokesBase::velocity_advection_update(): do_mom_diff==1 not currently working with EB.");
    // Changing Gp to a point causes memory problems for non-EB (and maybe EB too)...
    // MultiFab* Gp;
      // if (do_mom_diff == 1){
      // 	//need to make a copy of gradp
      // 	Gp->define(grids,dmap,BL_SPACEDIM,1);
      // 	Copy(*Gp,*gradp,0,0,3,0);
      // }
      // else{
      // 	Gp = gradp.get();
      // }
#else
      MultiFab Gp(grids,dmap,BL_SPACEDIM,1);
      getGradP(Gp, prev_pres_time);
#endif

// EM_DEBUG    
    //VisMF::Write(U_new,"Unew_in_VAU");
    //VisMF::Write(U_old,"Uold_in_VAU");
    //static int count=0;
    //   count++;
    //        amrex::WriteSingleLevelPlotfile("Gp_in_VAU"+std::to_string(count), Gp, {"gpx","gpy"}, parent->Geom(0), 0.0, 0);

    
    MultiFab& halftime = get_rho_half_time();
#ifdef _OPENMP
#pragma omp parallel
#endif
{
    FArrayBox  tforces, S;
    for (MFIter Rhohalf_mfi(halftime,true); Rhohalf_mfi.isValid(); ++Rhohalf_mfi)
    {
        const int i = Rhohalf_mfi.index();
        const Box& bx = Rhohalf_mfi.tilebox();

        //
        // Need to do some funky half-time stuff.
        //
	if (getForceVerbose)
  	    amrex::Print() << "---" << '\n' << "F - velocity advection update (half time):" << '\n';
        //
        // Average the mac face velocities to get cell centred velocities.
        //
        FArrayBox Vel(amrex::grow(bx,0),BL_SPACEDIM);
        const int* vel_lo  = Vel.loVect();
        const int* vel_hi  = Vel.hiVect();
        const int* umacx_lo = u_mac[0][Rhohalf_mfi].loVect();
        const int* umacx_hi = u_mac[0][Rhohalf_mfi].hiVect();
        const int* umacy_lo = u_mac[1][Rhohalf_mfi].loVect();
        const int* umacy_hi = u_mac[1][Rhohalf_mfi].hiVect();
#if (BL_SPACEDIM==3)
        const int* umacz_lo = u_mac[2][Rhohalf_mfi].loVect();
        const int* umacz_hi = u_mac[2][Rhohalf_mfi].hiVect();
#endif
        FORT_AVERAGE_EDGE_STATES(Vel.dataPtr(),
            u_mac[0][Rhohalf_mfi].dataPtr(),
            u_mac[1][Rhohalf_mfi].dataPtr(),
#if (BL_SPACEDIM==3)
            u_mac[2][Rhohalf_mfi].dataPtr(),
#endif
            ARLIM(vel_lo),  ARLIM(vel_hi),
            ARLIM(umacx_lo), ARLIM(umacx_hi),
            ARLIM(umacy_lo), ARLIM(umacy_hi),
#if (BL_SPACEDIM==3)
            ARLIM(umacz_lo), ARLIM(umacz_hi),
#endif
            &getForceVerbose);
        //
        // Average the new and old time to get Crank-Nicholson half time approximation.
        //
        FArrayBox Scal(amrex::grow(bx,0),NUM_SCALARS);
        Scal.copy(U_old[Rhohalf_mfi],bx,Density,bx,0,NUM_SCALARS);
        Scal.plus(U_new[Rhohalf_mfi],bx,Density,0,NUM_SCALARS);
        Scal.mult(0.5,bx);
	
        if (getForceVerbose) amrex::Print() << "Calling getForce..." << '\n';
        const Real half_time = 0.5*(state[State_Type].prevTime()+state[State_Type].curTime());
        getForce(tforces,bx,0,Xvel,BL_SPACEDIM,half_time,Vel,Scal,0);

        //
        // Do following only at initial iteration--per JBB.
        //
        if (initial_iter && is_diffusive[Xvel])
            tforces.setVal(0);

<<<<<<< HEAD
	//why is this on a grown box?
	const Box& sbx = Rhohalf_mfi.growntilebox();
=======
	      const Box& sbx = Rhohalf_mfi.growntilebox();
>>>>>>> 51545d00
        S.resize(sbx,BL_SPACEDIM);
        S.copy(U_old[Rhohalf_mfi],sbx,0,sbx,0,BL_SPACEDIM);

        if (do_mom_diff == 1)
        {
            for (int d = 0; d < BL_SPACEDIM; d++)
            {
                Gp[Rhohalf_mfi].mult(halftime[i],bx,0,d,1);
                tforces.mult(halftime[i],bx,0,d,1);
                S.mult(rho_ptime[Rhohalf_mfi],bx,0,d,1);
            }
        }

        godunov->Add_aofs_tf_gp(S,U_new[Rhohalf_mfi],Aofs[Rhohalf_mfi],tforces,
                                Gp[Rhohalf_mfi],halftime[i],bx,dt);
        if (do_mom_diff == 1)
        {
            for (int d = 0; d < BL_SPACEDIM; d++)
                U_new[Rhohalf_mfi].divide(rho_ctime[Rhohalf_mfi],bx,0,d,1);
        }
    }
}
    for (int sigma = 0; sigma < BL_SPACEDIM; sigma++)
    {
       if (U_old.contains_nan(sigma,1,0))
       {
	 amrex::Print() << "Old velocity " << sigma << " contains Nans" << '\n';
       }
       if (U_new.contains_nan(sigma,1,0))
       {
	 amrex::Print() << "New velocity " << sigma << " contains Nans" << '\n';
       }
    }
}

void
NavierStokesBase::initial_velocity_diffusion_update (Real dt)
{
    //
    // Do following only at initial iteration.
    //
    if (is_diffusive[Xvel])
    {
        MultiFab&  U_old          = get_old_data(State_Type);
        MultiFab&  U_new          = get_new_data(State_Type);
        MultiFab&  Aofs           = *aofs;
        const int  nComp          = BL_SPACEDIM;
        const Real prev_time      = state[State_Type].prevTime();
        const Real prev_pres_time = state[Press_Type].prevTime();

        MultiFab Gp(grids,dmap,BL_SPACEDIM,1);
        getGradP(Gp, prev_pres_time);

	MultiFab visc_terms(grids,dmap,nComp,1);

	if (be_cn_theta != 1.0)
        {
	    getViscTerms(visc_terms,Xvel,nComp,prev_time);
        }
        else
	{
	    visc_terms.setVal(0);
	}
        
        //
        // Update U_new with viscosity.
        //
        MultiFab& Rh = get_rho_half_time();

#ifdef _OPENMP
#pragma omp parallel
#endif
{
        FArrayBox tforces, S;
	for (MFIter mfi(U_old,true); mfi.isValid(); ++mfi)
        {
	  const Box& bx = mfi.tilebox();
	    
	    if (getForceVerbose)
	    {
	      amrex::Print() << "---" << '\n' 
			     << "G - initial velocity diffusion update:" << '\n' 
			     << "Calling getForce..." << '\n';
	    }
            getForce(tforces,bx,0,Xvel,BL_SPACEDIM,prev_time,U_old[mfi],U_old[mfi],Density);

            godunov->Sum_tf_gp_visc(tforces,visc_terms[mfi],Gp[mfi],Rh[mfi]);

	    const Box& gbx = mfi.growntilebox(); 
            S.resize(gbx,BL_SPACEDIM);
            S.copy(U_old[mfi],gbx,0,gbx,0,BL_SPACEDIM);

            if (do_mom_diff == 1)
            {
                for (int d = 0; d < BL_SPACEDIM; d++)
                {
                    tforces.mult(Rh[mfi],bx,0,d,1);
                    S.mult(rho_ptime[mfi],bx,0,d,1);
                }
            }

            godunov->Add_aofs_tf(S,U_new[mfi],0,BL_SPACEDIM,Aofs[mfi],
                                 0,tforces,0,bx,dt);

            if (do_mom_diff == 1)
            {
                for (int d = 0; d < BL_SPACEDIM; d++)
                    U_new[mfi].divide(rho_ctime[mfi],bx,0,d,1);
            }
        }
}
    }
}

Real
NavierStokesBase::volWgtSum (const std::string& name,
			     Real               time)
{
    Real        sum = 0.0;
    const Real* dx  = geom.CellSize();
    auto        mf  = derive(name,time,0);
    BoxArray    baf;

    if (level < parent->finestLevel())
    {
        baf = parent->boxArray(level+1);
        baf.coarsen(fine_ratio);
    }

    std::vector< std::pair<int,Box> > isects;

    for (MFIter mfi(*mf); mfi.isValid(); ++mfi)
    {
        FArrayBox& fab = (*mf)[mfi];

        if (level < parent->finestLevel())
        {
            baf.intersections(grids[mfi.index()],isects);

            for (int ii = 0, N = isects.size(); ii < N; ii++)
                fab.setVal(0,isects[ii].second,0,fab.nComp());
        }
        Real        s;
        const Real* dat = fab.dataPtr();
        const int*  dlo = fab.loVect();
        const int*  dhi = fab.hiVect();
        const Box&  grdbx = grids[mfi.index()];
        const int*  lo  = grdbx.loVect();
        const int*  hi  = grdbx.hiVect();

#if (BL_SPACEDIM == 2)
        int   rz_flag = Geom().IsRZ() ? 1 : 0;
        Real* rad     = &radius[mfi.index()][0];
        int   irlo    = lo[0]-radius_grow;
        int   irhi    = hi[0]+radius_grow;
        //
        // Note that this routine will do a volume weighted sum of
        // whatever quantity is passed in, not strictly the "mass".
        //
        if (volWgtSum_sub_dz > 0 && volWgtSum_sub_Rcyl > 0)
        {
            const Real* plo = geom.ProbLo();
            summass_cyl(dat,ARLIM(dlo),ARLIM(dhi),ARLIM(lo),ARLIM(hi),
                             dx,&s,rad,&irlo,&irhi,&rz_flag,plo,
                             &volWgtSum_sub_dz,&volWgtSum_sub_Rcyl);
        }
        else
        {
            summass(dat,ARLIM(dlo),ARLIM(dhi),ARLIM(lo),ARLIM(hi),
                         dx,&s,rad,&irlo,&irhi,&rz_flag);
        }
#endif

#if (BL_SPACEDIM == 3)
        //
        // Note that this routine will do a volume weighted sum of
        // whatever quantity is passed in, not strictly the "mass".
        //
        if (volWgtSum_sub_dz > 0 && volWgtSum_sub_Rcyl > 0)
        {
            const Real* plo = geom.ProbLo();
            summass_cyl(dat,ARLIM(dlo),ARLIM(dhi),ARLIM(lo),ARLIM(hi),
                             dx,plo,&volWgtSum_sub_dz,&volWgtSum_sub_Rcyl,&s);
        }
        else
        {
            summass(dat,ARLIM(dlo),ARLIM(dhi),ARLIM(lo),ARLIM(hi),dx,&s);
        }
#endif
        sum += s;
    }

    ParallelDescriptor::ReduceRealSum(sum);

    return sum;
}

#if (BL_SPACEDIM == 3)
void
NavierStokesBase::sum_turbulent_quantities ()
{
    Real time = state[State_Type].curTime();
    const int finestLevel = parent->finestLevel();
    const Real *dx = parent->Geom(finestLevel).CellSize();
    const int ksize(parent->Geom(finestLevel).Domain().length(2));
    const int turbVars(33);
    int refRatio(1);

    Real* turb = new Real[turbVars*ksize];

    for (int i=0; i<turbVars*ksize; i++) turb[i]=0;

    for (int lev = finestLevel; lev >= 0; lev--)
    {
	const int levKsize(parent->Geom(lev).Domain().length(2));

	Real* levTurb = new Real[turbVars*levKsize];

	for (int i=0; i<turbVars*levKsize; i++) levTurb[i]=0;
    
        NavierStokesBase& ns_level = getLevel(lev);
	ns_level.TurbSum(time,levTurb,levKsize,turbVars);

	if (lev<finestLevel)  refRatio *= parent->refRatio(lev)[2];
	else                  refRatio  = 1;

	for (int l=0, k=0; l<levKsize; l++)
	    for (int r=0; r<refRatio; r++, k++)
		for (int v=0; v<turbVars; v++)
		    turb[k*turbVars+v] += levTurb[l*turbVars+v];

	delete [] levTurb;
    }

    ParallelDescriptor::ReduceRealSum(&turb[0], ksize*turbVars, ParallelDescriptor::IOProcessorNumber());

    if (ParallelDescriptor::IOProcessor())
    {
        std::string DirPath = "TurbData";
        if (!amrex::UtilCreateDirectory(DirPath, 0755))
            amrex::CreateDirectoryFailed(DirPath);

        const int steps = parent->levelSteps(0);
        FILE *file;

        std::string filename = amrex::Concatenate("TurbData/TurbData_", steps, 4);
        filename += ".dat";

        file = fopen(filename.c_str(),"w");
        for (int k=0; k<ksize; k++)
        {
            fprintf(file,"%e ",dx[2]*(0.5+(double)k));
            for (int v=0; v<turbVars; v++)
                fprintf(file,"%e ",turb[k*turbVars+v]);
            fprintf(file,"\n");
        }
        fclose(file);
    }
    
    delete [] turb;
}

void
NavierStokesBase::TurbSum (Real time, Real *turb, int ksize, int turbVars)
{
    const Real* dx = geom.CellSize();

    const int turbGrow(0);
    const int presGrow(0);
    auto turbMF = derive("TurbVars",time,turbGrow);
    auto presMF = derive("PresVars",time,presGrow);

    BoxArray baf;

    if (level < parent->finestLevel())
    {
        baf = parent->boxArray(level+1);
        baf.coarsen(fine_ratio);
    }

    std::vector< std::pair<int,Box> > isects;

    for (MFIter turbMfi(*turbMF), presMfi(*presMF);
	 turbMfi.isValid() && presMfi.isValid();
	 ++turbMfi, ++presMfi)
    {
	FArrayBox& turbFab = (*turbMF)[turbMfi];
	FArrayBox& presFab = (*presMF)[presMfi];

        if (level < parent->finestLevel())
        {
            baf.intersections(grids[turbMfi.index()],isects);

            for (int ii = 0, N = isects.size(); ii < N; ii++)
            {
                presFab.setVal(0,isects[ii].second,0,presMF->nComp());
                turbFab.setVal(0,isects[ii].second,0,turbMF->nComp());
            }
        }
    }

    turbMF->FillBoundary(0,turbMF->nComp(), geom.periodicity());
    presMF->FillBoundary(0,presMF->nComp(), geom.periodicity());

    for (MFIter turbMfi(*turbMF), presMfi(*presMF);
	 turbMfi.isValid() && presMfi.isValid();
	 ++turbMfi, ++presMfi)
    {
	FArrayBox& turbFab = (*turbMF)[turbMfi];
	FArrayBox& presFab = (*presMF)[presMfi];

        const Real* turbData = turbFab.dataPtr();
        const Real* presData = presFab.dataPtr();
        const int*  dlo = turbFab.loVect();
        const int*  dhi = turbFab.hiVect();
        const int*  plo = presFab.loVect();
        const int*  phi = presFab.hiVect();
	const Box& grdbx = grids[turbMfi.index()];
        const int*  lo  = grdbx.loVect();
        const int*  hi  = grdbx.hiVect();

        sumturb(turbData,presData,ARLIM(dlo),ARLIM(dhi),ARLIM(plo),ARLIM(phi),ARLIM(lo),ARLIM(hi),
		     dx,turb,&ksize,&turbVars);
   } 
}

#ifdef SUMJET
void
NavierStokesBase::JetSum (Real time, Real *jetData, int levRsize,  int levKsize,  int rsize,  int ksize, int jetVars)
{
    const Real* dx = geom.CellSize();

    const int turbGrow(0);
    const int presGrow(0);

    auto turbMF = derive("JetVars",time,turbGrow);
    auto presMF = derive("JetPresVars",time,presGrow);

    BoxArray baf;

    if (level < parent->finestLevel())
    {
        baf = parent->boxArray(level+1);
        baf.coarsen(fine_ratio);
    }

    std::vector< std::pair<int,Box> > isects;

    for (MFIter turbMfi(*turbMF), presMfi(*presMF);
	 turbMfi.isValid() && presMfi.isValid();
	 ++turbMfi, ++presMfi)
    {
	FArrayBox& turbFab = (*turbMF)[turbMfi];
	FArrayBox& presFab = (*presMF)[presMfi];

        if (level < parent->finestLevel())
        {
            baf.intersections(grids[turbMfi.index()],isects);

            for (int ii = 0, N = isects.size(); ii < N; ii++)
            {
                presFab.setVal(0,isects[ii].second,0,presMF->nComp());
                turbFab.setVal(0,isects[ii].second,0,turbMF->nComp());
            }
        }
    }

    turbMF->FillBoundary(0,turbMF->nComp(), geom.periodicity());
    presMF->FillBoundary(0,presMF->nComp(), geom.periodicity());

    for (MFIter turbMfi(*turbMF), presMfi(*presMF);
	 turbMfi.isValid() && presMfi.isValid();
	 ++turbMfi, ++presMfi)
    {
	FArrayBox& turbFab = (*turbMF)[turbMfi];
	FArrayBox& presFab = (*presMF)[presMfi];

        RealBox     gridloc  = RealBox(grids[turbMfi.index()],geom.CellSize(),geom.ProbLo());
        const Real* turbData = turbFab.dataPtr();
        const Real* presData = presFab.dataPtr();
        const int*  dlo = turbFab.loVect();
        const int*  dhi = turbFab.hiVect();
        const int*  plo = presFab.loVect();
        const int*  phi = presFab.hiVect();
        const int*  lo  = grids[turbMfi.index()].loVect();
        const int*  hi  = grids[turbMfi.index()].hiVect();

        sumjet(turbData,presData,ARLIM(dlo),ARLIM(dhi),ARLIM(plo),ARLIM(phi),ARLIM(lo),ARLIM(hi),
		    dx,jetData,&levRsize,&levKsize,&rsize,&ksize,&jetVars,&jet_interval_split,
		    gridloc.lo(),gridloc.hi());
    }
}

void
NavierStokesBase::sum_jet_quantities ()
{
    Real time = state[State_Type].curTime();
    const int finestLevel = parent->finestLevel();
    const Real *dx = parent->Geom(finestLevel).CellSize();
    const int isize(parent->Geom(finestLevel).Domain().length(0));
    const int ksize(parent->Geom(finestLevel).Domain().length(2));
    const int rsize=isize>>1;
    const int jetVars(104);

    amrex::Print() << "NavierStokesBase::sum_jet_quantities():" << '\n'
		   << "   jetVars: " << jetVars << '\n'
		   << "   rsize  : " << rsize << '\n'
		   << "   ksize  : " << ksize << '\n';
    
    Real* jetData = new Real[jetVars*ksize*rsize];

    for (int i=0; i<jetVars*ksize*rsize; i++) jetData[i]=0;

    for (int lev = finestLevel; lev >= 0; lev--)
    {
	const int levIsize(parent->Geom(lev).Domain().length(0));
	const int levKsize(parent->Geom(lev).Domain().length(2));
	const int levRsize(levIsize>>1);

        NavierStokesBase& ns_level = getLevel(lev);
	ns_level.JetSum(time,jetData,levRsize,levKsize,rsize,ksize,jetVars);
    }

    ParallelDescriptor::ReduceRealSum(&jetData[0], ksize*rsize*jetVars, ParallelDescriptor::IOProcessorNumber());

    if (ParallelDescriptor::IOProcessor())
    {
        amrex::Print() << "      Creating JetData..." << '\n';
        std::string DirPath = "JetData";
        if (!amrex::UtilCreateDirectory(DirPath, 0755))
            amrex::CreateDirectoryFailed(DirPath);

        const int steps = parent->levelSteps(0);
        FILE *file;
        std::string filename;

	Vector<Real> r(rsize);
	for (int i=0; i<rsize; i++)
	    r[i] = dx[0]*(0.5+(double)i);
	Vector<Real> z(ksize);
	for (int k=0; k<ksize; k++)
	    z[k] = dx[2]*(0.5+(double)k);

#if 0
        filename  = amrex::Concatenate("JetData/JetData_", steps, 4);
        filename += "_r.dat";

	file = fopen(filename.c_str(),"w");
	for (int i=0; i<rsize; i++)
	    fprintf(file,"%e ",r[i]);
	fclose(file);

        filename  = amrex::Concatenate("JetData/JetData_", steps, 4);
        filename += "_z.dat";

	file = fopen(filename.c_str(),"w");
	for (int k=0; k<ksize; k++) 
	    fprintf(file,"%e ",dx[2]*(0.5+(double)k));
	fclose(file);

	for (int v=0; v<jetVars; v++) {

            filename  = amrex::Concatenate("JetData/JetData_", steps, 4);
            filename += amrex::Concatenate(filename + "_v", v, 4);
            filename += ".dat";

	    file = fopen(filename.c_str(),"w");
	    for (int k=0; k<ksize; k++) {
		for (int i=0; i<rsize; i++) {
		    fprintf(file,"%e ",jetData[(k*rsize+i)*jetVars+v]);
		}
		fprintf(file,"\n");
	    }
	    fclose(file);
	    amrex::Print() << "   ...done." << '\n';
	}
#else
	std::string FullPath = amrex::Concatenate("JetData/JD", steps, 4);

	if (!amrex::UtilCreateDirectory(FullPath, 0755))
	    amrex::CreateDirectoryFailed(FullPath);

        filename = FullPath;
        filename += '/';
        filename += "data.bin";

	file=fopen(filename.c_str(),"w");
	fwrite(&time,sizeof(double),1,file);
	fwrite(&rsize,sizeof(int),1,file);
	fwrite(&ksize,sizeof(int),1,file);
	fwrite(&jetVars,sizeof(int),1,file);
	fwrite(r.dataPtr(),sizeof(Real),rsize,file);
	fwrite(z.dataPtr(),sizeof(Real),ksize,file);
	fwrite(jetData,sizeof(Real),jetVars*rsize*ksize,file);
	fclose(file);
#endif
    }

    delete [] jetData;
}
#endif // SUMJET

#endif  // (BL_SPACEDIM == 3)

#ifdef AMREX_PARTICLES

void
NavierStokesBase::read_particle_params ()
{
    ParmParse ppp("particles");
    //
    // The directory in which to store timestamp files.
    //
    ppp.query("timestamp_dir", timestamp_dir);
    //
    // Only the I/O processor makes the directory if it doesn't already exist.
    //
    if (ParallelDescriptor::IOProcessor())
        if (!amrex::UtilCreateDirectory(timestamp_dir, 0755))
            amrex::CreateDirectoryFailed(timestamp_dir);
    //
    // Force other processors to wait till directory is built.
    //
    ParallelDescriptor::Barrier();

    if (int nc = ppp.countval("timestamp_indices"))
    {
        timestamp_indices.resize(nc);

        ppp.getarr("timestamp_indices", timestamp_indices, 0, nc);
    }

    ppp.query("pverbose",pverbose);
    //
    // Used in initData() on startup to read in a file of particles.
    //
    ppp.query("particle_init_file", particle_init_file);
    //
    // Used in post_restart() to read in a file of particles.
    //
    ppp.query("particle_restart_file", particle_restart_file);
    //
    // This must be true the first time you try to restart from a checkpoint
    // that was written with USE_PARTICLES=FALSE; i.e. one that doesn't have
    // the particle checkpoint stuff (even if there are no active particles).
    // Otherwise the code will fail when trying to read the checkpointed particles.
    //
    ppp.query("restart_from_nonparticle_chkfile", restart_from_nonparticle_chkfile);
    //
    // Used in post_restart() to write out the file of particles.
    //
    ppp.query("particle_output_file", particle_output_file);
}

void
NavierStokesBase::initParticleData ()
{
    if (level == 0)
    {
        if (NSPC == 0)
        {
            NSPC = new AmrTracerParticleContainer(parent);
        }

        NSPC->SetVerbose(pverbose);

        if (!particle_init_file.empty())
        {
            NSPC->InitFromAsciiFile(particle_init_file,0);
        }
    }
}

void
NavierStokesBase::post_restart_particle ()
{
    if (level == 0)
    {
        BL_ASSERT(NSPC == 0);

        NSPC = new AmrTracerParticleContainer(parent);

        NSPC->SetVerbose(pverbose);
        //
        // We want to be able to add new particles on a restart.
        // As well as the ability to write the particles out to an ascii file.
        //
        if (!restart_from_nonparticle_chkfile)
        {
            NSPC->Restart(parent->theRestartFile(), the_ns_particle_file_name);
        }

        if (!particle_restart_file.empty())
        {
            NSPC->InitFromAsciiFile(particle_restart_file,0);
        }

        if (!particle_output_file.empty())
        {
            NSPC->WriteAsciiFile(particle_output_file);
        }
    }
}

void
NavierStokesBase::post_timestep_particle (int crse_iteration)
{
    const int ncycle = parent->nCycle(level);
    const int finest_level = parent->finestLevel();
    //
    // Don't redistribute/timestamp on the final subiteration except on the coarsest grid.
    //
    if (NSPC != 0 && (crse_iteration < ncycle || level == 0))
    {
        const Real curr_time = state[State_Type].curTime();
         
	int ngrow = (level == 0) ? 0 : crse_iteration;
   
        NSPC->Redistribute(level, finest_level, ngrow);

        if (!timestamp_dir.empty())
        {
            std::string basename = timestamp_dir;

            if (basename[basename.length()-1] != '/') basename += '/';

            basename += "Timestamp";

	    static bool first = true;
	    static int n, nextras;
	    static std::vector<int> tindices;

	    if (first)
	    {
		first = false;

		n = timestamp_indices.size();
		nextras = timestamp_num_extras();
	    
		int sz = n + nextras;
		tindices.reserve(sz);

		for (int i = 0; i < sz; ++i) {
		    tindices.push_back(i);
		}
	    }

            for (int lev = level; lev <= finest_level; lev++)
            {
                if (NSPC->NumberOfParticlesAtLevel(lev) <= 0) continue;

		int ng = (lev == level) ? ngrow+1 : 1;

		AmrLevel& amr_level = parent->getLevel(lev);
		MultiFab& S_new = amr_level.get_new_data(State_Type);

		MultiFab tmf;
		
		if (tindices.size() > 0)
		{
		    tmf.define(S_new.boxArray(), S_new.DistributionMap(), tindices.size(), ng);

		    if (n > 0)
		    {
		      FillPatchIterator fpi(parent->getLevel(lev), S_new, 
                                            ng, curr_time, State_Type, 0, NUM_STATE);
                      const MultiFab& S = fpi.get_mf();
		
#ifdef _OPENMP
#pragma omp parallel
#endif
                      for (MFIter mfi(tmf,true); mfi.isValid(); ++mfi)
                      {
                        FArrayBox& tfab = tmf[mfi];
                        const FArrayBox& sfab = S[mfi];
                        const Box& box = mfi.growntilebox();
                        for (int i = 0; i < n; ++i)
                        {
                          tfab.copy(sfab, box, timestamp_indices[i], box, i, 1);
                        }
                      }
		    }

		    if (nextras > 0)
		    {
			timestamp_add_extras(lev, curr_time, tmf);
		    }
		}

		NSPC->Timestamp(basename, tmf, lev, curr_time, tindices);
            }
        }
    }
}

std::unique_ptr<MultiFab>
NavierStokesBase::ParticleDerive (const std::string& name,
				  Real               time,
				  int                ngrow)
{
    if (name == "particle_count" || name == "total_particle_count") {
	int ncomp = 1;
	const DeriveRec* rec = derive_lst.get(name);
	if (rec)
	{
	    ncomp = rec->numDerive();
	}
	
        MultiFab* ret = new MultiFab(grids, dmap, ncomp, ngrow);
	ParticleDerive(name,time,*ret,0);
	return std::unique_ptr<MultiFab>{ret};
    }
    else {
	return AmrLevel::derive(name, time, ngrow);
    }
}

void
NavierStokesBase::ParticleDerive (const std::string& name,
				  Real               time,
				  MultiFab&          mf,
				  int                dcomp)
{
    if (NSPC == 0 || !(name == "particle_count" || name == "total_particle_count")) 
    {
        AmrLevel::derive(name,time,mf,dcomp);
    } 
    else {
	if (name == "particle_count")
	{
	    MultiFab temp_dat(grids,dmap,1,0);
	    temp_dat.setVal(0);
	    NSPC->Increment(temp_dat,level);
	    MultiFab::Copy(mf,temp_dat,0,dcomp,1,0);
	}
	else if (name == "total_particle_count")
	{
	    //
	    // We want the total particle count at this level or higher.
	    //
	    ParticleDerive("particle_count",time,mf,dcomp);
	    
	    IntVect trr(D_DECL(1,1,1));
	    
	    for (int lev = level+1; lev <= parent->finestLevel(); lev++)
	    {
		BoxArray ba = parent->boxArray(lev);

		MultiFab temp_dat(ba,parent->DistributionMap(lev),1,0);
		
		trr *= parent->refRatio(lev-1);
		
		ba.coarsen(trr);
		
		MultiFab ctemp_dat(ba,parent->DistributionMap(lev),1,0);
		
		temp_dat.setVal(0);
		ctemp_dat.setVal(0);
		
		NSPC->Increment(temp_dat,lev);

#ifdef _OPENMP
#pragma omp parallel
#endif
		for (MFIter mfi(temp_dat,true); mfi.isValid(); ++mfi)
		{
		    const FArrayBox& ffab =  temp_dat[mfi];
		    FArrayBox&       cfab = ctemp_dat[mfi];
		    const Box&       fbx  = mfi.tilebox();
		    
		    BL_ASSERT(cfab.box() == amrex::coarsen(fbx,trr));
		    
		    for (IntVect p = fbx.smallEnd(); p <= fbx.bigEnd(); fbx.next(p))
		    {
		        const Real val = ffab(p);
			if (val > 0)
			    cfab(amrex::coarsen(p,trr)) += val;
		    }
		}
		
		temp_dat.clear();

		MultiFab dat(grids,dmap,1,0);
		dat.setVal(0);
		dat.copy(ctemp_dat);
		
		MultiFab::Add(mf,dat,0,dcomp,1,0);
	    }
	}
	else
	{
	    amrex::Abort("NavierStokesBase::ParticleDerive: how did this happen?");
	}
    }
}

#endif  // AMREX_PARTICLES

// Boundary condition access function.
Vector<int>
NavierStokesBase::fetchBCArray (int State_Type, const Box& bx, int scomp, int ncomp)
{
    Vector<int> bc(2*BL_SPACEDIM*ncomp);
    BCRec bcr;
    const StateDescriptor* stDesc;
    const Box& domain = geom.Domain();
    
    for (int n = 0; n < ncomp; n++)
    {
      stDesc=state[State_Type].descriptor();
      setBC(bx,domain,stDesc->getBC(scomp+n),bcr);      

      const int* b_rec = bcr.vect();
      for (int m = 0; m < 2*BL_SPACEDIM; m++)
	bc[2*BL_SPACEDIM*n + m] = b_rec[m];
    }

    return bc;
}<|MERGE_RESOLUTION|>--- conflicted
+++ resolved
@@ -6,10 +6,7 @@
 #include <NavierStokesBase.H>
 #include <NAVIERSTOKES_F.H>
 
-#include <PROB_NS_F.H>
-
-//fixme, for writesingle level plotfile
-#include<AMReX_PlotFileUtil.H>
+#include <PROB_NS_F.H> 
 
 using namespace amrex;
 
@@ -350,7 +347,7 @@
 
     pp.query("v",verbose);
 
-    
+
     //
     // Get timestepping parameters.
     //
@@ -400,9 +397,9 @@
     pp.query("getForceVerbose",          getForceVerbose  );
     pp.query("do_scalar_update_in_order",do_scalar_update_in_order );
     if (do_scalar_update_in_order) {
-	    const int n_scalar_update_order_vals = pp.countval("scalar_update_order");
-	    scalarUpdateOrder.resize(n_scalar_update_order_vals);
-	    int got_scalar_update_order = pp.queryarr("scalar_update_order",scalarUpdateOrder,0,n_scalar_update_order_vals);
+	const int n_scalar_update_order_vals = pp.countval("scalar_update_order");
+	scalarUpdateOrder.resize(n_scalar_update_order_vals);
+	int got_scalar_update_order = pp.queryarr("scalar_update_order",scalarUpdateOrder,0,n_scalar_update_order_vals);
     }
 
     // Don't let init_shrink be greater than 1
@@ -425,73 +422,7 @@
 
         amrex::Abort("NavierStokesBase::Initialize()");
     }
-<<<<<<< HEAD
-    //
-    // Read viscous/diffusive parameters and array of viscous/diffusive coeffs.
-    // NOTE: at this point, we dont know number of state variables
-    //       so just read all values listed.
-    //
-    pp.query("visc_tol",visc_tol);
-    pp.query("visc_abs_tol",visc_abs_tol);
-    pp.query("variable_vel_visc",variable_vel_visc);
-    pp.query("variable_scal_diff",variable_scal_diff);
-
-#ifdef AMREX_USE_EB
-    if (variable_scal_diff || variable_vel_visc )
-      amrex::Abort("NavierStokesBase::Initialize(): EB tensor diffusion still under development.\n Must use variable_vel_visc=0, variable_scal_diff=0 for now.");
-#endif
     
-    const int n_vel_visc_coef   = pp.countval("vel_visc_coef");
-    const int n_temp_cond_coef  = pp.countval("temp_cond_coef");
-    const int n_scal_diff_coefs = pp.countval("scal_diff_coefs");
-
-    if (n_vel_visc_coef != 1)
-        amrex::Abort("NavierStokesBase::Initialize(): Only one vel_visc_coef allowed");
-
-    if (do_temp && n_temp_cond_coef != 1)
-        amrex::Abort("NavierStokesBase::Initialize(): Only one temp_cond_coef allowed");
-
-    int n_visc = BL_SPACEDIM + 1 + n_scal_diff_coefs;
-    if (do_temp)
-        n_visc++;
-    visc_coef.resize(n_visc);
-    is_diffusive.resize(n_visc);
- 
-    pp.get("vel_visc_coef",visc_coef[0]);
-    for (int i = 1; i < BL_SPACEDIM; i++)
-      visc_coef[i] = visc_coef[0];
-    //
-    // Here we set the coefficient for density, which does not diffuse.
-    //
-    visc_coef[Density] = -1;
-    //
-    // Set the coefficients for the scalars, but temperature.
-    //
-    Vector<Real> scal_diff_coefs(n_scal_diff_coefs);
-    pp.getarr("scal_diff_coefs",scal_diff_coefs,0,n_scal_diff_coefs);
-
-    int scalId = Density;
-
-    // Will need to add more lines when more variables are added
-    Tracer = Density+1;
-    if (do_trac2)
-	Tracer2 = Density+2;
-
-    for (int i = 0; i < n_scal_diff_coefs; i++)
-    {
-        visc_coef[++scalId] = scal_diff_coefs[i];
-    }
-    //
-    // Set the coefficient for temperature.
-    //
-    if (do_temp)
-    {
-	Temp = ++scalId;
-	pp.get("temp_cond_coef",visc_coef[Temp]);
-    }
-=======
-    
->>>>>>> 51545d00
     
     pp.query("divu_relax_factor",divu_relax_factor);
     pp.query("S_in_vel_diffusion",S_in_vel_diffusion);
@@ -3905,7 +3836,7 @@
         Scal.plus(U_new[Rhohalf_mfi],bx,Density,0,NUM_SCALARS);
         Scal.mult(0.5,bx);
 	
-        if (getForceVerbose) amrex::Print() << "Calling getForce..." << '\n';
+	if (getForceVerbose) amrex::Print() << "Calling getForce..." << '\n';
         const Real half_time = 0.5*(state[State_Type].prevTime()+state[State_Type].curTime());
         getForce(tforces,bx,0,Xvel,BL_SPACEDIM,half_time,Vel,Scal,0);
 
@@ -3915,12 +3846,8 @@
         if (initial_iter && is_diffusive[Xvel])
             tforces.setVal(0);
 
-<<<<<<< HEAD
 	//why is this on a grown box?
 	const Box& sbx = Rhohalf_mfi.growntilebox();
-=======
-	      const Box& sbx = Rhohalf_mfi.growntilebox();
->>>>>>> 51545d00
         S.resize(sbx,BL_SPACEDIM);
         S.copy(U_old[Rhohalf_mfi],sbx,0,sbx,0,BL_SPACEDIM);
 

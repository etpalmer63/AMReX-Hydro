--- conflicted
+++ resolved
@@ -51,26 +51,12 @@
         do j = lo(2), hi(2)
         do i = lo(1), hi(1)
         
-<<<<<<< HEAD
-          gp(i,j,1) = ddx*(p(i+1,j)-p(i,j)+p(i+1,j+1)-p(i,j+1))
-          gp(i,j,2) = ddy*(p(i,j+1)-p(i,j)+p(i+1,j+1)-p(i+1,j))
-        
-   ! Below is the same "stencil" as the compute fluxes in AMReX     
-          !gp(i,j,1) = ddx*(-p(i,j)+p(i+1,j)-p(i,j+1)+p(i+1,j+1))
-          !gp(i,j,2) = ddy*(-p(i,j)-p(i+1,j)+p(i,j+1)+p(i+1,j+1))
-
-! EM_DEBUG          
-! if (((i>8).and.(i<10)).and.((j>10).and.(j<14))) then
-!write(*,*) 'DEBUG IN GRADP  ',i,j,-p(i,j),p(i+1,j),p(i,j+1),p(i+1,j+1),gp(i,j,1)
-!endif         
-=======
       !   gp(i,j,1) = ddx*(p(i+1,j)-p(i,j)+p(i+1,j+1)-p(i,j+1))
       !   gp(i,j,2) = ddy*(p(i,j+1)-p(i,j)+p(i+1,j+1)-p(i+1,j))
         
       ! Below is the same "stencil" as the compute fluxes in AMReX     
           gp(i,j,1) = ddx*(-p(i,j)+p(i+1,j)-p(i,j+1)+p(i+1,j+1))
           gp(i,j,2) = ddy*(-p(i,j)-p(i+1,j)+p(i,j+1)+p(i+1,j+1))
->>>>>>> ee943d50
           
         end do
         end do


#undef  BL_LANG_CC
#ifndef BL_LANG_FORT
#define BL_LANG_FORT
#endif

#include <AMReX_REAL.H>
#include <AMReX_CONSTANTS.H>
#include <AMReX_BC_TYPES.H>
#include <GODUNOV_F.H>
#include <AMReX_ArrayLim.H>

#define SDIM 2
#define XVEL 1
#define YVEL 2


module godunov_2d_module

  use amrex_fort_module, only : rt=>amrex_real

  implicit none

  private 

  public :: extrap_vel_to_faces, fort_estdt, fort_maxchng_velmag,fort_test_u_rho, &
<<<<<<< HEAD
       fort_test_umac_rho, transvel,estate,estate_fpu,&
       estate_bds, estate_premac_msd, estate_fpu_msd, adv_forcing, &
=======
       fort_test_umac_rho, adv_forcing, &
>>>>>>> 38247d3f
       sync_adv_forcing, convscalminmax,consscalminmax,&
       fort_sum_tf_gp,fort_sum_tf_gp_visc,fort_sum_tf_divu,&
       fort_sum_tf_divu_visc, update_tf,&
       update_aofs_tf, update_aofs_tf_gp
  
contains

  subroutine extrap_vel_to_faces(lo,hi,&
       u,u_lo,u_hi,&
       ubc, tfx,tfx_lo,tfx_hi, umac,umac_lo,umac_hi,&
       vbc, tfy,tfy_lo,tfy_hi, vmac,vmac_lo,vmac_hi,&
       dt, dx, use_forces_in_trans, ppm_type)  bind(C,name="extrap_vel_to_faces")

    use amrex_mempool_module, only : amrex_allocate, amrex_deallocate

    implicit none
    real(rt), intent(in) :: dt, dx(SDIM)
    integer,  intent(in) ::  ubc(SDIM,2),vbc(SDIM,2), use_forces_in_trans, ppm_type
    integer,  intent(in), dimension(2) :: lo,hi,u_lo,u_hi,&
         tfx_lo,tfx_hi,tfy_lo,tfy_hi,umac_lo,umac_hi,vmac_lo,vmac_hi

    real(rt), intent(inout) :: u(u_lo(1):u_hi(1),u_lo(2):u_hi(2),2) ! get floored
    real(rt), intent(in) :: tfx(tfx_lo(1):tfx_hi(1),tfx_lo(2):tfx_hi(2))
    real(rt), intent(inout) :: umac(umac_lo(1):umac_hi(1),umac_lo(2):umac_hi(2)) ! result
    real(rt), intent(in) :: tfy(tfy_lo(1):tfy_hi(1),tfy_lo(2):tfy_hi(2))
    real(rt), intent(inout) :: vmac(vmac_lo(1):vmac_hi(1),vmac_lo(2):vmac_hi(2)) ! result

    integer, dimension(2) :: wklo,wkhi,uwlo,uwhi,vwlo,vwhi,eblo,ebhi,ebxhi,ebyhi,g2lo,g2hi
    real(rt), dimension(:,:), pointer, contiguous :: xlo,xhi,sx,uad
    real(rt), dimension(:,:), pointer, contiguous :: ylo,yhi,sy,vad
    real(rt), dimension(:,:), pointer, contiguous :: Imx,Ipx,sedgex
    real(rt), dimension(:,:), pointer, contiguous :: Imy,Ipy,sedgey
    real(rt), dimension(:,:), pointer, contiguous :: sm,sp,dsvl
    integer velpred
    parameter( velpred = 1 )

    ! Works space requirements:
    !  on wk=grow(bx,1): xlo,xhi,sx,ylo,yhi,sy,sm,sp,Imx,Ipx,Imy,Ipy,    uad,vad - ec(wk)
    !  on g2=grow(bx,2): dsvl
    !
    !  Grow cells for u,v:
    !  ppm:
    !    ppm=1 or 2, need 3 grow cells
    !  else:
    !    slope_order = 1, need 1 grow cell
    !    slope_order = 2, need 2 grow cells
    !    else , need 3 grow cells
    wklo = lo - 1
    wkhi = hi + 1
    call amrex_allocate(xlo,wklo(1),wkhi(1),wklo(2),wkhi(2))
    call amrex_allocate(xhi,wklo(1),wkhi(1),wklo(2),wkhi(2))
    call amrex_allocate(sx,wklo(1),wkhi(1),wklo(2),wkhi(2))
    call amrex_allocate(ylo,wklo(1),wkhi(1),wklo(2),wkhi(2))
    call amrex_allocate(yhi,wklo(1),wkhi(1),wklo(2),wkhi(2))
    call amrex_allocate(sy,wklo(1),wkhi(1),wklo(2),wkhi(2))

    uwlo = wklo
    uwhi = wkhi
    uwhi(1) = wkhi(1) + 1
    vwlo = wklo
    vwhi = wkhi
    vwhi(2) = vwhi(2) + 1

    call amrex_allocate(uad,uwlo(1),uwhi(1),uwlo(2),uwhi(2))
    call amrex_allocate(vad,vwlo(1),vwhi(1),vwlo(2),vwhi(2))

    if (ppm_type .gt. 0) then
       if (ppm_type .eq. 2) then
          eblo = lo - 2
          ebhi = hi + 2
       else
          eblo = lo - 1
          ebhi = hi + 1
       endif

       ebxhi = ebhi
       ebxhi(1) = ebxhi(1) + 1
       ebyhi = ebhi
       ebyhi(2) = ebyhi(2) + 1
       call amrex_allocate(Imx,wklo(1),wkhi(1),wklo(2),wkhi(2))
       call amrex_allocate(Ipx,wklo(1),wkhi(1),wklo(2),wkhi(2))
       call amrex_allocate(Imy,wklo(1),wkhi(1),wklo(2),wkhi(2))
       call amrex_allocate(Ipy,wklo(1),wkhi(1),wklo(2),wkhi(2))
       call amrex_allocate(sm,wklo(1),wkhi(1),wklo(2),wkhi(2))
       call amrex_allocate(sp,wklo(1),wkhi(1),wklo(2),wkhi(2))
       call amrex_allocate(sedgex,eblo(1),ebxhi(1),eblo(2),ebxhi(2))
       call amrex_allocate(sedgey,eblo(1),ebyhi(1),eblo(2),ebyhi(2))
       g2lo = lo - 2
       g2hi = hi + 2
       call amrex_allocate(dsvl,g2lo(1),g2hi(1),g2lo(2),g2hi(2))
    endif

    ! get velocities that resolve upwind directions on faces used to compute transverse derivatives (uad,vad)
    ! Note that this is done only in this "pre-mac" situation, to get velocities on faces that will be projected.
    ! When advecting the other states, we will use the projected velocities, not these approximate versions.
    ! These face-centered arrays for each direction, dir, are needed on surroundingNodes(gBox(lo,hi),dir), where
    ! gBox is Box(lo,hi) grown in all directions but dir.
<<<<<<< HEAD
    call transvel_msd(lo, hi,&
=======
    call transvel(lo, hi,&
>>>>>>> 38247d3f
         u(u_lo(1),u_lo(2),1),u_lo,u_hi,&
         uad,uwlo,uwhi,&
         xhi,wklo,wkhi,&
         sx,wklo,wkhi,&
         ubc,&
         Imx,wklo,wkhi,&
         Ipx,wklo,wkhi,&
         sedgex,eblo,ebxhi,&
         u(u_lo(1),u_lo(2),2),u_lo,u_hi,&
         vad,vwlo,vwhi,&
         yhi,wklo,wkhi,&
         sy,wklo,wkhi,&
         vbc,&
         Imy,wklo,wkhi,&
         Ipy,wklo,wkhi,&
         sedgey,eblo,ebyhi,&
         dsvl,g2lo,g2hi,&
         sm,wklo,wkhi,&
         sp,wklo,wkhi,&
         tfx,tfx_lo,tfx_hi,&
         tfy,tfy_lo,tfy_hi,&
         dt, dx, use_forces_in_trans, ppm_type)

    ! Note that the final edge velocites are are resolved using the average of the velocities predicted from both
    ! sides (including the transverse terms resolved using uad,vad from above).

    ! get velocity on x-face, predict from cc u (because velpred=1 && n=XVEL, only predicts to xfaces)
<<<<<<< HEAD
    call estate_premac_msd(lo,hi,&
=======
    call estate_premac(lo,hi,&
>>>>>>> 38247d3f
         u(u_lo(1),u_lo(2),1),u_lo,u_hi,&
         tfx,tfx_lo,tfx_hi,&
         u(u_lo(1),u_lo(2),1),u_lo,u_hi,&
         xlo,wklo,wkhi,&
         xhi,wklo,wkhi,&
         sx,wklo,wkhi,&
         uad,uwlo,uwhi,&
         umac,umac_lo,umac_hi,&
         umac,umac_lo,umac_hi,&
         Imx,wklo,wkhi,&
         Ipx,wklo,wkhi,&
         sedgex,eblo,ebxhi,&
         u(u_lo(1),u_lo(2),2),u_lo,u_hi,&
         ylo,wklo,wkhi,&
         yhi,wklo,wkhi,&
         sy,wklo,wkhi,&
         vad,vwlo,vwhi,&
         vmac,vmac_lo,vmac_hi,&
         vmac,vmac_lo,vmac_hi,&
         Imy,wklo,wkhi,&
         Ipy,wklo,wkhi,&
         sedgey,eblo,ebyhi,&
         dsvl,g2lo,g2hi,&
         sm,wklo,wkhi,&
         sp,wklo,wkhi,&
         ubc, dt, dx, XVEL, 1, velpred, use_forces_in_trans, ppm_type)

    ! get velocity on y-face, predict from cc v (because velpred=1 && n=YVEL, only predicts to yfaces)
<<<<<<< HEAD
    call estate_premac_msd(lo,hi,&
=======
    call estate_premac(lo,hi,&
>>>>>>> 38247d3f
         u(u_lo(1),u_lo(2),2),u_lo,u_hi,&
         tfy,tfy_lo,tfy_hi,&
         u(u_lo(1),u_lo(2),1),u_lo,u_hi,&
         xlo,wklo,wkhi,&
         xhi,wklo,wkhi,&
         sx,wklo,wkhi,&
         uad,uwlo,uwhi,&
         umac,umac_lo,umac_hi,&
         umac,umac_lo,umac_hi,&
         Imx,wklo,wkhi,&
         Ipx,wklo,wkhi,&
         sedgex,eblo,ebxhi,&
         u(u_lo(1),u_lo(2),2),u_lo,u_hi,&
         ylo,wklo,wkhi,&
         yhi,wklo,wkhi,&
         sy,wklo,wkhi,&
         vad,vwlo,vwhi,&
         vmac,vmac_lo,vmac_hi,&
         vmac,vmac_lo,vmac_hi,&
         Imy,wklo,wkhi,&
         Ipy,wklo,wkhi,&
         sedgey,eblo,ebyhi,&
         dsvl,g2lo,g2hi,&
         sm,wklo,wkhi,&
         sp,wklo,wkhi,&
         vbc, dt, dx, YVEL, 1, velpred, use_forces_in_trans, ppm_type)

    call amrex_deallocate(xlo)
    call amrex_deallocate(xhi)
    call amrex_deallocate(sx)
    call amrex_deallocate(ylo)
    call amrex_deallocate(yhi)
    call amrex_deallocate(sy)
    call amrex_deallocate(uad)
    call amrex_deallocate(vad)
    if (ppm_type .gt. 0) then
       call amrex_deallocate(Imx)
       call amrex_deallocate(Ipx)
       call amrex_deallocate(Imy)
       call amrex_deallocate(Ipy)
       call amrex_deallocate(sm)
       call amrex_deallocate(sp)
       call amrex_deallocate(sedgex)
       call amrex_deallocate(sedgey)
       call amrex_deallocate(dsvl)
    endif

  end subroutine extrap_vel_to_faces

  subroutine extrap_state_to_faces(lo,hi,&
       s,s_lo,s_hi,nc,              tf, tf_lo,tf_hi,              divu,divu_lo,divu_hi,&
       umac,umac_lo,umac_hi,        xstate,xstate_lo,xstate_hi,&
       vmac,vmac_lo,vmac_hi,        ystate,ystate_lo,ystate_hi,&
       dt, dx, bc, state_ind, use_forces_in_trans, ppm_type, iconserv)  bind(C,name="extrap_state_to_faces")

    use amrex_mempool_module, only : amrex_allocate, amrex_deallocate

    implicit none
    integer, intent(in) ::  nc, bc(SDIM,2,nc), state_ind, use_forces_in_trans, ppm_type, iconserv(nc)
    integer, dimension(2), intent(in) :: lo,hi,s_lo,s_hi,tf_lo,tf_hi,&
         divu_lo,divu_hi,xstate_lo,xstate_hi,ystate_lo,ystate_hi,umac_lo,umac_hi,vmac_lo,vmac_hi

    real(rt), intent(inout) :: s(s_lo(1):s_hi(1),s_lo(2):s_hi(2),nc) ! gets floored
    real(rt), intent(in) :: tf(tf_lo(1):tf_hi(1),tf_lo(2):tf_hi(2),nc)
    real(rt), intent(in) :: divu(divu_lo(1):divu_hi(1),divu_lo(2):divu_hi(2))
    real(rt), intent(in) :: umac(umac_lo(1):umac_hi(1),umac_lo(2):umac_hi(2))
    real(rt), intent(inout) :: xstate(xstate_lo(1):xstate_hi(1),xstate_lo(2):xstate_hi(2),nc) ! result
    real(rt), intent(in) :: vmac(vmac_lo(1):vmac_hi(1),vmac_lo(2):vmac_hi(2))
    real(rt), intent(inout) :: ystate(ystate_lo(1):ystate_hi(1),ystate_lo(2):ystate_hi(2),nc) ! result

    real(rt), intent(in) :: dt, dx(SDIM)

    integer, dimension(2) :: wklo,wkhi,eblo,ebhi,ebxhi,ebyhi,g2lo,g2hi
    real(rt), dimension(:,:), pointer, contiguous :: xlo,xhi,sx
    real(rt), dimension(:,:), pointer, contiguous :: ylo,yhi,sy
    real(rt), dimension(:,:), pointer, contiguous :: Imx,Ipx,sedgex
    real(rt), dimension(:,:), pointer, contiguous :: Imy,Ipy,sedgey
    real(rt), dimension(:,:), pointer, contiguous :: sm,sp,dsvl

    ! Works space requirements:
    !  on wk=grow(bx,1): xlo,xhi,sx,ylo,yhi,sy,sm,sp,Imx,Ipx,Imy,Ipy
    !  on g2=grow(bx,2): dsvl
    !
    !  Grow cells for s:
    !  ppm:
    !    ppm=1 or 2, need 3 grow cells
    !  else:
    !    slope_order = 1, need 1 grow cell
    !    slope_order = 2, need 2 grow cells
    !    else , need 3 grow cells
    wklo = lo - 1
    wkhi = hi + 1
    call amrex_allocate(xlo,wklo(1),wkhi(1),wklo(2),wkhi(2))
    call amrex_allocate(xhi,wklo(1),wkhi(1),wklo(2),wkhi(2))
    call amrex_allocate(sx,wklo(1),wkhi(1),wklo(2),wkhi(2))
    call amrex_allocate(ylo,wklo(1),wkhi(1),wklo(2),wkhi(2))
    call amrex_allocate(yhi,wklo(1),wkhi(1),wklo(2),wkhi(2))
    call amrex_allocate(sy,wklo(1),wkhi(1),wklo(2),wkhi(2))

    if (ppm_type .gt. 0) then
       if (ppm_type .eq. 2) then
          eblo = lo - 2
          ebhi = hi + 2
       else
          eblo = lo - 1
          ebhi = hi + 1
       endif

       ebxhi = ebhi
       ebxhi(1) = ebxhi(1) + 1
       ebyhi = ebhi
       ebyhi(2) = ebyhi(2) + 1
       call amrex_allocate(Imx,wklo(1),wkhi(1),wklo(2),wkhi(2))
       call amrex_allocate(Ipx,wklo(1),wkhi(1),wklo(2),wkhi(2))
       call amrex_allocate(Imy,wklo(1),wkhi(1),wklo(2),wkhi(2))
       call amrex_allocate(Ipy,wklo(1),wkhi(1),wklo(2),wkhi(2))
       call amrex_allocate(sm,wklo(1),wkhi(1),wklo(2),wkhi(2))
       call amrex_allocate(sp,wklo(1),wkhi(1),wklo(2),wkhi(2))
       call amrex_allocate(sedgex,eblo(1),ebxhi(1),eblo(2),ebxhi(2))
       call amrex_allocate(sedgey,eblo(1),ebyhi(1),eblo(2),ebyhi(2))
       g2lo = lo - 2
       g2hi = hi + 2
       call amrex_allocate(dsvl,g2lo(1),g2hi(1),g2lo(2),g2hi(2))
    endif

<<<<<<< HEAD
    call estate_fpu_msd(lo,hi,&
=======
    call estate_fpu(lo,hi,&
>>>>>>> 38247d3f
         s,s_lo,s_hi,&
         tf,tf_lo,tf_hi,&
         divu,divu_lo,divu_hi,&
         xlo,wklo,wkhi,&
         xhi,wklo,wkhi,&
         sx,wklo,wkhi,&
         umac,umac_lo,umac_hi,&
         xstate,xstate_lo,xstate_hi,&
         Imx,wklo,wkhi,&
         Ipx,wklo,wkhi,&
         sedgex,eblo,ebxhi,&
         ylo,wklo,wkhi,&
         yhi,wklo,wkhi,&
         sy,wklo,wkhi,&
         vmac,vmac_lo,vmac_hi,&
         ystate,ystate_lo,ystate_hi,&
         Imy,wklo,wkhi,&
         Ipy,wklo,wkhi,&
         sedgey,eblo,ebyhi,&
         dsvl,g2lo,g2hi,&
         sm,wklo,wkhi,&
         sp,wklo,wkhi,&
         bc, dt, dx, state_ind, nc, use_forces_in_trans, iconserv, ppm_type)

    call amrex_deallocate(xlo)
    call amrex_deallocate(xhi)
    call amrex_deallocate(sx)
    call amrex_deallocate(ylo)
    call amrex_deallocate(yhi)
    call amrex_deallocate(sy)
    if (ppm_type .gt. 0) then
       call amrex_deallocate(Imx)
       call amrex_deallocate(Ipx)
       call amrex_deallocate(Imy)
       call amrex_deallocate(Ipy)
       call amrex_deallocate(sm)
       call amrex_deallocate(sp)
       call amrex_deallocate(sedgex)
       call amrex_deallocate(sedgey)
       call amrex_deallocate(dsvl)
    endif

  end subroutine extrap_state_to_faces

<<<<<<< HEAD
      subroutine fort_estdt (&
=======
  subroutine fort_estdt (&
>>>>>>> 38247d3f
          vel,DIMS(vel),&
          tforces,DIMS(tf),&
          rho,DIMS(rho),&
          lo,hi,dt,dx,cfl,u_max) bind(C,name="fort_estdt")
! c 
! c     ----------------------------------------------------------
! c     estimate the timestep for this grid and scale by CFL number
! c     This routine sets dt as dt = dt_est*cfl where
! c     dt_est is estimated from the actual velocities and their 
! c     total forcing
! c     ----------------------------------------------------------
! c
      implicit none
      REAL_T    u, v
      REAL_T    small
      REAL_T    dt_start
      REAL_T    tforce1
      REAL_T    tforce2
      integer   i, j
      integer lo(SDIM), hi(SDIM)
      REAL_T  dt,dx(SDIM),cfl,u_max(SDIM)

      integer DIMDEC(vel)
      integer DIMDEC(rho)
      integer DIMDEC(tf)

      REAL_T  vel(DIMV(vel),SDIM)
      REAL_T  rho(DIMV(rho))
      REAL_T  tforces(DIMV(tf),SDIM)

#if defined(BL_USE_FLOAT) || defined(BL_T3E) || defined(BL_CRAY)
      small   = 1.0e-8
#else
      small   = 1.0d-8
#endif
      u       = zero
      v       = zero
      tforce1 = zero
      tforce2 = zero

      do j = lo(2), hi(2)
         do i = lo(1), hi(1)
            u = max(u,abs(vel(i,j,1)))
            v = max(v,abs(vel(i,j,2)))
             tforce1 = max(tforce1,abs(tforces(i,j,1)/rho(i,j)))
             tforce2 = max(tforce2,abs(tforces(i,j,2)/rho(i,j)))
         end do
      end do

      u_max(1) = u
      u_max(2) = v

      dt_start = 1.0D+20
      dt = dt_start

      if (u .gt. small) dt = min(dt,dx(1)/u)
      if (v .gt. small) dt = min(dt,dx(2)/v)

      if (tforce1 .gt. small) then
        dt  = min(dt,sqrt(two*dx(1)/tforce1))
      end if

      if (tforce2 .gt. small) then
        dt  = min(dt,sqrt(two*dx(2)/tforce2))
      end if

      if (dt .eq. dt_start) dt = min(dx(1),dx(2))

      dt = dt*cfl

    end subroutine fort_estdt

    subroutine fort_maxchng_velmag (&
          old_vel,DIMS(old_vel),&
          new_vel,DIMS(new_vel),&
          lo,hi,max_change) bind(C,name="fort_maxchng_velmag")
! c 
! c     ----------------------------------------------------------
! c     Given the velocity field at the previous and current time steps
! c     (old_vel and new_vel, respectively), find the largest change in
! c     velocity magnitude between the two.
! c     ----------------------------------------------------------
! c
      implicit none
      REAL_T   old_velmag, new_velmag
      integer  i, j
      integer  lo(SDIM), hi(SDIM)
      REAL_T   max_change

      integer DIMDEC(old_vel)
      integer DIMDEC(new_vel)

      REAL_T  old_vel(DIMV(old_vel),SDIM)
      REAL_T  new_vel(DIMV(new_vel),SDIM)

      max_change = zero

      do j = lo(2), hi(2)
         do i = lo(1), hi(1)
            old_velmag = sqrt(old_vel(i,j,1)**2 + old_vel(i,j,2)**2)
            new_velmag = sqrt(new_vel(i,j,1)**2 + new_vel(i,j,2)**2)
            max_change = max(max_change, abs(new_velmag - old_velmag))
         end do
      end do

    end subroutine fort_maxchng_velmag

    subroutine fort_test_u_rho(&
          u,DIMS(u),&
          v,DIMS(v),&
          rho,DIMS(rho),&
          lo,hi,dt,dx,cflmax,u_max,verbose ) bind(C,name="fort_test_u_rho")
! c
! c     This subroutine computes the extrema of the density
! c     and velocities at cell centers
! c
      implicit none
      integer DIMDEC(u)
      integer DIMDEC(v)
      integer DIMDEC(rho)
      REAL_T  u(DIMV(u))
      REAL_T  v(DIMV(v))
      REAL_T  rho(DIMV(rho))
      integer lo(SDIM)
      integer hi(SDIM)
      REAL_T  dt
      REAL_T  dx(SDIM)
      REAL_T  cflmax
      REAL_T  u_max(SDIM)
      integer verbose
!c
      REAL_T  hx, hy
      REAL_T  umax, vmax, rhomax
      REAL_T  umin, vmin, rhomin
      integer imin, imax, jmin, jmax
      integer i, j

      hx   = dx(1)
      hy   = dx(2)
      imin = lo(1)
      imax = hi(1)
      jmin = lo(2)
      jmax = hi(2)
      umax = -1.d200
      vmax = -1.d200
      umin =  1.d200
      vmin =  1.d200
      rhomax = -1.d200
      rhomin =  1.d200

      do j = jmin, jmax
         do i = imin, imax
            umax = max(umax,u(i,j))
            umin = min(umin,u(i,j))
            vmax = max(vmax,v(i,j))
            vmin = min(vmin,v(i,j))
            rhomax = max(rhomax,rho(i,j))
            rhomin = min(rhomin,rho(i,j))
         end do
      end do

      u_max(1) = max(abs(umax), abs(umin))
      u_max(2) = max(abs(vmax), abs(vmin))
      cflmax   = dt*max(u_max(1)/hx,u_max(2)/hy)

      if(verbose.eq.1)then
        write(6,1000) umax,umin,u_max(1) 
        write(6,1001) vmax,vmin,u_max(2) 
        write(6,1002) rhomax,rhomin
#ifndef	BL_NO_FLUSH
!c        call flush(6)
#endif
      end if

 1000 format(' U  MAX/MIN/AMAX ',e21.14,2x,e21.14,2x,e21.14)
 1001 format(' V  MAX/MIN/AMAX ',e21.14,2x,e21.14,2x,e21.14)
 1002 format('RHO MAX/MIN      ',e21.14,2x,e21.14)

    end subroutine fort_test_u_rho

      subroutine fort_test_umac_rho(&
          umac,DIMS(umac),&
          vmac,DIMS(vmac),&
          rho,DIMS(rho),&
          lo,hi,dt,dx,cflmax,u_max) bind(C,name="fort_test_umac_rho")
! c
! c     This subroutine computes the extrema of the density
! c     and mac edge velocities
! c
      implicit none
      integer DIMDEC(umac)
      integer DIMDEC(vmac)
      integer DIMDEC(rho)
      integer imin, imax, jmin, jmax
      integer i, j
      integer lo(SDIM),hi(SDIM)
      REAL_T  dt, dx(SDIM), u_max(SDIM), cflmax
      REAL_T  hx, hy
      REAL_T  umax, vmax, rhomax
      REAL_T  umin, vmin, rhomin
      REAL_T  umac(DIMV(umac))
      REAL_T  vmac(DIMV(vmac))
      REAL_T  rho(DIMV(rho))

      hx   = dx(1)
      hy   = dx(2)
      imin = lo(1)
      imax = hi(1)
      jmin = lo(2)
      jmax = hi(2)
      umax = -1.d200
      vmax = -1.d200
      umin =  1.d200
      vmin =  1.d200
      rhomax = -1.d200
      rhomin =  1.d200

      do j = jmin, jmax
         do i = imin, imax+1
            umax = max(umax,umac(i,j))
            umin = min(umin,umac(i,j))
         end do
      end do
      do j = jmin, jmax+1
         do i = imin, imax
            vmax = max(vmax,vmac(i,j))
            vmin = min(vmin,vmac(i,j))
         end do
      end do
      do j = jmin, jmax
         do i = imin, imax
            rhomax = max(rhomax,rho(i,j))
            rhomin = min(rhomin,rho(i,j))
         end do
      end do

      u_max(1) = max(abs(umax), abs(umin))
      u_max(2) = max(abs(vmax), abs(vmin))
      cflmax   = dt*max(u_max(1)/hx,u_max(2)/hy)

      write(6,1000) umax,umin,u_max(1) 
      write(6,1001) vmax,vmin,u_max(2) 
      write(6,1002) rhomax,rhomin

 1000 format('UMAC MAX/MIN/AMAX ',e21.14,2x,e21.14,2x,e21.14)
 1001 format('VMAC MAX/MIN/AMAX ',e21.14,2x,e21.14,2x,e21.14)
 1002 format('RHO  MAX/MIN      ',e21.14,2x,e21.14)

#ifndef	BL_NO_FLUSH
!c      call flush(6)
#endif

    end subroutine fort_test_umac_rho

<<<<<<< HEAD
    subroutine transvel_msd(lo,hi,&
=======
    subroutine transvel(lo,hi,&
>>>>>>> 38247d3f
           u,u_lo,u_hi,&
           ulo,ulo_lo,ulo_hi,&
           uhi,uhi_lo,uhi_hi,&
           sx,sx_lo,sx_hi,&
           ubc,&
           Imx,Imx_lo,Imx_hi,&
           Ipx,Ipx_lo,Ipx_hi,&
           sedgex,sedgex_lo,sedgex_hi,&
           v,v_lo,v_hi,&
           vlo,vlo_lo,vlo_hi,&
           vhi,vhi_lo,vhi_hi,&
           sy,sy_lo,sy_hi,&
           vbc,&
           Imy,Imy_lo,Imy_hi,&
           Ipy,Ipy_lo,Ipy_hi,&
           sedgey,sedgey_lo,sedgey_hi,&
           dsvl,dsvl_lo,dsvl_hi,&
           sm,sm_lo,sm_hi,&
           sp,sp_lo,sp_hi,&
           tfx,tfx_lo,tfx_hi,&
           tfy,tfy_lo,tfy_hi,&
           dt, dx, use_minion, ppm_type)
! c
! c     This subroutine computes the advective velocities used in
! c     the transverse derivatives of the Godunov box
! c
      implicit none
      integer, intent(in) ::  ubc(SDIM,2),vbc(SDIM,2), use_minion, ppm_type
      integer, dimension(2), intent(in) :: lo,hi,&
           u_lo,u_hi,ulo_lo,ulo_hi,uhi_lo,uhi_hi,sx_lo,sx_hi,&
           Imx_lo,Imx_hi,Ipx_lo,Ipx_hi,sedgex_lo,sedgex_hi,&
           v_lo,v_hi,vlo_lo,vlo_hi,vhi_lo,vhi_hi,sy_lo,sy_hi,&
           Imy_lo,Imy_hi,Ipy_lo,Ipy_hi,sedgey_lo,sedgey_hi,&
           dsvl_lo,dsvl_hi,sm_lo,sm_hi,sp_lo,sp_hi,tfx_lo,tfx_hi,tfy_lo,tfy_hi

      real(rt), intent(inout) :: u(u_lo(1):u_hi(1),u_lo(2):u_hi(2)) ! gets floored!
      real(rt), intent(inout) :: ulo(ulo_lo(1):ulo_hi(1),ulo_lo(2):ulo_hi(2))
      real(rt), intent(inout) :: uhi(uhi_lo(1):uhi_hi(1),uhi_lo(2):uhi_hi(2))
      real(rt), intent(inout) :: sx(sx_lo(1):sx_hi(1),sx_lo(2):sx_hi(2))
      real(rt), intent(inout) :: Imx(Imx_lo(1):Imx_hi(1),Imx_lo(2):Imx_hi(2))
      real(rt), intent(inout) :: Ipx(Ipx_lo(1):Ipx_hi(1),Ipx_lo(2):Ipx_hi(2))
      real(rt), intent(inout) :: sedgex(sedgex_lo(1):sedgex_hi(1),sedgex_lo(2):sedgex_hi(2))
      real(rt), intent(in) :: tfx(tfx_lo(1):tfx_hi(1),tfx_lo(2):tfx_hi(2))

      real(rt), intent(inout) :: v(v_lo(1):v_hi(1),v_lo(2):v_hi(2))
      real(rt), intent(inout) :: vlo(vlo_lo(1):vlo_hi(1),vlo_lo(2):vlo_hi(2))
      real(rt), intent(inout) :: vhi(vhi_lo(1):vhi_hi(1),vhi_lo(2):vhi_hi(2))
      real(rt), intent(inout) :: sy(sy_lo(1):sy_hi(1),sy_lo(2):sy_hi(2))
      real(rt), intent(inout) :: Imy(Imy_lo(1):Imy_hi(1),Imy_lo(2):Imy_hi(2))
      real(rt), intent(inout) :: Ipy(Ipy_lo(1):Ipy_hi(1),Ipy_lo(2):Ipy_hi(2))
      real(rt), intent(inout) :: sedgey(sedgey_lo(1):sedgey_hi(1),sedgey_lo(2):sedgey_hi(2))
      real(rt), intent(in) :: tfy(tfy_lo(1):tfy_hi(1),tfy_lo(2):tfy_hi(2))

      real(rt), intent(inout) :: dsvl(dsvl_lo(1):dsvl_hi(1),dsvl_lo(2):dsvl_hi(2))
      real(rt), intent(inout) :: sm(sm_lo(1):sm_hi(1),sm_lo(2):sm_hi(2))
      real(rt), intent(inout) :: sp(sp_lo(1):sp_hi(1),sp_lo(2):sp_hi(2))

      integer :: i,j, imin,jmin,imax,jmax
      real(rt) :: hx, hy, dt, dth, dthx, dthy, dx(SDIM), uad, vad
      real(rt) :: eps,eps_for_bc
      logical :: ltm
      parameter( eps        = 1.0D-6 )
      parameter( eps_for_bc = 1.0D-10 )

      dth  = half*dt
      dthx = half*dt / dx(1)
      dthy = half*dt / dx(2)
      hx   = dx(1)
      hy   = dx(2)
      imin = lo(1)
      jmin = lo(2)
      imax = hi(1)
      jmax = hi(2)

! c
! c     --------------------------------------------------------------
! c     compute the x transverse velocities
! c     --------------------------------------------------------------
! c
      if (ppm_type .gt. 0) then
<<<<<<< HEAD
         call ppm_msd(lo,hi,&
=======
         call ppm(lo,hi,&
>>>>>>> 38247d3f
              u,u_lo,u_hi,&
              u,u_lo,u_hi,&
              v,v_lo,v_hi,&
              Ipx,Ipx_lo,Ipx_hi,&
              Imx,Imx_lo,Imx_hi,&
              Ipy,Ipy_lo,Ipy_hi,&
              Imy,Imy_lo,Imy_hi,&
              sm,sm_lo,sm_hi,&
              sp,sp_lo,sp_hi,&
              dsvl,dsvl_lo,dsvl_hi,&
              sedgex,sedgex_lo,sedgex_hi,&
              sedgey,sedgey_lo,sedgey_hi,&
              dx, dt, ubc, eps_for_bc, ppm_type)
      else
<<<<<<< HEAD
         call slopes_msd(lo,hi,&
=======
         call slopes(lo,hi,&
>>>>>>> 38247d3f
              u,u_lo,u_hi,&
              sx,sx_lo,sx_hi,&
              sy,sy_lo,sy_hi,&
              ubc)
      end if
         
      if (ppm_type .gt. 0) then
         do i = imin, imax+1
            do j = jmin-1,jmax+1
               ulo(i,j) = Ipx(i-1,j)
               uhi(i,j) = Imx(i  ,j)
            end do
         end do
      else
         do i = imin, imax+1
            do j = jmin-1,jmax+1
               ulo(i,j) = u(i-1,j) + (half  - dthx*u(i-1,j))*sx(i-1,j)
               uhi(i,j) = u(i,j)   + (-half - dthx*u(i,  j))*sx(i,j)
            end do
         end do
      end if

      if(use_minion.eq.1)then
        do i = imin, imax+1
          do j = jmin-1,jmax+1
            ulo(i,j) = ulo(i,j) + dth*tfx(i-1,j)
            uhi(i,j) = uhi(i,j) + dth*tfx(i,  j)
          end do
        end do
      end if

<<<<<<< HEAD
      call trans_xbc_msd(lo,hi,&
=======
      call trans_xbc(lo,hi,&
>>>>>>> 38247d3f
           u,u_lo,u_hi,&
           ulo,ulo_lo,ulo_hi,&
           uhi,uhi_lo,uhi_hi,&
           ulo,ulo_lo,ulo_hi,&
           XVEL, ubc, eps_for_bc)

      do i = imin,imax+1
         do j = jmin-1,jmax+1
            uad = merge(ulo(i,j),uhi(i,j),(ulo(i,j)+uhi(i,j)) .ge. 0.0d0)
            ltm = ulo(i,j) .le. 0.d0  .and.  uhi(i,j) .ge. 0.d0
            ltm = ltm .or. (abs(ulo(i,j)+uhi(i,j)) .lt. eps)
            ulo(i,j) = merge(0.d0,uad,ltm)
         end do
      end do
! c
! c     compute the y transverse velocities
! c
      if (ppm_type .gt. 0) then
<<<<<<< HEAD
         call ppm_msd(lo,hi,&
=======
         call ppm(lo,hi,&
>>>>>>> 38247d3f
              v,v_lo,v_hi,&
              u,u_lo,u_hi,&
              v,v_lo,v_hi,&
              Ipx,Ipx_lo,Ipx_hi,&
              Imx,Imx_lo,Imx_hi,&
              Ipy,Ipy_lo,Ipy_hi,&
              Imy,Imy_lo,Imy_hi,&
              sm,sm_lo,sm_hi,&
              sp,sp_lo,sp_hi,&
              dsvl,dsvl_lo,dsvl_hi,&
              sedgex,sedgex_lo,sedgex_hi,&
              sedgey,sedgey_lo,sedgey_hi,&
              dx, dt, vbc, eps_for_bc,ppm_type)
      else
<<<<<<< HEAD
         call slopes_msd(lo,hi,&
=======
         call slopes(lo,hi,&
>>>>>>> 38247d3f
              v,v_lo,v_hi,&
              sx,sx_lo,sx_hi,&
              sy,sy_lo,sy_hi,&
              vbc)
      end if

      if (ppm_type .gt. 0) then
         do i = imin-1,imax+1
            do j = jmin,jmax+1
               vlo(i,j) = Ipy(i,j-1)
               vhi(i,j) = Imy(i,j  )
            end do
         end do
      else
         do i = imin-1,imax+1
            do j = jmin,jmax+1
               vlo(i,j) = v(i,j-1) + (half  - dthy*v(i,j-1))*sy(i,j-1)
               vhi(i,j) = v(i,j)   + (-half - dthy*v(i,j  ))*sy(i,j)
            end do
         end do
      end if

      if(use_minion.eq.1)then
         do i = imin-1, imax+1
            do j = jmin,jmax+1
               vlo(i,j) = vlo(i,j) + dth*tfy(i,j-1)
               vhi(i,j) = vhi(i,j) + dth*tfy(i,j)
            end do
         end do
      end if

<<<<<<< HEAD
      call trans_ybc_msd(lo,hi,&
=======
      call trans_ybc(lo,hi,&
>>>>>>> 38247d3f
           v,v_lo,v_hi,&
           vlo,vlo_lo,vlo_hi,&
           vhi,vhi_lo,vhi_hi,&
           vlo,vlo_lo,vlo_hi,&
           YVEL, vbc, eps_for_bc)

      do i = imin-1,imax+1
         do j = jmin,jmax+1
            vad = merge(vlo(i,j),vhi(i,j),(vlo(i,j)+vhi(i,j)) .ge. 0.0d0)
            ltm = vlo(i,j) .le. 0.d0  .and.  vhi(i,j) .ge. 0.d0
            ltm = ltm .or. (abs(vlo(i,j)+vhi(i,j)) .lt. eps)
            vlo(i,j) = merge(0.d0,vad,ltm)
         end do
      end do

<<<<<<< HEAD
    end subroutine transvel_msd

    subroutine estate_premac_msd(lo,hi,&
=======
    end subroutine transvel

    subroutine estate_premac(lo,hi,&
>>>>>>> 38247d3f
         s,s_lo,s_hi,&
         tf,tf_lo,tf_hi,&
         u,u_lo,u_hi,&
         xlo,xlo_lo,xlo_hi,&
         xhi,xhi_lo,xhi_hi,&
         sx,sx_lo,sx_hi,&
         uad,uad_lo,uad_hi,&
         uedge,uedge_lo,uedge_hi,&
         xstate,xstate_lo,xstate_hi,&
         Imx,Imx_lo,Imx_hi,&
         Ipx,Ipx_lo,Ipx_hi,&
         sedgex,sedgex_lo,sedgex_hi,&
         v,v_lo,v_hi,&
         ylo,ylo_lo,ylo_hi,&
         yhi,yhi_lo,yhi_hi,&
         sy,sy_lo,sy_hi,&
         vad,vad_lo,vad_hi,&
         vedge,vedge_lo,vedge_hi,&
         ystate,ystate_lo,ystate_hi,&
         Imy,Imy_lo,Imy_hi,&
         Ipy,Ipy_lo,Ipy_hi,&
         sedgey,sedgey_lo,sedgey_hi,&
         dsvl,dsvl_lo,dsvl_hi,&
         sm,sm_lo,sm_hi,&
         sp,sp_lo,sp_hi,&
         bc, dt, dx, n, nc, velpred, use_minion, ppm_type)

      implicit none

      integer, intent(in) :: velpred, use_minion, ppm_type, bc(SDIM,2), n, nc
      real(rt), intent(in) :: dt, dx(SDIM)

      integer, dimension(2), intent(in) :: s_lo,s_hi,tf_lo,tf_hi,&
           u_lo,u_hi,xlo_lo,xlo_hi,xhi_lo,xhi_hi,sx_lo,sx_hi,uad_lo,uad_hi,&
           uedge_lo,uedge_hi,xstate_lo,xstate_hi,Imx_lo,Imx_hi,Ipx_lo,Ipx_hi,sedgex_lo,sedgex_hi,&
           v_lo,v_hi,ylo_lo,ylo_hi,yhi_lo,yhi_hi,sy_lo,sy_hi,vad_lo,vad_hi,&
           vedge_lo,vedge_hi,ystate_lo,ystate_hi,Imy_lo,Imy_hi,Ipy_lo,Ipy_hi,sedgey_lo,sedgey_hi,&
           dsvl_lo,dsvl_hi,sm_lo,sm_hi,sp_lo,sp_hi,lo,hi

      real(rt), intent(inout) :: s(s_lo(1):s_hi(1),s_lo(2):s_hi(2),nc) ! gets floored
      real(rt), intent(in) :: tf(tf_lo(1):tf_hi(1),tf_lo(2):tf_hi(2),nc)
      real(rt), intent(in) :: u(u_lo(1):u_hi(1),u_lo(2):u_hi(2))
      real(rt), intent(inout) :: xlo(xlo_lo(1):xlo_hi(1),xlo_lo(2):xlo_hi(2))
      real(rt), intent(inout) :: xhi(xhi_lo(1):xhi_hi(1),xhi_lo(2):xhi_hi(2))
      real(rt), intent(inout) :: sx(sx_lo(1):sx_hi(1),sx_lo(2):sx_hi(2))
      real(rt), intent(in) :: uad(uad_lo(1):uad_hi(1),uad_lo(2):uad_hi(2))
      real(rt), intent(in) :: uedge(uedge_lo(1):uedge_hi(1),uedge_lo(2):uedge_hi(2))
      real(rt), intent(inout) :: xstate(xstate_lo(1):xstate_hi(1),xstate_lo(2):xstate_hi(2),nc) ! result
      real(rt), intent(inout) :: Imx(Imx_lo(1):Imx_hi(1),Imx_lo(2):Imx_hi(2))
      real(rt), intent(inout) :: Ipx(Ipx_lo(1):Ipx_hi(1),Ipx_lo(2):Ipx_hi(2))
      real(rt), intent(inout) :: sedgex(sedgex_lo(1):sedgex_hi(1),sedgex_lo(2):sedgex_hi(2))
      real(rt), intent(in) :: v(v_lo(1):v_hi(1),v_lo(2):v_hi(2))
      real(rt), intent(inout) :: ylo(ylo_lo(1):ylo_hi(1),ylo_lo(2):ylo_hi(2))
      real(rt), intent(inout) :: yhi(yhi_lo(1):yhi_hi(1),yhi_lo(2):yhi_hi(2))
      real(rt), intent(inout) :: sy(sy_lo(1):sy_hi(1),sy_lo(2):sy_hi(2))
      real(rt), intent(in) :: vad(vad_lo(1):vad_hi(1),vad_lo(2):vad_hi(2))
      real(rt), intent(in) :: vedge(vedge_lo(1):vedge_hi(1),vedge_lo(2):vedge_hi(2))
      real(rt), intent(inout) :: ystate(ystate_lo(1):ystate_hi(1),ystate_lo(2):ystate_hi(2),nc) ! result
      real(rt), intent(inout) :: Imy(Imy_lo(1):Imy_hi(1),Imy_lo(2):Imy_hi(2))
      real(rt), intent(inout) :: Ipy(Ipy_lo(1):Ipy_hi(1),Ipy_lo(2):Ipy_hi(2))
      real(rt), intent(inout) :: sedgey(sedgey_lo(1):sedgey_hi(1),sedgey_lo(2):sedgey_hi(2))
      real(rt), intent(inout) :: sm(sm_lo(1):sm_hi(1),sm_lo(2):sm_hi(2))
      real(rt), intent(inout) :: sp(sp_lo(1):sp_hi(1),sp_lo(2):sp_hi(2))
      real(rt), intent(inout) :: dsvl(dsvl_lo(1):dsvl_hi(1),dsvl_lo(2):dsvl_hi(2))

      real(rt) :: stxlo(lo(1)-2:hi(1)+2)
      real(rt) :: stxhi(lo(1)-2:hi(1)+2)
      real(rt) :: stylo(lo(2)-2:hi(2)+2)
      real(rt) :: styhi(lo(2)-2:hi(2)+2)
      real(rt) :: hx, hy, dth, dthx, dthy
      real(rt) :: tr,stx,sty,fu,fv,eps,eps_for_bc
      integer  :: i,j,L,imin,jmin,imax,jmax, place_to_break
      logical  :: ltx,lty
      parameter( eps        = 1.0D-6 )
      parameter( eps_for_bc = 1.0D-10 )

      dth  = half*dt
      dthx = half*dt/dx(1)
      dthy = half*dt/dx(2)
      hx = dx(1)
      hy = dx(2)
      imin = lo(1)
      jmin = lo(2)
      imax = hi(1)
      jmax = hi(2)


      do L=1,nc
         ! c     
         ! c     compute the slopes
         ! c
         ! c     trace the state to the cell edges
         ! c
         if (ppm_type .gt. 0) then
<<<<<<< HEAD
            call ppm_msd(lo,hi,&
=======
            call ppm(lo,hi,&
>>>>>>> 38247d3f
                 s(s_lo(1),s_lo(2),L),s_lo,s_hi,&
                 u,u_lo,u_hi,&
                 v,v_lo,v_hi,&
                 Ipx,Ipx_lo,Ipx_hi,&
                 Imx,Imx_lo,Imx_hi,&
                 Ipy,Ipy_lo,Ipy_hi,&
                 Imy,Imy_lo,Imy_hi,&
                 sm,sm_lo,sm_hi,&
                 sp,sp_lo,sp_hi,&
                 dsvl,dsvl_lo,dsvl_hi,&
                 sedgex,sedgex_lo,sedgex_hi,&
                 sedgey,sedgey_lo,sedgey_hi,&
                 dx, dt, bc, eps_for_bc, ppm_type)
         else
<<<<<<< HEAD
            call slopes_msd(lo,hi,&
=======
            call slopes(lo,hi,&
>>>>>>> 38247d3f
                 s(s_lo(1),s_lo(2),L),s_lo,s_hi,&
                 sx,sx_lo,sx_hi,&
                 sy,sy_lo,sy_hi,&
                 bc)
         end if
         !c
         !c     trace the state to the cell edges
         !c
         if (ppm_type .gt. 0) then
            do i = imin, imax+1
               do j = jmin-1,jmax+1
                  xlo(i,j) = Ipx(i-1,j)
                  xhi(i,j) = Imx(i  ,j)
               end do
            end do
         else
            do i = imin, imax+1
               do j = jmin-1,jmax+1
                  xlo(i,j) = s(i-1,j,L) + (half - dthx*u(i-1,j))*sx(i-1,j)
                  xhi(i,j) = s(i  ,j,L) - (half + dthx*u(i  ,j))*sx(i  ,j)
               end do
            end do
         end if

         if(use_minion.eq.1)then
            do i = imin, imax+1
               do j = jmin-1,jmax+1
                  xlo(i,j) = xlo(i,j) + dth*tf(i-1,j,L)
                  xhi(i,j) = xhi(i,j) + dth*tf(i,  j,L)
               end do
            end do
         end if

<<<<<<< HEAD
         call trans_xbc_msd(lo,hi,&
=======
         call trans_xbc(lo,hi,&
>>>>>>> 38247d3f
              s(s_lo(1),s_lo(2),L),s_lo,s_hi,&
              xlo,xlo_lo,xlo_hi,&
              xhi,xhi_lo,xhi_hi,&
              uad,uad_lo,uad_hi,&
              n+L-1, bc, eps_for_bc)

         do j = jmin-1,jmax+1
            do i = imin, imax+1
               fu  = merge(0.d0,one,abs(uad(i,j)).lt.eps)
               stx = merge(xlo(i,j),xhi(i,j),uad(i,j) .ge. 0.0d0)
               xlo(i,j) = fu*stx + (one - fu)*half*(xhi(i,j)+xlo(i,j))
            end do
         end do

         if (ppm_type .gt. 0) then
            do j = jmin,jmax+1
               do i = imin-1,imax+1
                  ylo(i,j) = Ipy(i,j-1)
                  yhi(i,j) = Ipy(i,j  )
               end do
            end do
         else
            do j = jmin,jmax+1
               do i = imin-1,imax+1
                  ylo(i,j) = s(i,j-1,L) + (half - dthy*v(i,j-1))*sy(i,j-1)
                  yhi(i,j) = s(i,j  ,L) - (half + dthy*v(i,j  ))*sy(i,j  )
               end do
            end do
         end if

         if(use_minion.eq.1)then
            do i = imin-1, imax+1
               do j = jmin,jmax+1
                  ylo(i,j) = ylo(i,j) + dth*tf(i,j-1,L)
                  yhi(i,j) = yhi(i,j) + dth*tf(i,j  ,L)
               end do
            end do
         end if

<<<<<<< HEAD
         call trans_ybc_msd(lo,hi,&
=======
         call trans_ybc(lo,hi,&
>>>>>>> 38247d3f
              s(s_lo(1),s_lo(2),L),s_lo,s_hi,&
              ylo,ylo_lo,ylo_hi,&
              yhi,yhi_lo,yhi_hi,&
              vad,vad_lo,vad_hi,&
              n+L-1, bc, eps_for_bc)

         do j = jmin,jmax+1
            do i = imin-1,imax+1
               fv  = merge(0.d0,one,abs(vad(i,j)).lt.eps)
               sty = merge(ylo(i,j),yhi(i,j),vad(i,j) .ge. 0.0d0)
               ylo(i,j) = fv*sty + (one - fv)*half*(yhi(i,j)+ylo(i,j))
            end do
         end do
         !c
         !c     compute the xedge state
         !c
         if ((velpred.ne.1) .or. (n+L-1.eq.XVEL)) then
            do j = jmin,jmax
               do i = imin-1,imax+1
                  tr = half*&
                       (vad(i,j+1)+vad(i,j))*&
                       (ylo(i,j+1)-ylo(i,j))/hy

                  if (ppm_type .gt. 0) then
                     stxlo(i+1) = Ipx(i,j)&
                          - dth*tr&
                          + dth*tf(i,j,L)
                     stxhi(i  ) = Imx(i,j)&
                          - dth*tr&
                          + dth*tf(i,j,L)
                  else
                     stxlo(i+1) = s(i,j,L) + (half-dthx*u(i,j))*sx(i,j)&
                          - dth*tr&
                          + dth*tf(i,j,L)
                     stxhi(i  ) = s(i,j,L) - (half+dthx*u(i,j))*sx(i,j)&
                          - dth*tr&
                          + dth*tf(i,j,L)
                  end if
               end do

               if (bc(1,1).eq.EXT_DIR .and. velpred.eq.1) then
                  stxhi(imin) = s(imin-1,j,L)
                  stxlo(imin) = s(imin-1,j,L)
               else if (bc(1,1).eq.EXT_DIR .and. uad(imin,j).ge.0.d0) then
                  stxhi(imin) = s(imin-1,j,L)
                  stxlo(imin) = s(imin-1,j,L)
               else if (bc(1,1).eq.EXT_DIR .and. uad(imin,j).lt.0.d0) then
                  stxlo(imin) = stxhi(imin)
               else if (bc(1,1).eq.FOEXTRAP.or.bc(1,1).eq.HOEXTRAP) then
                  if (n+L-1.eq.XVEL) then
                     if (velpred.eq.1) then
<<<<<<< HEAD
#ifndef ALLOWXINFLOW
                        !c     prevent backflow
                        stxhi(imin) = MIN(stxhi(imin),0.d0)
#endif
                        stxlo(imin) = stxhi(imin)
                     else
                        if (uad(imin,j).ge.0.d0) then
#ifndef ALLOWXINFLOW
                           !c     prevent backflow
                           stxhi(imin) = MIN(stxhi(imin),0.d0)
#endif
=======
#ifndef ALLOWXINFLOW
                        !c     prevent backflow
                        stxhi(imin) = MIN(stxhi(imin),0.d0)
#endif
                        stxlo(imin) = stxhi(imin)
                     else
                        if (uad(imin,j).ge.0.d0) then
#ifndef ALLOWXINFLOW
                           !c     prevent backflow
                           stxhi(imin) = MIN(stxhi(imin),0.d0)
#endif
>>>>>>> 38247d3f
                           stxlo(imin) = stxhi(imin)
                        endif
                     endif
                  else
                     stxlo(imin) = stxhi(imin)
                  end if
               else if (bc(1,1).eq.REFLECT_EVEN) then
                  stxlo(imin) = stxhi(imin)
               else if (bc(1,1).eq.REFLECT_ODD) then
                  stxhi(imin) = 0.d0
                  stxlo(imin) = stxhi(imin)
               end if

               if (bc(1,2).eq.EXT_DIR .and. velpred.eq.1) then
                  stxlo(imax+1) = s(imax+1,j,L)
                  stxhi(imax+1) = s(imax+1,j,L)
               else if (bc(1,2).eq.EXT_DIR .and. uad(imax+1,j).le.0.d0) then
                  stxlo(imax+1) = s(imax+1,j,L)
                  stxhi(imax+1) = s(imax+1,j,L)
               else if (bc(1,2).eq.EXT_DIR .and. uad(imax+1,j).gt.0.d0) then
                  stxhi(imax+1) = stxlo(imax+1) 
               else if (bc(1,2).eq.FOEXTRAP.or.bc(1,2).eq.HOEXTRAP) then
                  if (n+L-1.eq.XVEL) then
                     if (velpred.eq.1) then
#ifndef ALLOWXINFLOW
                        !c     prevent backflow
                        stxlo(imax+1) = MAX(stxlo(imax+1),0.d0)
#endif
                        stxhi(imax+1) = stxlo(imax+1)
                     else
                        if (uad(imax+1,j).le.0.d0) then
#ifndef ALLOWXINFLOW
                           !c     prevent backflow
                           stxlo(imax+1) = MAX(stxlo(imax+1),0.d0)
#endif
                           stxhi(imax+1) = stxlo(imax+1)
                        endif
                     endif
                  else
                     stxhi(imax+1) = stxlo(imax+1)
                  endif
               else if (bc(1,2).eq.REFLECT_EVEN) then
                  stxhi(imax+1) = stxlo(imax+1)
               else if (bc(1,2).eq.REFLECT_ODD) then
                  stxlo(imax+1) = 0.d0
                  stxhi(imax+1) = 0.d0
               end if

               if ( velpred .eq. 1 ) then
                  do i = imin, imax+1
                     ltx = stxlo(i) .le. 0.d0  .and.  stxhi(i) .ge. 0.d0
                     ltx = ltx .or. (abs(stxlo(i)+stxhi(i)) .lt. eps)
                     stx = merge(stxlo(i),stxhi(i),(stxlo(i)+stxhi(i)) .ge. 0.0d0)
                     xstate(i,j,L) = merge(0.d0,stx,ltx)
                  end do
               else
                  do i = imin, imax+1
                     xstate(i,j,L) = merge(stxlo(i),stxhi(i),uedge(i,j) .ge. 0.0d0)
                     xstate(i,j,L) = merge(half*(stxlo(i)+stxhi(i)),xstate(i,j,L),&
                          abs(uedge(i,j)).lt.eps)
                  end do
               end if
               place_to_break = 1
            end do
         end if
         !c
         !c     compute the yedge states
         !c      
         if ((velpred.ne.1) .or. (n+L-1.eq.YVEL)) then
            do i = imin, imax
               do j = jmin-1,jmax+1
                  tr = half*&
                       (uad(i+1,j)+uad(i,j))*&
                       (xlo(i+1,j)-xlo(i,j))/hx

                  if (ppm_type .gt. 0) then
                     stylo(j+1)= Ipy(i,j)&
                          - dth*tr&
                          + dth*tf(i,j,L)
                     styhi(j  )= Imy(i,j)&
                          - dth*tr&
                          + dth*tf(i,j,L)
                  else
                     stylo(j+1)= s(i,j,L) + (half-dthy*v(i,j))*sy(i,j)&
                          - dth*tr&
                          + dth*tf(i,j,L)
                     styhi(j  )= s(i,j,L) - (half+dthy*v(i,j))*sy(i,j)&
                          - dth*tr&
                          + dth*tf(i,j,L)
                  end if
               end do

               if (bc(2,1).eq.EXT_DIR .and. velpred .eq. 1) then
                  styhi(jmin) = s(i,jmin-1,L)
                  stylo(jmin) = s(i,jmin-1,L)
               else if (bc(2,1).eq.EXT_DIR .and. vad(i,jmin).ge.0.d0) then
                  styhi(jmin) = s(i,jmin-1,L)
                  stylo(jmin) = s(i,jmin-1,L)
               else if (bc(2,1).eq.EXT_DIR .and. vad(i,jmin).lt.0.d0) then
                  stylo(jmin) = styhi(jmin)
               else if (bc(2,1).eq.FOEXTRAP.or.bc(2,1).eq.HOEXTRAP) then
                  if (n+L-1.eq.YVEL) then
                     if (velpred.eq.1) then
#ifndef ALLOWYINFLOW
                        !c     prevent backflow
                        styhi(jmin) = MIN(styhi(jmin),0.d0)
#endif
                        stylo(jmin) = styhi(jmin)
                     else
                        if (vad(i,jmin).ge.0.d0) then
#ifndef ALLOWYINFLOW
                           !c     prevent backflow
                           styhi(jmin) = MIN(styhi(jmin),0.d0)
#endif
                           stylo(jmin) = styhi(jmin)
                        endif
                     endif
                  else
                     stylo(jmin) = styhi(jmin)
                  endif
               else if (bc(2,1).eq.REFLECT_EVEN) then
                  stylo(jmin) = styhi(jmin)
               else if (bc(2,1).eq.REFLECT_ODD) then
                  styhi(jmin) = 0.d0
                  stylo(jmin) = 0.d0
               end if

               if (bc(2,2).eq.EXT_DIR .and. velpred .eq. 1) then
                  stylo(jmax+1) = s(i,jmax+1,L)
                  styhi(jmax+1) = s(i,jmax+1,L)
               else if (bc(2,2).eq.EXT_DIR .and. vad(i,jmax+1).le.0.d0) then
                  stylo(jmax+1) = s(i,jmax+1,L)
                  styhi(jmax+1) = s(i,jmax+1,L)
               else if (bc(2,2).eq.EXT_DIR .and. vad(i,jmax+1).gt.0.d0) then
                  styhi(jmax+1) = stylo(jmax+1)
               else if (bc(2,2).eq.FOEXTRAP.or.bc(2,2).eq.HOEXTRAP) then
                  if (n+L-1.eq.YVEL) then
                     if (velpred.eq.1) then
#ifndef ALLOWYINFLOW
                        !c     prevent backflow
                        stylo(jmax+1) = MAX(stylo(jmax+1),0.d0)
#endif
                        styhi(jmax+1) = stylo(jmax+1)
                     else
                        if (vad(i,jmax+1).le.0.d0) then
#ifndef ALLOWYINFLOW
                           !c     prevent backflow
                           stylo(jmax+1) = MAX(stylo(jmax+1),0.d0)
#endif
                           styhi(jmax+1) = stylo(jmax+1)
                        endif
                     endif
                  else
                     styhi(jmax+1) = stylo(jmax+1)
                  endif
               else if (bc(2,2).eq.REFLECT_EVEN) then
                  styhi(jmax+1) = stylo(jmax+1)
               else if (bc(2,2).eq.REFLECT_ODD) then
                  stylo(jmax+1) = 0.d0
                  styhi(jmax+1) = 0.d0
               end if

               if ( velpred .eq. 1 ) then
                  do j = jmin, jmax+1
                     lty = stylo(j) .le. 0.d0  .and.  styhi(j) .ge. 0.d0
                     lty = lty .or. (abs(stylo(j)+styhi(j)) .lt. eps)
                     sty = merge(stylo(j),styhi(j),(stylo(j)+styhi(j)) .ge. 0.0d0)
                     ystate(i,j,L)=merge(0.d0,sty,lty)
                  end do
               else
                  do j=jmin,jmax+1
                     ystate(i,j,L) = merge(stylo(j),styhi(j),vedge(i,j) .ge. 0.0d0)
                     ystate(i,j,L) = merge(half*(stylo(j)+styhi(j)),ystate(i,j,L),&
                          abs(vedge(i,j)).lt.eps)
                  end do
               end if
               place_to_break = 1
            end do
         end if
      enddo
<<<<<<< HEAD
    end subroutine estate_premac_msd
       
    subroutine estate_fpu_msd(lo,hi,&
=======
    end subroutine estate_premac
       
    subroutine estate_fpu(lo,hi,&
>>>>>>> 38247d3f
         s,s_lo,s_hi,&
         tf,tf_lo,tf_hi,&
         divu,divu_lo,divu_hi,&
         xlo,xlo_lo,xlo_hi,&
         xhi,xhi_lo,xhi_hi,&
         sx,sx_lo,sx_hi,&
         uedge,uedge_lo,uedge_hi,&
         xstate,xstate_lo,xstate_hi,&
         Imx,Imx_lo,Imx_hi,&
         Ipx,Ipx_lo,Ipx_hi,&
         sedgex,sedgex_lo,sedgex_hi,&
         ylo,ylo_lo,ylo_hi,&
         yhi,yhi_lo,yhi_hi,&
         sy,sy_lo,sy_hi,&
         vedge,vedge_lo,vedge_hi,&
         ystate,ystate_lo,ystate_hi,&
         Imy,Imy_lo,Imy_hi,&
         Ipy,Ipy_lo,Ipy_hi,&
         sedgey,sedgey_lo,sedgey_hi,&
         dsvl,dsvl_lo,dsvl_hi,&
         sm,sm_lo,sm_hi,&
         sp,sp_lo,sp_hi,&
         bc, dt, dx, n, nc, use_minion, iconserv, ppm_type)

      implicit none

      integer, intent(in) :: nc, use_minion, iconserv(nc), ppm_type, bc(SDIM,2,nc), n
      real(rt), intent(in) :: dt, dx(SDIM)

      integer, dimension(2), intent(in) :: s_lo,s_hi,tf_lo,tf_hi,divu_lo,divu_hi,&
           xlo_lo,xlo_hi,xhi_lo,xhi_hi,sx_lo,sx_hi,&
           uedge_lo,uedge_hi,xstate_lo,xstate_hi,Imx_lo,Imx_hi,Ipx_lo,Ipx_hi,sedgex_lo,sedgex_hi,&
           ylo_lo,ylo_hi,yhi_lo,yhi_hi,sy_lo,sy_hi,&
           vedge_lo,vedge_hi,ystate_lo,ystate_hi,Imy_lo,Imy_hi,Ipy_lo,Ipy_hi,sedgey_lo,sedgey_hi,&
           dsvl_lo,dsvl_hi,sm_lo,sm_hi,sp_lo,sp_hi,lo,hi

      real(rt), intent(inout) :: s(s_lo(1):s_hi(1),s_lo(2):s_hi(2),nc) ! gets floored
      real(rt), intent(in) :: tf(tf_lo(1):tf_hi(1),tf_lo(2):tf_hi(2),nc)
      real(rt), intent(in) :: divu(divu_lo(1):divu_hi(1),divu_lo(2):divu_hi(2))
      real(rt), intent(inout) :: xlo(xlo_lo(1):xlo_hi(1),xlo_lo(2):xlo_hi(2))
      real(rt), intent(inout) :: xhi(xhi_lo(1):xhi_hi(1),xhi_lo(2):xhi_hi(2))
      real(rt), intent(inout) :: sx(sx_lo(1):sx_hi(1),sx_lo(2):sx_hi(2))
      real(rt), intent(in) :: uedge(uedge_lo(1):uedge_hi(1),uedge_lo(2):uedge_hi(2))
      real(rt), intent(inout) :: xstate(xstate_lo(1):xstate_hi(1),xstate_lo(2):xstate_hi(2),nc) ! result
      real(rt), intent(inout) :: Imx(Imx_lo(1):Imx_hi(1),Imx_lo(2):Imx_hi(2))
      real(rt), intent(inout) :: Ipx(Ipx_lo(1):Ipx_hi(1),Ipx_lo(2):Ipx_hi(2))
      real(rt), intent(inout) :: sedgex(sedgex_lo(1):sedgex_hi(1),sedgex_lo(2):sedgex_hi(2))
      real(rt), intent(inout) :: ylo(ylo_lo(1):ylo_hi(1),ylo_lo(2):ylo_hi(2))
      real(rt), intent(inout) :: yhi(yhi_lo(1):yhi_hi(1),yhi_lo(2):yhi_hi(2))
      real(rt), intent(inout) :: sy(sy_lo(1):sy_hi(1),sy_lo(2):sy_hi(2))
      real(rt), intent(in) :: vedge(vedge_lo(1):vedge_hi(1),vedge_lo(2):vedge_hi(2))
      real(rt), intent(inout) :: ystate(ystate_lo(1):ystate_hi(1),ystate_lo(2):ystate_hi(2),nc) ! result
      real(rt), intent(inout) :: Imy(Imy_lo(1):Imy_hi(1),Imy_lo(2):Imy_hi(2))
      real(rt), intent(inout) :: Ipy(Ipy_lo(1):Ipy_hi(1),Ipy_lo(2):Ipy_hi(2))
      real(rt), intent(inout) :: sedgey(sedgey_lo(1):sedgey_hi(1),sedgey_lo(2):sedgey_hi(2))
      real(rt), intent(inout) :: sm(sm_lo(1):sm_hi(1),sm_lo(2):sm_hi(2))
      real(rt), intent(inout) :: sp(sp_lo(1):sp_hi(1),sp_lo(2):sp_hi(2))
      real(rt), intent(inout) :: dsvl(dsvl_lo(1):dsvl_hi(1),dsvl_lo(2):dsvl_hi(2))

      real(rt) :: stxlo(lo(1)-2:hi(1)+2)
      real(rt) :: stxhi(lo(1)-2:hi(1)+2)
      real(rt) :: stylo(lo(2)-2:hi(2)+2)
      real(rt) :: styhi(lo(2)-2:hi(2)+2)
      real(rt) :: hx, hy, dth, dthx, dthy
      real(rt) :: tr,ubar,vbar,stx,sty,fu,fv,eps,eps_for_bc,st
      integer  :: i,j,L,imin,jmin,imax,jmax, inc,place_to_break
      parameter( eps        = 1.0D-6 )
      parameter( eps_for_bc = 1.0D-10 )

      dth  = half*dt
      dthx = half*dt / dx(1)
      dthy = half*dt / dx(2)
      hx   = dx(1)
      hy   = dx(2)
      imin = lo(1)
      jmin = lo(2)
      imax = hi(1)
      jmax = hi(2)

      do L=1,nc
!c
!c     compute the slopes
!c
      if (ppm_type .gt. 0) then
<<<<<<< HEAD
         call ppm_fpu_msd(lo, hi,&
=======
         call ppm_fpu(lo, hi,&
>>>>>>> 38247d3f
              s(s_lo(1),s_lo(2),L),s_lo,s_hi,&
              uedge,uedge_lo,uedge_hi,&
              vedge,vedge_lo,vedge_hi,&
              Ipx,Ipx_lo,Ipx_hi,&
              Imx,Imx_lo,Imx_hi,&
              Ipy,Ipy_lo,Ipy_hi,&
              Imy,Imy_lo,Imy_hi,&
              sm,sm_lo,sm_hi,&
              sp,sp_lo,sp_hi,&
              dsvl,dsvl_lo,dsvl_hi,&
              sedgex,sedgex_lo,sedgex_hi,&
              sedgey,sedgey_lo,sedgey_hi,&
              dx, dt, bc(1,1,L), eps_for_bc, ppm_type)
      else
<<<<<<< HEAD
         call slopes_msd(lo,hi,&
=======
         call slopes(lo,hi,&
>>>>>>> 38247d3f
              s(s_lo(1),s_lo(2),L),s_lo,s_hi,&
              sx,sx_lo,sx_hi,&
              sy,sy_lo,sy_hi,&
              bc(1,1,L))
      end if

!c
!c     trace the state to the cell edges
!c
      if (ppm_type .gt. 0) then
         do j = jmin-1,jmax+1
            do i = imin,  imax+1
               xlo(i,j) = Ipx(i-1,j)
               xhi(i,j) = Imx(i  ,j)
            end do
         end do
      else
         do j = jmin-1,jmax+1
            do i = imin,  imax+1
               xlo(i,j) = s(i-1,j,L) + (half - dthx*uedge(i,j))*sx(i-1,j)
               xhi(i,j) = s(i,  j,L) - (half + dthx*uedge(i,j))*sx(i,  j)
            end do
         end do
      end if

      if(use_minion.eq.1)then
         do j = jmin-1,jmax+1
            do i = imin,  imax+1
               xlo(i,j) = xlo(i,j) + dth*tf(i-1,j,L)
               xhi(i,j) = xhi(i,j) + dth*tf(i,  j,L)
            end do
         end do
         if (iconserv(L) .eq. 1) then
           do j = jmin-1,jmax+1
            do i = imin,  imax+1
               xlo(i,j) = xlo(i,j) - dth*s(i-1,j,L)*divu(i-1,j)
               xhi(i,j) = xhi(i,j) - dth*s(i  ,j,L)*divu(i,  j)
            end do
           end do
         end if
      end if

<<<<<<< HEAD
      call trans_xbc_msd(lo,hi,&
=======
      call trans_xbc(lo,hi,&
>>>>>>> 38247d3f
           s(s_lo(1),s_lo(2),L),s_lo,s_hi,&
           xlo,xlo_lo,xlo_hi,&
           xhi,xhi_lo,xhi_hi,&
           uedge,uedge_lo,uedge_hi,&
           n+L-1, bc(1,1,L), eps_for_bc)

      do j = jmin-1,jmax+1
         do i = imin,  imax+1
            fu  = merge(0.d0,one,abs(uedge(i,j)).lt.eps)
            stx = merge(xlo(i,j),xhi(i,j),uedge(i,j) .ge. 0.0d0)
            xlo(i,j) = fu*stx + (one - fu)*half*(xhi(i,j)+xlo(i,j))
         end do
      end do

      if (ppm_type .gt. 0) then
         do j = jmin,  jmax+1
            do i = imin-1,imax+1
               ylo(i,j) = Ipy(i,j-1)
               yhi(i,j) = Imy(i,j  )
            end do
         end do
      else
         do j = jmin,  jmax+1
            do i = imin-1,imax+1
               ylo(i,j) = s(i,j-1,L) + (half - dthy*vedge(i,j))*sy(i,j-1)
               yhi(i,j) = s(i,j  ,L) - (half + dthy*vedge(i,j))*sy(i,j)
            end do
         end do
      end if

      if (use_minion.eq.1)then
         do j = jmin, jmax+1
            do i = imin-1,  imax+1
               ylo(i,j) = ylo(i,j) + dth*tf(i,j-1,L)
               yhi(i,j) = yhi(i,j) + dth*tf(i,j  ,L)
            end do
         end do
         if (iconserv(L) .eq. 1) then
           do j = jmin-1,jmax+1
            do i = imin,  imax+1
               ylo(i,j) = ylo(i,j) - dth*s(i,j-1,L)*divu(i,j-1)
               yhi(i,j) = yhi(i,j) - dth*s(i,j  ,L)*divu(i,j  )
            end do
           end do
         end if
      end if

<<<<<<< HEAD
      call trans_ybc_msd(lo,hi,&
=======
      call trans_ybc(lo,hi,&
>>>>>>> 38247d3f
           s(s_lo(1),s_lo(2),L),s_lo,s_hi,&
           ylo,ylo_lo,ylo_hi,&
           yhi,yhi_lo,yhi_hi,&
           vedge,vedge_lo,vedge_hi,&
           n+L-1, bc(1,1,L), eps_for_bc)

      do j = jmin,  jmax+1
         do i = imin-1,imax+1
            fv  = merge(0.d0,one,abs(vedge(i,j)).lt.eps)
            sty = merge(ylo(i,j),yhi(i,j),vedge(i,j) .ge. 0.0d0)
            ylo(i,j) = fv*sty + (one - fv)*half*(yhi(i,j)+ylo(i,j))
         end do
      end do
!c
!c     compute the xedge states
!c
      do j = jmin,jmax

            do i = imin-1,imax+1

               if (iconserv(L).eq.1) then
                  
                  st = -(vedge(i,j+1)*ylo(i,j+1) - vedge(i,j)*ylo(i,j))/hy&
                      + s(i,j,L)*(vedge(i,j+1)-vedge(i,j))/hy&
                      - s(i,j,L)*divu(i,j)

               else

                  if (vedge(i,j)*vedge(i,j+1).le.0.d0) then
                     vbar = 0.5d0*(vedge(i,j)+vedge(i,j+1))
                     if (vbar.lt.0.d0) then
                        inc = 1
                     else
                        inc = 0
                     endif
                     tr = vbar*(s(i,j+inc,L)-s(i,j+inc-1,L))/hy
                  else
                     tr = half*(vedge(i,j+1) + vedge(i,j)) *&
                         (  ylo(i,j+1) - ylo(i,j)  ) / hy
                  endif

                  st =  -tr

               endif

               if (ppm_type .gt. 0) then
                  stxlo(i+1)= Ipx(i,j)&
                      + dth*(st + tf(i,j,L))
                  stxhi(i  )= Imx(i,j)&
                      + dth*(st + tf(i,j,L))
               else
                  stxlo(i+1)= s(i,j,L) + (half-dthx*uedge(i+1,j))*sx(i,j)&
                      + dth*(st + tf(i,j,L))
                  stxhi(i  )= s(i,j,L) - (half+dthx*uedge(i  ,j))*sx(i,j)&
                      + dth*(st + tf(i,j,L))
               end if

            end do

            if (bc(1,1,L).eq.EXT_DIR .and. uedge(imin,j).ge.0.d0) then
               stxhi(imin) = s(imin-1,j,L)
               stxlo(imin) = s(imin-1,j,L)
            else if (bc(1,1,L).eq.EXT_DIR .and. uedge(imin,j).lt.0.d0) then
               stxlo(imin) = stxhi(imin)
            else if (bc(1,1,L).eq.FOEXTRAP.or.bc(1,1,L).eq.HOEXTRAP) then
               if (n.eq.XVEL) then
                  if (uedge(imin,j).ge.0.d0) then
#ifndef ALLOWXINFLOW
!c     prevent backflow
                     stxhi(imin) = MIN(stxhi(imin),0.d0)
#endif
                     stxlo(imin) = stxhi(imin)
                  endif
               else
                  stxlo(imin) = stxhi(imin)
               endif
            else if (bc(1,1,L).eq.REFLECT_EVEN) then
               stxlo(imin) = stxhi(imin)
            else if (bc(1,1,L).eq.REFLECT_ODD) then
               stxhi(imin) = 0.d0
               stxlo(imin) = 0.d0
            end if
            if (bc(1,2,L).eq.EXT_DIR .and. uedge(imax+1,j).le.0.d0) then
               stxlo(imax+1) = s(imax+1,j,L)
               stxhi(imax+1) = s(imax+1,j,L)
            else if (bc(1,2,L).eq.EXT_DIR .and. uedge(imax+1,j).gt.0.d0) then
               stxhi(imax+1) = stxlo(imax+1)
            else if (bc(1,2,L).eq.FOEXTRAP.or.bc(1,2,L).eq.HOEXTRAP) then
               if (n.eq.XVEL) then
                  if (uedge(imax+1,j).le.0.d0) then
#ifndef ALLOWXINFLOW
!c     prevent backflow
                     stxlo(imax+1) = MAX(stxlo(imax+1),0.d0)
#endif
                     stxhi(imax+1) = stxlo(imax+1)
                  endif
               else
                  stxhi(imax+1) = stxlo(imax+1)
               endif
            else if (bc(1,2,L).eq.REFLECT_EVEN) then
               stxhi(imax+1) = stxlo(imax+1)
            else if (bc(1,2,L).eq.REFLECT_ODD) then
               stxlo(imax+1) = 0.d0
               stxhi(imax+1) = 0.d0
            end if

            do i = imin, imax+1
               xstate(i,j,L) = merge(stxlo(i),stxhi(i),uedge(i,j) .ge. 0.0d0)
               xstate(i,j,L) = merge(half*(stxlo(i)+stxhi(i)),xstate(i,j,L)&
                   ,abs(uedge(i,j)).lt.eps)
            end do
            place_to_break = 1
      end do

!c
!c     compute the yedge states
!c
      do i = imin,imax
            
            do j = jmin-1,jmax+1

               if (iconserv(L).eq.1) then

                  st = -(uedge(i+1,j)*xlo(i+1,j) - uedge(i,j)*xlo(i,j))/hx&
                      + s(i,j,L)*(uedge(i+1,j)-uedge(i,j))/hx&
                      - s(i,j,L)*divu(i,j)

               else

                  if (uedge(i,j)*uedge(i+1,j).le.0.d0) then
                     ubar = 0.5d0*(uedge(i,j)+uedge(i+1,j))
                     if (ubar.lt.0.d0) then
                        inc = 1
                     else
                        inc = 0
                     endif
                     tr = ubar*(s(i+inc,j,L)-s(i+inc-1,j,L))/hx
                  else
                     tr = half*(uedge(i+1,j) + uedge(i,j)) *&
                                (xlo(i+1,j) -   xlo(i,j)  ) / hx
                  endif
                  st = -tr

               endif

               if (ppm_type .gt. 0) then
                  stylo(j+1)= Ipy(i,j)&
                      + dth*(st + tf(i,j,L))
                  styhi(j  )= Imy(i,j)&
                      + dth*(st + tf(i,j,L))
               else
                  stylo(j+1)= s(i,j,L) + (half-dthy*vedge(i,j+1))*sy(i,j)&
                      + dth*(st + tf(i,j,L))
                  styhi(j  )= s(i,j,L) - (half+dthy*vedge(i,j  ))*sy(i,j)&
                      + dth*(st + tf(i,j,L))
               end if

            end do
            
            if (bc(2,1,L).eq.EXT_DIR .and. vedge(i,jmin).ge.0.d0) then
               styhi(jmin) = s(i,jmin-1,L)
               stylo(jmin) = s(i,jmin-1,L)
            else if (bc(2,1,L).eq.EXT_DIR .and. vedge(i,jmin).lt.0.d0) then
               stylo(jmin) = styhi(jmin)
            else if (bc(2,1,L).eq.FOEXTRAP.or.bc(2,1,L).eq.HOEXTRAP) then
               if (n.eq.YVEL) then
                  if (vedge(i,jmin).ge.0.d0) then
#ifndef ALLOWYINFLOW
!c     prevent backflow
                     styhi(jmin) = MIN(styhi(jmin),0.d0)
#endif
                     stylo(jmin) = styhi(jmin)
                  endif
               else
                  stylo(jmin) = styhi(jmin)
               endif
            else if (bc(2,1,L).eq.REFLECT_EVEN) then
               stylo(jmin) = styhi(jmin)
            else if (bc(2,1,L).eq.REFLECT_ODD) then
               styhi(jmin) = 0.d0
               stylo(jmin) = 0.d0
            end if
            
            if (bc(2,2,L).eq.EXT_DIR .and. vedge(i,jmax+1).le.0.d0) then
               stylo(jmax+1) = s(i,jmax+1,L)
               styhi(jmax+1) = s(i,jmax+1,L)
            else if (bc(2,2,L).eq.EXT_DIR .and. vedge(i,jmax+1).gt.0.d0) then
               styhi(jmax+1) = stylo(jmax+1)
            else if (bc(2,2,L).eq.FOEXTRAP.or.bc(2,2,L).eq.HOEXTRAP) then
               if (n.eq.YVEL) then
                  if (vedge(i,jmax+1).le.0.d0) then
#ifndef ALLOWYINFLOW
!c     prevent backflow
                     stylo(jmax+1) = MAX(stylo(jmax+1),0.d0)
#endif
                     styhi(jmax+1) = stylo(jmax+1)
                  endif
               else
                  styhi(jmax+1) = stylo(jmax+1)
               endif
            else if (bc(2,2,L).eq.REFLECT_EVEN) then
               styhi(jmax+1) = stylo(jmax+1)
            else if (bc(2,2,L).eq.REFLECT_ODD) then
               stylo(jmax+1) = 0.d0
               styhi(jmax+1) = 0.d0
            end if
            
            do j=jmin,jmax+1
               ystate(i,j,L) = merge(stylo(j),styhi(j),vedge(i,j) .ge. 0.0d0)
               ystate(i,j,L) = merge(half*(stylo(j)+styhi(j)),ystate(i,j,L),&
                   abs(vedge(i,j)).lt.eps)
            end do
            place_to_break = 1
         end do
      end do

<<<<<<< HEAD
    end subroutine estate_fpu_msd

    subroutine trans_xbc_msd(lo,hi,&
=======
    end subroutine estate_fpu

    subroutine trans_xbc(lo,hi,&
>>>>>>> 38247d3f
         s,s_lo,s_hi,&
         xlo,xlo_lo,xlo_hi,&
         xhi,xhi_lo,xhi_hi,&
         uad,uad_lo,uad_hi,&
         n, xbc, eps)
! c
! c     This subroutine processes boundary conditions on information
! c     traced to cell faces in the x direction.  This is used for
! c     computing velocities and edge states used in calculating
! c     transverse derivatives
! c
      implicit none

      integer, intent(in) :: n,xbc(SDIM,2)
      integer, dimension(2), intent(in) :: &
           s_lo,s_hi,xlo_lo,xlo_hi,xhi_lo,xhi_hi,uad_lo,uad_hi,lo,hi

      real(rt), intent(in)    :: s(s_lo(1):s_hi(1),s_lo(2):s_hi(2))
      real(rt), intent(inout) :: xlo(xlo_lo(1):xlo_hi(1),xlo_lo(2):xlo_hi(2))
      real(rt), intent(inout) :: xhi(xhi_lo(1):xhi_hi(1),xhi_lo(2):xhi_hi(2))
      real(rt), intent(in)    :: uad(uad_lo(1):uad_hi(1),uad_lo(2):uad_hi(2))
      real(rt), intent(in)    ::  eps

      real(rt) ::  stx
      logical ltest
      integer j
      integer imin,jmin,imax,jmax

      imin = lo(1)
      jmin = lo(2)
      imax = hi(1)
      jmax = hi(2)

      if (xbc(1,1).eq.EXT_DIR) then
         if (n .eq. XVEL) then
            do j = jmin-1,jmax+1
              if (uad(imin,j) .ge. 0.d0) then
                 xhi(imin,j) = s(imin-1,j)
                 xlo(imin,j) = s(imin-1,j)
              else 
                 xlo(imin,j) = xhi(imin,j)
              end if
            end do
         else
            do j = jmin-1,jmax+1
               ltest = uad(imin,j).le.eps
               stx   = merge(xhi(imin,j),s(imin-1,j),ltest)
               xhi(imin,j) = stx
               xlo(imin,j) = stx
            end do
         end if
      else if (xbc(1,1).eq.FOEXTRAP.or.xbc(1,1).eq.HOEXTRAP&
             .or.xbc(1,1).eq.REFLECT_EVEN) then
         do j = jmin-1,jmax+1
            xlo(imin,j) = xhi(imin,j)
         end do
      else if (xbc(1,1).eq.REFLECT_ODD) then
         do j = jmin-1,jmax+1
            xhi(imin,j) = 0.d0
            xlo(imin,j) = 0.d0
         end do
      end if

      if (xbc(1,2).eq.EXT_DIR) then
         if (n .eq. XVEL) then
            do j = jmin-1,jmax+1
              if (uad(imax+1,j) .le. 0.d0) then
                 xhi(imax+1,j) = s(imax+1,j)
                 xlo(imax+1,j) = s(imax+1,j)
               else 
                 xhi(imax+1,j) = xlo(imax+1,j)
               end if
             end do
         else
            do j = jmin-1,jmax+1
               ltest = uad(imax+1,j).ge.-eps
               stx   = merge(xlo(imax+1,j),s(imax+1,j),ltest)
               xhi(imax+1,j) = stx
               xlo(imax+1,j) = stx
            end do
         end if
      else if (xbc(1,2).eq.FOEXTRAP.or.xbc(1,2).eq.HOEXTRAP&
             .or.xbc(1,2).eq.REFLECT_EVEN) then
         do j = jmin-1,jmax+1
            xhi(imax+1,j) = xlo(imax+1,j)
         end do
      else if (xbc(1,2).eq.REFLECT_ODD) then
         do j = jmin-1,jmax+1
            xhi(imax+1,j) = 0.d0
            xlo(imax+1,j) = 0.d0
         end do
      end if

    end subroutine trans_xbc_msd

<<<<<<< HEAD
    subroutine trans_ybc_msd(lo,hi,&
=======
    subroutine trans_ybc(lo,hi,&
>>>>>>> 38247d3f
         s,s_lo,s_hi,&
         ylo,ylo_lo,ylo_hi,&
         yhi,yhi_lo,yhi_hi,&
         vad,vad_lo,vad_hi,&
         n, ybc, eps)
! c
! c     This subroutine processes boundary conditions on information
! c     traced to cell faces in the y direction.  This is used for
! c     computing velocities and edge states used in calculating
! c     transverse derivatives
! c
      implicit none

      integer, intent(in) :: n,ybc(SDIM,2)
      integer, dimension(2), intent(in) :: &
           s_lo,s_hi,ylo_lo,ylo_hi,yhi_lo,yhi_hi,vad_lo,vad_hi,lo,hi

      real(rt), intent(in)    :: s(s_lo(1):s_hi(1),s_lo(2):s_hi(2))
      real(rt), intent(inout) :: ylo(ylo_lo(1):ylo_hi(1),ylo_lo(2):ylo_hi(2))
      real(rt), intent(inout) :: yhi(yhi_lo(1):yhi_hi(1),yhi_lo(2):yhi_hi(2))
      real(rt), intent(in)    :: vad(vad_lo(1):vad_hi(1),vad_lo(2):vad_hi(2))
      real(rt), intent(in)    ::  eps

      real(rt) :: sty
      logical ltest
      integer i
      integer imin,jmin,imax,jmax

      imin = lo(1)
      jmin = lo(2)
      imax = hi(1)
      jmax = hi(2)

      if (ybc(2,1).eq.EXT_DIR) then
         if (n .eq. YVEL) then
            do i = imin-1,imax+1
              if (vad(i,jmin).ge.0.d0) then
                 yhi(i,jmin) = s(i,jmin-1)
                 ylo(i,jmin) = s(i,jmin-1)
              else
                 ylo(i,jmin) = yhi(i,jmin)
              end if
            end do
         else
            do i = imin-1,imax+1
               ltest = vad(i,jmin).le.eps
               sty   = merge(yhi(i,jmin),s(i,jmin-1),ltest)
               yhi(i,jmin) = sty
               ylo(i,jmin) = sty
            end do
         end if
      else if (ybc(2,1).eq.FOEXTRAP.or.ybc(2,1).eq.HOEXTRAP&
             .or.ybc(2,1).eq.REFLECT_EVEN) then
         do i = imin-1,imax+1
            ylo(i,jmin) = yhi(i,jmin)
         end do
      else if (ybc(2,1).eq.REFLECT_ODD) then
         do i = imin-1,imax+1
            yhi(i,jmin) = 0.d0
            ylo(i,jmin) = 0.d0
         end do
      end if

      if (ybc(2,2).eq.EXT_DIR) then
         if (n .eq. YVEL) then
            do i = imin-1,imax+1
              if (vad(i,jmax+1).le.0.d0) then
                 ylo(i,jmax+1) = s(i,jmax+1)
                 yhi(i,jmax+1) = s(i,jmax+1)
              else
                 yhi(i,jmax+1) = ylo(i,jmax+1)
              end if
            end do
         else
            do i = imin-1,imax+1
               ltest = vad(i,jmax+1).ge.-eps
               sty   = merge(ylo(i,jmax+1),s(i,jmax+1),ltest)
               yhi(i,jmax+1) = sty
               ylo(i,jmax+1) = sty
            end do
         end if
      else if (ybc(2,2).eq.FOEXTRAP.or.ybc(2,2).eq.HOEXTRAP&
             .or.ybc(2,2).eq.REFLECT_EVEN) then
         do i = imin-1,imax+1
            yhi(i,jmax+1) = ylo(i,jmax+1)
         end do
      else if (ybc(2,2).eq.REFLECT_ODD) then
         do i = imin-1,imax+1
            ylo(i,jmax+1) = 0.d0
            yhi(i,jmax+1) = 0.d0
         end do
      end if

    end subroutine trans_ybc_msd

<<<<<<< HEAD
    subroutine slopes_msd (lo,hi,&
=======
    subroutine slopes(lo,hi,&
>>>>>>> 38247d3f
         s,s_lo,s_hi,&
         slx,slx_lo,slx_hi,&
         sly,sly_lo,sly_hi,&
         bc)
! c 
! c     this subroutine computes first, second or forth order slopes of
! c     a 2D scalar field.
! c
! c     Boundary conditions on interior slopes are handled automatically
! c     by the ghost cells
! c
! c     Boundary conditions on EXT_DIR and HOEXTRAP slopes are implemented
! c     by setting them to 0.d0 outside of the domain and using a
! c     one-sided derivative from the interior
! c
      implicit none

#include <GODCOMM_F.H>

      integer, intent(in) :: bc(SDIM,2)
      integer, dimension(2), intent(in) :: lo,hi,s_lo,s_hi,slx_lo,slx_hi,sly_lo,sly_hi
      real(rt), intent(inout) :: s(s_lo(1):s_hi(1),s_lo(2):s_hi(2)) ! Applies a floor!
      real(rt), intent(inout) :: slx(slx_lo(1):slx_hi(1),slx_lo(2):slx_hi(2))
      real(rt), intent(inout) :: sly(sly_lo(1):sly_hi(1),sly_lo(2):sly_hi(2))
      real(rt) :: slxscr(lo(1)-2:hi(1)+2,4)
      real(rt) :: slyscr(lo(2)-2:hi(2)+2,4)

      integer cen,lim,flag,fromm
      parameter( cen = 1 )
      parameter( lim = 2 )
      parameter( flag = 3 )
      parameter( fromm = 4 )

      integer imin,jmin,imax,jmax,i,j
      integer ng
      real(rt) dpls,dmin,ds
      real(rt) del,slim,sflg

! C
! C     Determine ng in a way that covers the case of tiling where
! C     (lo:hi) is only a portion of the box s is defined on.
! C
      ng = lo(1) - s_lo(1)
      if (slope_order .eq.1) then
         if (ng .lt. 1) then
            call bl_abort('slopes: too few bndry cells for first order')
         endif
         ng = 1
      else if (slope_order .eq. 2) then
         if (ng .lt. 2) then
            call bl_abort("SLOPE_2D: not enough bndry cells for 2nd order")
         endif
         ng = 2
      else
         if (ng .lt. 3) then
            call bl_abort("SLOPE_2D: not enough bndry cells for 4th order")
         end if
         ng = 3
      endif

      imin = lo(1)
      jmin = lo(2)
      imax = hi(1)
      jmax = hi(2)
!c
!c ::: ::::: added to prevent underflow for small s values
!c
      do j = lo(2)-ng, hi(2)+ng
        do i = lo(1)-ng, hi(1)+ng
           s(i,j) = merge(s(i,j), 0.d0, abs(s(i,j)).gt.1.0D-20)
       end do
      end do
!c
!c     COMPUTE 0TH order slopes
!c
      if (slope_order.eq.1) then
        do j = jmin-1,jmax+1
           do i = imin-1,imax+1
              slx(i,j) = 0.d0
              sly(i,j) = 0.d0
  	   end do
        end do
      end if
!c
!c     COMPUTE 2nd order slopes
!c
      if (slope_order.eq.2) then
!c
!c     ------------------------ x slopes
!c
         if (use_unlimited_slopes) then
            do j = jmin-1,jmax+1
               do i = imin-1,imax+1
                  slx(i,j) = half*(s(i+1,j)-s(i-1,j))
               end do
            end do
            if (bc(1,1) .eq. EXT_DIR .or. bc(1,1) .eq. HOEXTRAP) then
               do j = jmin-1, jmax+1
                  slx(imin-1,j) = 0.d0
                  slx(imin,j)   = (s(imin+1,j)+three*s(imin,j)-four*s(imin-1,j))/three
               end do
            end if
            if (bc(1,2) .eq. EXT_DIR .or. bc(1,2) .eq. HOEXTRAP) then
               do j = jmin-1, jmax+1
                  slx(imax+1,j) = 0.d0
                  slx(imax,j)   = -(s(imax-1,j)+three*s(imax,j)-four*s(imax+1,j))/three
               end do
            end if
         else
            do j = jmin-1,jmax+1
               do i = imin-1,imax+1
                  del  = half*(s(i+1,j)-s(i-1,j))
                  dpls = two*(s(i+1,j) - s(i ,j))
                  dmin = two*(s(i ,j) - s(i-1,j))
                  slim = min(abs(dpls), abs(dmin))
                  slim = merge(slim, 0.d0, (dpls*dmin) .ge. 0.0d0)
                  sflg = sign(one,del)
                  slx(i,j)= sflg*min(slim,abs(del))
               end do
            end do
            
            if (bc(1,1) .eq. EXT_DIR .or. bc(1,1) .eq. HOEXTRAP) then
               do j = jmin-1, jmax+1
                  slx(imin-1,j) = 0.d0
                  del  = (s(imin+1,j)+three*s(imin,j)-four*s(imin-1,j))/three
                  dpls = two*(s(imin+1,j) - s(imin  ,j))
                  dmin = two*(s(imin  ,j) - s(imin-1,j))
                  slim = min(abs(dpls), abs(dmin))
                  slim = merge(slim, 0.d0, (dpls*dmin) .ge. 0.0d0)
                  sflg = sign(one,del)
                  slx(imin,j)= sflg*min(slim,abs(del))
               end do
            end if
            if (bc(1,2) .eq. EXT_DIR .or. bc(1,2) .eq. HOEXTRAP) then
               do j = jmin-1, jmax+1
                  slx(imax+1,j) = 0.d0
                  del  = -(s(imax-1,j)+three*s(imax,j)-four*s(imax+1,j))/three
                  dpls = two*(s(imax+1,j) - s(imax  ,j))
                  dmin = two*(s(imax  ,j) - s(imax-1,j))
                  slim = min(abs(dpls), abs(dmin))
                  slim = merge(slim, 0.d0, (dpls*dmin) .ge. 0.0d0)
                  sflg = sign(one,del)
                  slx(imax,j)= sflg*min(slim,abs(del))
               end do
            end if
         end if
!c
!c     ------------------------ y slopes
!c
         if (use_unlimited_slopes) then
            do j = jmin-1,jmax+1
               do i = imin-1,imax+1
                  sly(i,j) = half*(s(i,j+1)-s(i,j-1))
               end do
            end do
            if (bc(2,1) .eq. EXT_DIR .or. bc(2,1) .eq. HOEXTRAP) then
               do i = imin-1, imax+1
                  sly(i,jmin-1) = 0.d0
                  sly(i,jmin) = (s(i,jmin+1)+three*s(i,jmin)-four*s(i,jmin-1))/three
               end do
            end if
            if (bc(2,2) .eq. EXT_DIR .or. bc(2,2) .eq. HOEXTRAP) then
               do i = imin-1, imax+1
                  sly(i,jmax+1) = 0.d0
                  sly(i,jmax) = -(s(i,jmax-1)+three*s(i,jmax)-four*s(i,jmax+1))/three
               end do
            end if
         else
            do j = jmin-1,jmax+1
               do i = imin-1,imax+1
                  del  = half*(s(i,j+1)-s(i,j-1))
                  dpls = two*(s(i,j+1) - s(i,j ))
                  dmin = two*(s(i,j ) - s(i,j-1))
                  slim = min(abs(dpls),abs(dmin))
                  slim = merge(slim, 0.d0, (dpls*dmin) .ge. 0.0d0)
                  sflg = sign(one,del)
                  sly(i,j)= sflg*min(slim,abs(del))
               end do
            end do

            if (bc(2,1) .eq. EXT_DIR .or. bc(2,1) .eq. HOEXTRAP) then
               do i = imin-1, imax+1
                  sly(i,jmin-1) = 0.d0
                  del  = (s(i,jmin+1)+three*s(i,jmin)-four*s(i,jmin-1))/three
                  dpls = two*(s(i,jmin+1) - s(i,jmin  ))
                  dmin = two*(s(i,jmin  ) - s(i,jmin-1))
                  slim = min(abs(dpls), abs(dmin))
                  slim = merge(slim, 0.d0, (dpls*dmin) .ge. 0.0d0)
                  sflg = sign(one,del)
                  sly(i,jmin)= sflg*min(slim,abs(del))
               end do
            end if
            if (bc(2,2) .eq. EXT_DIR .or. bc(2,2) .eq. HOEXTRAP) then
               do i = imin-1, imax+1
                  sly(i,jmax+1) = 0.d0
                  del  = -(s(i,jmax-1)+three*s(i,jmax)-four*s(i,jmax+1))/three
                  dpls = two*(s(i,jmax+1) - s(i,jmax  ))
                  dmin = two*(s(i,jmax  ) - s(i,jmax-1))
                  slim = min(abs(dpls), abs(dmin))
                  slim = merge(slim, 0.d0, (dpls*dmin) .ge. 0.0d0)
                  sflg = sign(one,del)
                  sly(i,jmax)= sflg*min(slim,abs(del))
               end do
            end if
         end if
!c
!c ... end, if slope_order .eq. 2
!c
      end if
!c
!c     COMPUTE 4TH order slopes
!c
      if (slope_order.eq.4) then
!c         
!c     ------------------------ x slopes
!c
         if (use_unlimited_slopes) then
            do j = jmin-1,jmax+1
               do i = imin-2,imax+2
                  slxscr(i,cen)  = half*(s(i+1,j)-s(i-1,j))
               end do
               do i = imin-1,imax+1
                  slx(i,j) = two * two3rd * slxscr(i,cen) -&
                      sixth * (slxscr(i+1,cen) + slxscr(i-1,cen))
               end do
            end do
            
            if (bc(1,1) .eq. EXT_DIR .or. bc(1,1) .eq. HOEXTRAP) then
               do j = jmin-1, jmax+1
                  slx(imin,j) = -sixteen/fifteen*s(imin-1,j) + half*s(imin,j) + &
                      two3rd*s(imin+1,j) - tenth*s(imin+2,j)
                  slx(imin-1,j) = 0.d0
               end do
            end if
            if (bc(1,2) .eq. EXT_DIR .or. bc(1,2) .eq. HOEXTRAP) then
               do j = jmin-1, jmax+1
                  slx(imax,j) = -( -sixteen/fifteen*s(imax+1,j) + half*s(imax,j) + &
                      two3rd*s(imax-1,j) - tenth*s(imax-2,j) )
                  slx(imax+1,j) = 0.d0
               end do
            end if
         else
            do j = jmin-1,jmax+1
               do i = imin-2,imax+2
                  dmin           =  two*(s(i,  j)-s(i-1,j))
                  dpls           =  two*(s(i+1,j)-s(i  ,j))
                  slxscr(i,cen)  = half*(s(i+1,j)-s(i-1,j))
                  slxscr(i,lim)  = min(abs(dmin),abs(dpls))
                  slxscr(i,lim)  = merge(slxscr(i,lim),0.d0,(dpls*dmin) .ge. 0.0d0)
                  slxscr(i,flag) = sign(one,slxscr(i,cen))
                  slxscr(i,fromm)= slxscr(i,flag)*&
                      min(slxscr(i,lim),abs(slxscr(i,cen)))
               end do

               do i = imin-1,imax+1
                  ds = two * two3rd * slxscr(i,cen) -&
                      sixth * (slxscr(i+1,fromm) + slxscr(i-1,fromm))
                  slx(i,j) = slxscr(i,flag)*min(abs(ds),slxscr(i,lim))
               end do

               if (bc(1,1) .eq. EXT_DIR .or. bc(1,1) .eq. HOEXTRAP) then
                  del  = -sixteen/fifteen*s(imin-1,j) + half*s(imin,j) + &
                      two3rd*s(imin+1,j) - tenth*s(imin+2,j)
                  dmin = two*(s(imin  ,j)-s(imin-1,j))
                  dpls = two*(s(imin+1,j)-s(imin  ,j))
                  slim = min(abs(dpls), abs(dmin))
                  slim = merge(slim, 0.d0, (dpls*dmin) .ge. 0.0d0)
                  sflg = sign(one,del)
                  slx(imin-1,j) = 0.d0
                  slx(imin,  j) = sflg*min(slim,abs(del))

!c                 Recalculate the slope at imin+1 using the revised slxscr(imin,fromm)
                  slxscr(imin,fromm) = slx(imin,j)
                  ds = two * two3rd * slxscr(imin+1,cen) -&
                    sixth * (slxscr(imin+2,fromm) + slxscr(imin,fromm))
                  slx(imin+1,j) = slxscr(imin+1,flag)*min(abs(ds),slxscr(imin+1,lim))
               end if

               if (bc(1,2) .eq. EXT_DIR .or. bc(1,2) .eq. HOEXTRAP) then
                  del  = -( -sixteen/fifteen*s(imax+1,j) + half*s(imax,j) + &
                      two3rd*s(imax-1,j) - tenth*s(imax-2,j) )
                  dmin = two*(s(imax  ,j)-s(imax-1,j))
                  dpls = two*(s(imax+1,j)-s(imax  ,j))
                  slim = min(abs(dpls), abs(dmin))
                  slim = merge(slim, 0.d0, (dpls*dmin) .ge. 0.0d0)
                  sflg = sign(one,del)
                  slx(imax,  j) = sflg*min(slim,abs(del))
                  slx(imax+1,j) = 0.d0
<<<<<<< HEAD

!c                 Recalculate the slope at imax-1 using the revised slxscr(imax,fromm)
                  slxscr(imax,fromm) = slx(imax,j)
                  ds = two * two3rd * slxscr(imax-1,cen) -&
                    sixth * (slxscr(imax-2,fromm) + slxscr(imax,fromm))
                  slx(imax-1,j) = slxscr(imax-1,flag)*min(abs(ds),slxscr(imax-1,lim))
               end if
            end do
         end if
!c
!c     ------------------------ y slopes
!c
         if (use_unlimited_slopes) then
            do i = imin-1,imax+1
               do j = jmin-2,jmax+2
                  slyscr(j,cen)  = half*(s(i,j+1)-s(i,j-1))
               end do
               do j = jmin-1,jmax+1
                  sly(i,j) = two * two3rd * slyscr(j,cen) -&
                      sixth * (slyscr(j+1,cen) + slyscr(j-1,cen))
               end do
            end do
            
            if (bc(2,1) .eq. EXT_DIR .or. bc(2,1) .eq. HOEXTRAP) then
               do i = imin-1, imax+1
                  sly(i,jmin-1) = 0.d0
                  sly(i,jmin) = -sixteen/fifteen*s(i,jmin-1) + half*s(i,jmin) + &
                      two3rd*s(i,jmin+1) - tenth*s(i,jmin+2)
               end do
            end if
            if (bc(2,2) .eq. EXT_DIR .or. bc(2,2) .eq. HOEXTRAP) then
               do i = imin-1, imax+1
                  sly(i,jmax) = -( -sixteen/fifteen*s(i,jmax+1) + half*s(i,jmax) + &
                      two3rd*s(i,jmax-1) - tenth*s(i,jmax-2) )
                  sly(i,jmax+1) = 0.d0
               end do
            end if
         else
            do i = imin-1,imax+1
              do j = jmin-2,jmax+2
                  dmin           =  two*(s(i,j  )-s(i,j-1))
                  dpls           =  two*(s(i,j+1)-s(i,j  ))
                  slyscr(j,cen)  = half*(s(i,j+1)-s(i,j-1))
                  slyscr(j,lim)  = min(abs(dmin),abs(dpls))
                  slyscr(j,lim)  = merge(slyscr(j,lim),0.d0,(dpls*dmin) .ge. 0.0d0)
                  slyscr(j,flag) = sign(one,slyscr(j,cen))
                  slyscr(j,fromm)= slyscr(j,flag)*&
                      min(slyscr(j,lim),abs(slyscr(j,cen)))
               end do
               do j = jmin-1,jmax+1
                  ds = two * two3rd * slyscr(j,cen) -&
                      sixth * (slyscr(j+1,fromm) + slyscr(j-1,fromm))
                  sly(i,j) = slyscr(j,flag)*min(abs(ds),slyscr(j,lim))
               end do

               if (bc(2,1) .eq. EXT_DIR .or. bc(2,1) .eq. HOEXTRAP) then
                  del  = -sixteen/fifteen*s(i,jmin-1) + half*s(i,jmin) + &
                      two3rd*s(i,jmin+1) - tenth*s(i,jmin+2)
                  dmin = two*(s(i,jmin  )-s(i,jmin-1))
                  dpls = two*(s(i,jmin+1)-s(i,jmin  ))
                  slim = min(abs(dpls), abs(dmin))
                  slim = merge(slim, 0.d0, (dpls*dmin) .ge. 0.0d0)
                  sflg = sign(one,del)
                  sly(i,jmin-1) = 0.d0
                  sly(i,jmin  ) = sflg*min(slim,abs(del))

!c                 Recalculate the slope at jmin+1 using the revised slyscr(jmin,fromm)
                  slyscr(jmin,fromm) = sly(i,jmin)
                  ds = two * two3rd * slyscr(jmin+1,cen) -&
                    sixth * (slyscr(jmin+2,fromm) + slyscr(jmin,fromm))
                  sly(i,jmin+1) = slyscr(jmin+1,flag)*min(abs(ds),slyscr(jmin+1,lim))
               end if

               if (bc(2,2) .eq. EXT_DIR .or. bc(2,2) .eq. HOEXTRAP) then
                  del  = -( -sixteen/fifteen*s(i,jmax+1) + half*s(i,jmax) + &
                      two3rd*s(i,jmax-1) - tenth*s(i,jmax-2) )
                  dmin = two*(s(i,jmax  )-s(i,jmax-1))
                  dpls = two*(s(i,jmax+1)-s(i,jmax  ))
                  slim = min(abs(dpls), abs(dmin))
                  slim = merge(slim, 0.d0, (dpls*dmin) .ge. 0.0d0)
                  sflg = sign(one,del)
                  sly(i,jmax  ) = sflg*min(slim,abs(del))
                  sly(i,jmax+1) = 0.d0

!c                 Recalculate the slope at jmax-1 using the revised slyscr(jmax,fromm)
                  slyscr(jmax,fromm) = sly(i,jmax)
                  ds = two * two3rd * slyscr(jmax-1,cen) -&
                    sixth * (slyscr(jmax-2,fromm) + slyscr(jmax,fromm))
                  sly(i,jmax-1) = slyscr(jmax-1,flag)*min(abs(ds),slyscr(jmax-1,lim))
               end if
           end do
         end if
!c
!c ... end, if slope_order .eq. 4
!c
      end if

    end subroutine slopes_msd

    subroutine ppm_msd(lo,hi,&
         s,s_lo,s_hi,&
         u,u_lo,u_hi,&
         v,v_lo,v_hi,&
         Ipx,Ipx_lo,Ipx_hi,&
         Imx,Imx_lo,Imx_hi,&
         Ipy,Ipy_lo,Ipy_hi,&
         Imy,Imy_lo,Imy_hi,&
         sm,sm_lo,sm_hi,&
         sp,sp_lo,sp_hi,&
         dsvl,dsvl_lo,dsvl_hi,&
         sedgex,sedgex_lo,sedgex_hi,&
         sedgey,sedgey_lo,sedgey_hi,&
         dx, dt, bc, eps, ppm_type)

      implicit none

      integer, intent(in) :: bc(SDIM,2)
      integer, dimension(2), intent(in) :: &
           s_lo,s_hi,u_lo,u_hi,v_lo,v_hi,Ipx_lo,Ipx_hi,Imx_lo,Imx_hi,Ipy_lo,Ipy_hi,Imy_lo,Imy_hi,&
           sm_lo,sm_hi,sp_lo,sp_hi,dsvl_lo,dsvl_hi,sedgex_lo,sedgex_hi,sedgey_lo,sedgey_hi,&
           lo,hi

      real(rt), intent(in) :: s(s_lo(1):s_hi(1),s_lo(2):s_hi(2))
      real(rt), intent(in) :: u(u_lo(1):u_hi(1),u_lo(2):u_hi(2))
      real(rt), intent(in) :: v(v_lo(1):v_hi(1),v_lo(2):v_hi(2))
      real(rt), intent(inout) :: Ipx(Ipx_lo(1):Ipx_hi(1),Ipx_lo(2):Ipx_hi(2))
      real(rt), intent(inout) :: Imx(Imx_lo(1):Imx_hi(1),Imx_lo(2):Imx_hi(2))
      real(rt), intent(inout) :: Ipy(Ipy_lo(1):Ipy_hi(1),Ipy_lo(2):Ipy_hi(2))
      real(rt), intent(inout) :: Imy(Imy_lo(1):Imy_hi(1),Imy_lo(2):Imy_hi(2))
      real(rt), intent(inout) :: sm(sm_lo(1):sm_hi(1),sm_lo(2):sm_hi(2))
      real(rt), intent(inout) :: sp(sp_lo(1):sp_hi(1),sp_lo(2):sp_hi(2))
      real(rt), intent(inout) :: dsvl(dsvl_lo(1):dsvl_hi(1),dsvl_lo(2):dsvl_hi(2))
      real(rt), intent(inout) :: sedgex(sedgex_lo(1):sedgex_hi(1),sedgex_lo(2):sedgex_hi(2))
      real(rt), intent(inout) :: sedgey(sedgey_lo(1):sedgey_hi(1),sedgey_lo(2):sedgey_hi(2))
      real(rt), intent(in) :: eps, dx(SDIM), dt
      integer ppm_type

!c     local
      integer i,j

      logical extremum, bigp, bigm

      real(rt) :: dsl, dsr, dsc, D2, D2C, D2L, D2R, D2LIM, C, alphap, alpham
      real(rt) :: sgn, sigma, s6, amax, delam, delap
      real(rt) :: dafacem, dafacep, dabarm, dabarp, dafacemin, dabarmin, dachkm, dachkp

!c     constant used in Colella 2008
      C = 1.25d0

!c     !!!!!!!!!!!!!!!!!!!!!!!!!!!!!!!!!!!!!!!
!c     x-direction
!c     !!!!!!!!!!!!!!!!!!!!!!!!!!!!!!!!!!!!!!!

!c     compute s at x-edges
      if (ppm_type .eq. 1) then

!c     compute van Leer slopes in x-direction
         dsvl = 0.d0
         do j=lo(2)-1,hi(2)+1
            do i=lo(1)-2,hi(1)+2
               dsc = 0.5d0 * (s(i+1,j) - s(i-1,j))
               dsl = 2.d0  * (s(i  ,j) - s(i-1,j))
               dsr = 2.d0  * (s(i+1,j) - s(i  ,j))
               if (dsl*dsr .gt. 0.d0)&
                   dsvl(i,j) = sign(1.d0,dsc)*min(abs(dsc),abs(dsl),abs(dsr))
            end do
         end do
         
!c     interpolate s to x-edges
         do j=lo(2)-1,hi(2)+1
            do i=lo(1)-1,hi(1)+2
               sedgex(i,j) = 0.5d0*(s(i,j)+s(i-1,j)) - (1.d0/6.d0)*(dsvl(i,j)-dsvl(i-1,j))
!c     make sure sedgex lies in between adjacent cell-centered values
               sedgex(i,j) = max(sedgex(i,j),min(s(i,j),s(i-1,j)))
               sedgex(i,j) = min(sedgex(i,j),max(s(i,j),s(i-1,j)))
            end do
         end do

!c     copy sedgex into sp and sm
         do j=lo(2)-1,hi(2)+1
            do i=lo(1)-1,hi(1)+1
               sp(i,j) = sedgex(i+1,j)
               sm(i,j) = sedgex(i  ,j)
            end do
         end do

!c     modify using quadratic limiters
         do j=lo(2)-1,hi(2)+1
            do i=lo(1)-1,hi(1)+1
               if ((sp(i,j)-s(i,j))*(s(i,j)-sm(i,j)) .le. 0.d0) then
                  sp(i,j) = s(i,j)
                  sm(i,j) = s(i,j)
               else if (abs(sp(i,j)-s(i,j)) .ge. 2.d0*abs(sm(i,j)-s(i,j))) then
                  sp(i,j) = 3.d0*s(i,j) - 2.d0*sm(i,j)
               else if (abs(sm(i,j)-s(i,j)) .ge. 2.d0*abs(sp(i,j)-s(i,j))) then
                  sm(i,j) = 3.d0*s(i,j) - 2.d0*sp(i,j)
               end if
            end do
         end do
         
!c     different stencil needed for x-component of EXT_DIR and HOEXTRAP bc's
         if (bc(1,1) .eq. EXT_DIR  .or. bc(1,1) .eq. HOEXTRAP) then
!c     the value in the first cc ghost cell represents the edge value
            sm(lo(1),lo(2)-1:hi(2)+1) = s(lo(1)-1,lo(2)-1:hi(2)+1)

!c     use a modified stencil to get sedgex on the first interior edge
            sedgex(lo(1)+1,lo(2)-1:hi(2)+1) = &
                -(1.d0/5.d0)  *s(lo(1)-1,lo(2)-1:hi(2)+1)&
                +(3.d0/4.d0)  *s(lo(1)  ,lo(2)-1:hi(2)+1)&
                +0.5d0        *s(lo(1)+1,lo(2)-1:hi(2)+1)&
                -(1.d0/20.0d0)*s(lo(1)+2,lo(2)-1:hi(2)+1)

!c     make sure sedgex lies in between adjacent cell-centered values
            do j=lo(2)-1,hi(2)+1
               sedgex(lo(1)+1,j) = max(sedgex(lo(1)+1,j),min(s(lo(1)+1,j),s(lo(1),j)))
               sedgex(lo(1)+1,j) = min(sedgex(lo(1)+1,j),max(s(lo(1)+1,j),s(lo(1),j)))
            end do

!c     copy sedgex into sp and sm
            do j=lo(2)-1,hi(2)+1
               sp(lo(1)  ,j) = sedgex(lo(1)+1,j)
               sm(lo(1)+1,j) = sedgex(lo(1)+1,j)
            end do

!c     reset sp on second interior edge
            do j=lo(2)-1,hi(2)+1
               sp(lo(1)+1,j) = sedgex(lo(1)+2,j)
            end do

!c     modify using quadratic limiters
            do j=lo(2)-1,hi(2)+1
               i = lo(1)+1
               if ((sp(i,j)-s(i,j))*(s(i,j)-sm(i,j)) .le. 0.d0) then
                  sp(i,j) = s(i,j)
                  sm(i,j) = s(i,j)
               else if (abs(sp(i,j)-s(i,j)) .ge. 2.d0*abs(sm(i,j)-s(i,j))) then
                  sp(i,j) = 3.d0*s(i,j) - 2.d0*sm(i,j)
               else if (abs(sm(i,j)-s(i,j)) .ge. 2.d0*abs(sp(i,j)-s(i,j))) then
                  sm(i,j) = 3.d0*s(i,j) - 2.d0*sp(i,j)
               end if
            end do
         end if
         
         if (bc(1,2) .eq. EXT_DIR  .or. bc(1,2) .eq. HOEXTRAP) then
!c     the value in the first cc ghost cell represents the edge value
            sp(hi(1),lo(2)-1:hi(2)+1) = s(hi(1)+1,lo(2)-1:hi(2)+1)

!c     use a modified stencil to get sedgex on the first interior edge
            sedgex(hi(1),lo(2)-1:hi(2)+1) =&
                -(1.d0/5.d0)  *s(hi(1)+1,lo(2)-1:hi(2)+1)&
                +(3.d0/4.d0)  *s(hi(1)  ,lo(2)-1:hi(2)+1)&
                +0.5d0        *s(hi(1)-1,lo(2)-1:hi(2)+1)&
                -(1.d0/20.0d0)*s(hi(1)-2,lo(2)-1:hi(2)+1)

!c     make sure sedgex lies in between adjacent cell-centered values
            do j=lo(2)-1,hi(2)+1
               sedgex(hi(1),j) = max(sedgex(hi(1),j),min(s(hi(1)-1,j),s(hi(1),j)))
               sedgex(hi(1),j) = min(sedgex(hi(1),j),max(s(hi(1)-1,j),s(hi(1),j)))
            end do

!c     copy sedgex into sp and sm
            do j=lo(2)-1,hi(2)+1
               sp(hi(1)-1,j) = sedgex(hi(1),j)
               sm(hi(1)  ,j) = sedgex(hi(1),j)
            end do

!c     reset sm on second interior edge
            do j=lo(2)-1,hi(2)+1
               sm(hi(1)-1,j) = sedgex(hi(1)-1,j)
            end do

!c     modify using quadratic limiters
            do j=lo(2)-1,hi(2)+1
               i = hi(1)-1
               if ((sp(i,j)-s(i,j))*(s(i,j)-sm(i,j)) .le. 0.d0) then
                  sp(i,j) = s(i,j)
                  sm(i,j) = s(i,j)
               else if (abs(sp(i,j)-s(i,j)) .ge. 2.d0*abs(sm(i,j)-s(i,j))) then
                  sp(i,j) = 3.d0*s(i,j) - 2.d0*sm(i,j)
               else if (abs(sm(i,j)-s(i,j)) .ge. 2.d0*abs(sp(i,j)-s(i,j))) then
                  sm(i,j) = 3.d0*s(i,j) - 2.d0*sp(i,j)
               end if
            end do
         end if

      else if (ppm_type .eq. 2) then

!c     interpolate s to x-edges
         do j=lo(2)-1,hi(2)+1
            do i=lo(1)-2,hi(1)+3
               sedgex(i,j) = (7.d0/12.d0)*(s(i-1,j)+s(i,j)) - (1.d0/12.d0)*(s(i-2,j)+s(i+1,j))
!c     limit sedgex
               if ((sedgex(i,j)-s(i-1,j))*(s(i,j)-sedgex(i,j)) .lt. 0.d0) then
                  D2  = 3.d0*(s(i-1,j)-2.d0*sedgex(i,j)+s(i,j))
                  D2L = s(i-2,j)-2.d0*s(i-1,j)+s(i,j)
                  D2R = s(i-1,j)-2.d0*s(i,j)+s(i+1,j)
                  sgn = sign(1.d0,D2)
                  D2LIM = sgn*max(min(C*sgn*D2L,C*sgn*D2R,sgn*D2),0.d0)
                  sedgex(i,j) = 0.5d0*(s(i-1,j)+s(i,j)) - (1.d0/6.d0)*D2LIM
               end if
            end do
         end do

!c     use Colella 2008 limiters
!c     This is a new version of the algorithm 
!c     to eliminate sensitivity to roundoff.
         do j=lo(2)-1,hi(2)+1
            do i=lo(1)-1,hi(1)+1

               alphap = sedgex(i+1,j)-s(i,j)
               alpham = sedgex(i  ,j)-s(i,j)
               bigp = abs(alphap).gt.2.d0*abs(alpham)
               bigm = abs(alpham).gt.2.d0*abs(alphap)
               extremum = .false.

               if (alpham*alphap .ge. 0.d0) then
                  extremum = .true.
               else if (bigp .or. bigm) then
!c     Possible extremum. We look at cell centered values and face
!c     centered values for a change in sign in the differences adjacent to
!c     the cell. We use the pair of differences whose minimum magnitude is the
!c     largest, and thus least susceptible to sensitivity to roundoff.
                  dafacem = sedgex(i,j) - sedgex(i-1,j)
                  dafacep = sedgex(i+2,j) - sedgex(i+1,j)
                  dabarm = s(i,j) - s(i-1,j)
                  dabarp = s(i+1,j) - s(i,j)
                  dafacemin = min(abs(dafacem),abs(dafacep))
                  dabarmin= min(abs(dabarm),abs(dabarp))
                  if (dafacemin.ge.dabarmin) then
                     dachkm = dafacem
                     dachkp = dafacep
                  else
                     dachkm = dabarm
                     dachkp = dabarp
                  endif
                  extremum = (dachkm*dachkp .le. 0.d0)
               end if

               if (extremum) then
                  D2  = 6.d0*(alpham + alphap)
                  D2L = s(i-2,j)-2.d0*s(i-1,j)+s(i,j)
                  D2R = s(i,j)-2.d0*s(i+1,j)+s(i+2,j)
                  D2C = s(i-1,j)-2.d0*s(i,j)+s(i+1,j)
                  sgn = sign(1.d0,D2)
                  D2LIM = max(min(sgn*D2,C*sgn*D2L,C*sgn*D2R,C*sgn*D2C),0.d0)
                  alpham = alpham*D2LIM/max(abs(D2),1.d-10)
                  alphap = alphap*D2LIM/max(abs(D2),1.d-10)
               else
                  if (bigp) then
                     sgn = sign(1.d0,alpham)
                     amax = -alphap**2 / (4*(alpham + alphap))
                     delam = s(i-1,j) - s(i,j)
                     if (sgn*amax .ge. sgn*delam) then
                        if (sgn*(delam - alpham).ge.1.d-10) then
                           alphap = (-2.d0*delam - 2.d0*sgn*sqrt(delam**2 - delam*alpham))
                        else 
                           alphap = -2.d0*alpham
                        endif
                     endif
                  end if
                  if (bigm) then
                     sgn = sign(1.d0,alphap)
                     amax = -alpham**2 / (4*(alpham + alphap))
                     delap = s(i+1,j) - s(i,j)
                     if (sgn*amax .ge. sgn*delap) then
                        if (sgn*(delap - alphap).ge.1.d-10) then
                           alpham = (-2.d0*delap - 2.d0*sgn*sqrt(delap**2 - delap*alphap))
                        else
                           alpham = -2.d0*alphap
                        endif
                     endif
                  end if
               end if

               sm(i,j) = s(i,j) + alpham
               sp(i,j) = s(i,j) + alphap

            end do
         end do

!c     different stencil needed for x-component of EXT_DIR and HOEXTRAP bc's
         if (bc(1,1) .eq. EXT_DIR  .or. bc(1,1) .eq. HOEXTRAP) then
!c     the value in the first cc ghost cell represents the edge value
            sm(lo(1),lo(2)-1:hi(2)+1)    = s(lo(1)-1,lo(2)-1:hi(2)+1)
            sedgex(lo(1),lo(2)-1:hi(2)+1) = s(lo(1)-1,lo(2)-1:hi(2)+1)

!c     use a modified stencil to get sedgex on the first interior edge
            sedgex(lo(1)+1,lo(2)-1:hi(2)+1) =&
                -(1.d0/5.d0)  *s(lo(1)-1,lo(2)-1:hi(2)+1)&
                +(3.d0/4.d0)  *s(lo(1)  ,lo(2)-1:hi(2)+1)&
                +0.5d0        *s(lo(1)+1,lo(2)-1:hi(2)+1)&
                -(1.d0/20.0d0)*s(lo(1)+2,lo(2)-1:hi(2)+1)

!c     make sure sedgex lies in between adjacent cell-centered values
            do j=lo(2)-1,hi(2)+1
               sedgex(lo(1)+1,j) = max(sedgex(lo(1)+1,j),min(s(lo(1)+1,j),s(lo(1),j)))
               sedgex(lo(1)+1,j) = min(sedgex(lo(1)+1,j),max(s(lo(1)+1,j),s(lo(1),j)))
            end do

!c     copy sedgex into sp
            do j=lo(2)-1,hi(2)+1
               sp(lo(1)  ,j) = sedgex(lo(1)+1,j)
            end do

!c     apply Colella 2008 limiters to compute sm and sp in the second
!c     and third inner cells
            do j=lo(2)-1,hi(2)+1
               do i=lo(1)+1,lo(1)+2

                  alphap = sedgex(i+1,j)-s(i,j)
                  alpham = sedgex(i  ,j)-s(i,j)
                  bigp = abs(alphap).gt.2.d0*abs(alpham)
                  bigm = abs(alpham).gt.2.d0*abs(alphap)
                  extremum = .false.

                  if (alpham*alphap .ge. 0.d0) then
                     extremum = .true.
                  else if (bigp .or. bigm) then
!c     Possible extremum. We look at cell centered values and face
!c     centered values for a change in sign in the differences adjacent to
!c     the cell. We use the pair of differences whose minimum magnitude is the
!c     largest, and thus least susceptible to sensitivity to roundoff.
                     dafacem = sedgex(i,j) - sedgex(i-1,j)
                     dafacep = sedgex(i+2,j) - sedgex(i+1,j)
                     dabarm = s(i,j) - s(i-1,j)
                     dabarp = s(i+1,j) - s(i,j)
                     dafacemin = min(abs(dafacem),abs(dafacep))
                     dabarmin= min(abs(dabarm),abs(dabarp))
                     if (dafacemin.ge.dabarmin) then
                        dachkm = dafacem
                        dachkp = dafacep
                     else
                        dachkm = dabarm
                        dachkp = dabarp
                     endif
                     extremum = (dachkm*dachkp .le. 0.d0)
                  end if

                  if (extremum) then
                     D2  = 6.d0*(alpham + alphap)
                     D2L = s(i-2,j)-2.d0*s(i-1,j)+s(i,j)
                     D2R = s(i,j)-2.d0*s(i+1,j)+s(i+2,j)
                     D2C = s(i-1,j)-2.d0*s(i,j)+s(i+1,j)
                     sgn = sign(1.d0,D2)
                     D2LIM = max(min(sgn*D2,C*sgn*D2L,C*sgn*D2R,C*sgn*D2C),0.d0)
                     alpham = alpham*D2LIM/max(abs(D2),1.d-10)
                     alphap = alphap*D2LIM/max(abs(D2),1.d-10)
                  else
                     if (bigp) then
                        sgn = sign(1.d0,alpham)
                        amax = -alphap**2 / (4*(alpham + alphap))
                        delam = s(i-1,j) - s(i,j)
                        if (sgn*amax .ge. sgn*delam) then
                           if (sgn*(delam - alpham).ge.1.d-10) then
                              alphap = (-2.d0*delam - 2.d0*sgn*sqrt(delam**2 - delam*alpham))
                           else 
                              alphap = -2.d0*alpham
                           endif
                        endif
                     end if
                     if (bigm) then
                        sgn = sign(1.d0,alphap)
                        amax = -alpham**2 / (4*(alpham + alphap))
                        delap = s(i+1,j) - s(i,j)
                        if (sgn*amax .ge. sgn*delap) then
                           if (sgn*(delap - alphap).ge.1.d-10) then
                              alpham = (-2.d0*delap - 2.d0*sgn*sqrt(delap**2 - delap*alphap))
                           else
                              alpham = -2.d0*alphap
                           endif
                        endif
                     end if
                  end if

                  sm(i,j) = s(i,j) + alpham
                  sp(i,j) = s(i,j) + alphap

               end do
            end do
         end if

         if (bc(1,2) .eq. EXT_DIR  .or. bc(1,2) .eq. HOEXTRAP) then
!c     the value in the first cc ghost cell represents the edge value
            sp(hi(1),lo(2)-1:hi(2)+1)      = s(hi(1)+1,lo(2)-1:hi(2)+1)
            sedgex(hi(1)+1,lo(2)-1:hi(2)+1) = s(hi(1)+1,lo(2)-1:hi(2)+1)

!c     use a modified stencil to get sedgex on the first interior edge
            sedgex(hi(1),lo(2)-1:hi(2)+1) =&
                -(1.d0/5.d0)  *s(hi(1)+1,lo(2)-1:hi(2)+1)&
                +(3.d0/4.d0)  *s(hi(1)  ,lo(2)-1:hi(2)+1)&
                +0.5d0        *s(hi(1)-1,lo(2)-1:hi(2)+1)&
                -(1.d0/20.0d0)*s(hi(1)-2,lo(2)-1:hi(2)+1)

!c     make sure sedgex lies in between adjacent cell-centered values
            do j=lo(2)-1,hi(2)+1
               sedgex(hi(1),j) = max(sedgex(hi(1),j),min(s(hi(1)-1,j),s(hi(1),j)))
               sedgex(hi(1),j) = min(sedgex(hi(1),j),max(s(hi(1)-1,j),s(hi(1),j)))
            end do

!c     copy sedgex into sm
            do j=lo(2)-1,hi(2)+1
               sm(hi(1)  ,j) = sedgex(hi(1),j)
            end do

!c     reset sm on second interior edge
            do j=lo(2)-1,hi(2)+1
               sm(hi(1)-1,j) = sedgex(hi(1)-1,j)
            end do

!c     apply Colella 2008 limiters to compute sm and sp in the second
!c     and third inner cells
            do j=lo(2)-1,hi(2)+1
               do i=hi(1)-2,hi(1)-1

                  alphap = sedgex(i+1,j)-s(i,j)
                  alpham = sedgex(i  ,j)-s(i,j)
                  bigp = abs(alphap).gt.2.d0*abs(alpham)
                  bigm = abs(alpham).gt.2.d0*abs(alphap)
                  extremum = .false.

                  if (alpham*alphap .ge. 0.d0) then
                     extremum = .true.
                  else if (bigp .or. bigm) then
!c     Possible extremum. We look at cell centered values and face
!c     centered values for a change in sign in the differences adjacent to
!c     the cell. We use the pair of differences whose minimum magnitude is the
!c     largest, and thus least susceptible to sensitivity to roundoff.
                     dafacem = sedgex(i,j) - sedgex(i-1,j)
                     dafacep = sedgex(i+2,j) - sedgex(i+1,j)
                     dabarm = s(i,j) - s(i-1,j)
                     dabarp = s(i+1,j) - s(i,j)
                     dafacemin = min(abs(dafacem),abs(dafacep))
                     dabarmin= min(abs(dabarm),abs(dabarp))
                     if (dafacemin.ge.dabarmin) then
                        dachkm = dafacem
                        dachkp = dafacep
                     else
                        dachkm = dabarm
                        dachkp = dabarp
                     endif
                     extremum = (dachkm*dachkp .le. 0.d0)
                  end if

                  if (extremum) then
                     D2  = 6.d0*(alpham + alphap)
                     D2L = s(i-2,j)-2.d0*s(i-1,j)+s(i,j)
                     D2R = s(i,j)-2.d0*s(i+1,j)+s(i+2,j)
                     D2C = s(i-1,j)-2.d0*s(i,j)+s(i+1,j)
                     sgn = sign(1.d0,D2)
                     D2LIM = max(min(sgn*D2,C*sgn*D2L,C*sgn*D2R,C*sgn*D2C),0.d0)
                     alpham = alpham*D2LIM/max(abs(D2),1.d-10)
                     alphap = alphap*D2LIM/max(abs(D2),1.d-10)
                  else
                     if (bigp) then
                        sgn = sign(1.d0,alpham)
                        amax = -alphap**2 / (4*(alpham + alphap))
                        delam = s(i-1,j) - s(i,j)
                        if (sgn*amax .ge. sgn*delam) then
                           if (sgn*(delam - alpham).ge.1.d-10) then
                              alphap = (-2.d0*delam - 2.d0*sgn*sqrt(delam**2 - delam*alpham))
                           else 
                              alphap = -2.d0*alpham
                           endif
                        endif
                     end if
                     if (bigm) then
                        sgn = sign(1.d0,alphap)
                        amax = -alpham**2 / (4*(alpham + alphap))
                        delap = s(i+1,j) - s(i,j)
                        if (sgn*amax .ge. sgn*delap) then
                           if (sgn*(delap - alphap).ge.1.d-10) then
                              alpham = (-2.d0*delap - 2.d0*sgn*sqrt(delap**2 - delap*alphap))
                           else
                              alpham = -2.d0*alphap
                           endif
                        endif
                     end if
                  end if

                  sm(i,j) = s(i,j) + alpham
                  sp(i,j) = s(i,j) + alphap

               end do
            end do
         end if

      end if

!c     compute x-component of Ip and Im
      do j=lo(2)-1,hi(2)+1
         do i=lo(1)-1,hi(1)+1
            sigma = abs(u(i,j))*dt/dx(1)
            s6 = 6.0d0*s(i,j) - 3.0d0*(sm(i,j)+sp(i,j))
            if (u(i,j) .gt. eps) then
               Ipx(i,j) = sp(i,j) - (sigma/2.0d0)*&
                   (sp(i,j)-sm(i,j)-(1.0d0-(2.0d0/3.0d0)*sigma)*s6)
               Imx(i,j) = s(i,j)
            else if (u(i,j) .lt. -eps) then
               Ipx(i,j) = s(i,j)
               Imx(i,j) = sm(i,j) + (sigma/2.0d0)*&
                   (sp(i,j)-sm(i,j)+(1.0d0-(2.0d0/3.0d0)*sigma)*s6)
            else
               Ipx(i,j) = s(i,j)
               Imx(i,j) = s(i,j)
            end if
         end do
      end do

!c     !!!!!!!!!!!!!!!!!!!!!!!!!!!!!!!!!!!!!!!
!c     y-direction
!c     !!!!!!!!!!!!!!!!!!!!!!!!!!!!!!!!!!!!!!!

!c     compute s at y-edges
      if (ppm_type .eq. 1) then

!c     compute van Leer slopes in y-direction
         dsvl = 0.d0
         do j=lo(2)-2,hi(2)+2
            do i=lo(1)-1,hi(1)+1
               dsc = 0.5d0 * (s(i,j+1) - s(i,j-1))
               dsl = 2.d0  * (s(i,j  ) - s(i,j-1))
               dsr = 2.d0  * (s(i,j+1) - s(i,j  ))
               if (dsl*dsr .gt. 0.d0)&
                   dsvl(i,j) = sign(1.d0,dsc)*min(abs(dsc),abs(dsl),abs(dsr))
            end do
         end do
         
!c     interpolate s to y-edges
         do j=lo(2)-1,hi(2)+2
            do i=lo(1)-1,hi(1)+1
               sedgey(i,j) = 0.5d0*(s(i,j)+s(i,j-1)) - (1.d0/6.d0)*(dsvl(i,j)-dsvl(i,j-1))
!c     make sure sedgey lies in between adjacent cell-centered values
               sedgey(i,j) = max(sedgey(i,j),min(s(i,j),s(i,j-1)))
               sedgey(i,j) = min(sedgey(i,j),max(s(i,j),s(i,j-1)))
            end do
         end do

!c     copy sedgey into sp and sm
         do j=lo(2)-1,hi(2)+1
            do i=lo(1)-1,hi(1)+1
               sp(i,j) = sedgey(i,j+1)
               sm(i,j) = sedgey(i,j  )
            end do
         end do

!c     modify using quadratic limiters
         do j=lo(2)-1,hi(2)+1
            do i=lo(1)-1,hi(1)+1
               if ((sp(i,j)-s(i,j))*(s(i,j)-sm(i,j)) .le. 0.d0) then
                  sp(i,j) = s(i,j)
                  sm(i,j) = s(i,j)
               else if (abs(sp(i,j)-s(i,j)) .ge. 2.d0*abs(sm(i,j)-s(i,j))) then
                  sp(i,j) = 3.d0*s(i,j) - 2.d0*sm(i,j)
               else if (abs(sm(i,j)-s(i,j)) .ge. 2.d0*abs(sp(i,j)-s(i,j))) then
                  sm(i,j) = 3.d0*s(i,j) - 2.d0*sp(i,j)
               end if
            end do
         end do
         
!c     different stencil needed for y-component of EXT_DIR and HOEXTRAP bc's
         if (bc(2,1) .eq. EXT_DIR  .or. bc(2,1) .eq. HOEXTRAP) then
!c     the value in the first cc ghost cell represents the edge value
            sm(lo(1)-1:hi(1)+1,lo(2)) = s(lo(1)-1:hi(1)+1,lo(2)-1)

!c     use a modified stencil to get sedgey on the first interior edge
            sedgey(lo(1)-1:hi(1)+1,lo(2)+1) =&
                -(1.d0/5.d0)  *s(lo(1)-1:hi(1)+1,lo(2)-1)&
                +(3.d0/4.d0)  *s(lo(1)-1:hi(1)+1,lo(2)  )&
                +0.5d0        *s(lo(1)-1:hi(1)+1,lo(2)+1)&
                -(1.d0/20.0d0)*s(lo(1)-1:hi(1)+1,lo(2)+2)

!c     make sure sedgey lies in between adjacent cell-centered values
            do i=lo(1)-1,hi(1)+1
               sedgey(i,lo(2)+1) = max(sedgey(i,lo(2)+1),min(s(i,lo(2)+1),s(i,lo(2))))
               sedgey(i,lo(2)+1) = min(sedgey(i,lo(2)+1),max(s(i,lo(2)+1),s(i,lo(2))))
            end do

!c     copy sedgey into sp and sm
            do i=lo(1)-1,hi(1)+1
               sp(i,lo(2)  ) = sedgey(i,lo(2)+1)
               sm(i,lo(2)+1) = sedgey(i,lo(2)+1)
            end do

!c     reset sp on second interior edge
            do i=lo(1)-1,hi(1)+1
               sp(i,lo(2)+1) = sedgey(i,lo(2)+2)
            end do

!c     modify using quadratic limiters
            do i=lo(1)-1,hi(1)+1
               j = lo(2)+1
               if ((sp(i,j)-s(i,j))*(s(i,j)-sm(i,j)) .le. 0.d0) then
                  sp(i,j) = s(i,j)
                  sm(i,j) = s(i,j)
               else if (abs(sp(i,j)-s(i,j)) .ge. 2.d0*abs(sm(i,j)-s(i,j))) then
                  sp(i,j) = 3.d0*s(i,j) - 2.d0*sm(i,j)
               else if (abs(sm(i,j)-s(i,j)) .ge. 2.d0*abs(sp(i,j)-s(i,j))) then
                  sm(i,j) = 3.d0*s(i,j) - 2.d0*sp(i,j)
               end if
            end do
         end if

         if (bc(2,2) .eq. EXT_DIR  .or. bc(2,2) .eq. HOEXTRAP) then
!c     the value in the first cc ghost cell represents the edge value
            sp(lo(1)-1:hi(1)+1,hi(2)) = s(lo(1)-1:hi(1)+1,hi(2)+1)

!c     use a modified stencil to get sedgey on the first interior edge
            sedgey(lo(1)-1:hi(1)+1,hi(2)) =&
                -(1.d0/5.d0)  *s(lo(1)-1:hi(1)+1,hi(2)+1)&
                +(3.d0/4.d0)  *s(lo(1)-1:hi(1)+1,hi(2)  )&
                +0.5d0        *s(lo(1)-1:hi(1)+1,hi(2)-1)&
                -(1.d0/20.0d0)*s(lo(1)-1:hi(1)+1,hi(2)-2)

!c     make sure sedgey lies in between adjacent cell-centered values
            do i=lo(1)-1,hi(1)+1
               sedgey(i,hi(2)) = max(sedgey(i,hi(2)),min(s(i,hi(2)-1),s(i,hi(2))))
               sedgey(i,hi(2)) = min(sedgey(i,hi(2)),max(s(i,hi(2)-1),s(i,hi(2))))
            end do

!c     copy sedgey into sp and sm
            do i=lo(1)-1,hi(1)+1
               sp(i,hi(2)-1) = sedgey(i,hi(2))
               sm(i,hi(2)  ) = sedgey(i,hi(2))
            end do

!c     reset sm on second interior edge
            do i=lo(1)-1,hi(1)+1
               sm(i,hi(2)-1) = sedgey(i,hi(2)-1)
            end do

!c     modify using quadratic limiters
            do i=lo(1)-1,hi(1)+1
               j = hi(2)-1
               if ((sp(i,j)-s(i,j))*(s(i,j)-sm(i,j)) .le. 0.d0) then
                  sp(i,j) = s(i,j)
                  sm(i,j) = s(i,j)
               else if (abs(sp(i,j)-s(i,j)) .ge. 2.d0*abs(sm(i,j)-s(i,j))) then
                  sp(i,j) = 3.d0*s(i,j) - 2.d0*sm(i,j)
               else if (abs(sm(i,j)-s(i,j)) .ge. 2.d0*abs(sp(i,j)-s(i,j))) then
                  sm(i,j) = 3.d0*s(i,j) - 2.d0*sp(i,j)
               end if
            end do
         end if

      else if (ppm_type .eq. 2) then
         
!c     interpolate s to y-edges
         do j=lo(2)-2,hi(2)+3
            do i=lo(1)-1,hi(1)+1
               sedgey(i,j) = (7.d0/12.d0)*(s(i,j-1)+s(i,j)) - (1.d0/12.d0)*(s(i,j-2)+s(i,j+1))
!c     limit sedgey
               if ((sedgey(i,j)-s(i,j-1))*(s(i,j)-sedgey(i,j)) .lt. 0.d0) then
                  D2  = 3.d0*(s(i,j-1)-2.d0*sedgey(i,j)+s(i,j))
                  D2L = s(i,j-2)-2.d0*s(i,j-1)+s(i,j)
                  D2R = s(i,j-1)-2.d0*s(i,j)+s(i,j+1)
                  sgn = sign(1.d0,D2)
                  D2LIM = sgn*max(min(C*sgn*D2L,C*sgn*D2R,sgn*D2),0.d0)
                  sedgey(i,j) = 0.5d0*(s(i,j-1)+s(i,j)) - (1.d0/6.d0)*D2LIM
               end if
            end do
         end do

!c     use Colella 2008 limiters
!c     This is a new version of the algorithm 
!c     to eliminate sensitivity to roundoff.
         do j=lo(2)-1,hi(2)+1
            do i=lo(1)-1,hi(1)+1

               alphap = sedgey(i,j+1)-s(i,j)
               alpham = sedgey(i,j  )-s(i,j)
               bigp = abs(alphap).gt.2.d0*abs(alpham)
               bigm = abs(alpham).gt.2.d0*abs(alphap)
               extremum = .false.

               if (alpham*alphap .ge. 0.d0) then
                  extremum = .true.
               else if (bigp .or. bigm) then
!c     Possible extremum. We look at cell centered values and face
!c     centered values for a change in sign in the differences adjacent to
!c     the cell. We use the pair of differences whose minimum magnitude is the
!c     largest, and thus least susceptible to sensitivity to roundoff.
                  dafacem = sedgey(i,j) - sedgey(i,j-1)
                  dafacep = sedgey(i,j+2) - sedgey(i,j+1)
                  dabarm = s(i,j) - s(i,j-1)
                  dabarp = s(i,j+1) - s(i,j)
                  dafacemin = min(abs(dafacem),abs(dafacep))
                  dabarmin= min(abs(dabarm),abs(dabarp))
                  if (dafacemin.ge.dabarmin) then
                     dachkm = dafacem
                     dachkp = dafacep
                  else
                     dachkm = dabarm
                     dachkp = dabarp
                  endif
                  extremum = (dachkm*dachkp .le. 0.d0)
               end if

               if (extremum) then
                  D2  = 6.d0*(alpham + alphap)
                  D2L = s(i,j-2)-2.d0*s(i,j-1)+s(i,j)
                  D2R = s(i,j)-2.d0*s(i,j+1)+s(i,j+2)
                  D2C = s(i,j-1)-2.d0*s(i,j)+s(i,j+1)
                  sgn = sign(1.d0,D2)
                  D2LIM = max(min(sgn*D2,C*sgn*D2L,C*sgn*D2R,C*sgn*D2C),0.d0)
                  alpham = alpham*D2LIM/max(abs(D2),1.d-10)
                  alphap = alphap*D2LIM/max(abs(D2),1.d-10)
               else
                  if (bigp) then
                     sgn = sign(1.d0,alpham)
                     amax = -alphap**2 / (4*(alpham + alphap))
                     delam = s(i,j-1) - s(i,j)
                     if (sgn*amax .ge. sgn*delam) then
                        if (sgn*(delam - alpham).ge.1.d-10) then
                           alphap = (-2.d0*delam - 2.d0*sgn*sqrt(delam**2 - delam*alpham))
                        else 
                           alphap = -2.d0*alpham
                        endif
                     endif
                  end if
                  if (bigm) then
                     sgn = sign(1.d0,alphap)
                     amax = -alpham**2 / (4*(alpham + alphap))
                     delap = s(i,j+1) - s(i,j)
                     if (sgn*amax .ge. sgn*delap) then
                        if (sgn*(delap - alphap).ge.1.d-10) then
                           alpham = (-2.d0*delap - 2.d0*sgn*sqrt(delap**2 - delap*alphap))
                        else
                           alpham = -2.d0*alphap
                        endif
                     endif
                  end if
               end if

               sm(i,j) = s(i,j) + alpham
               sp(i,j) = s(i,j) + alphap

            end do
         end do

!c     different stencil needed for y-component of EXT_DIR and HOEXTRAP bc's
         if (bc(2,1) .eq. EXT_DIR  .or. bc(2,1) .eq. HOEXTRAP) then
!c     the value in the first c!c ghost cell represents the edge value
            sm(lo(1)-1:hi(1)+1,lo(2))    = s(lo(1)-1:hi(1)+1,lo(2)-1)
            sedgey(lo(1)-1:hi(1)+1,lo(2)) = s(lo(1)-1:hi(1)+1,lo(2)-1)

!c     use a modified stencil to get sedgey on the first interior edge
            sedgey(lo(1)-1:hi(1)+1,lo(2)+1) =&
                -(1.d0/5.d0)  *s(lo(1)-1:hi(1)+1,lo(2)-1)&
                +(3.d0/4.d0)  *s(lo(1)-1:hi(1)+1,lo(2)  )&
                +0.5d0        *s(lo(1)-1:hi(1)+1,lo(2)+1)&
                -(1.d0/20.0d0)*s(lo(1)-1:hi(1)+1,lo(2)+2)

!c     make sure sedgey lies in between adjacent cell-centered values
            do i=lo(1)-1,hi(1)+1
               sedgey(i,lo(2)+1) = max(sedgey(i,lo(2)+1),min(s(i,lo(2)+1),s(i,lo(2))))
               sedgey(i,lo(2)+1) = min(sedgey(i,lo(2)+1),max(s(i,lo(2)+1),s(i,lo(2))))
            end do

!c     copy sedgey into sp
            do i=lo(1)-1,hi(1)+1
               sp(i,lo(2)  ) = sedgey(i,lo(2)+1)
            end do

!c     apply Colella 2008 limiters to compute sm and sp in the second
!c     and third inner cells
            do j=lo(2)+1,lo(2)+1
               do i=lo(1)-1,hi(1)+1

                  alphap = sedgey(i,j+1)-s(i,j)
                  alpham = sedgey(i,j  )-s(i,j)
                  bigp = abs(alphap).gt.2.d0*abs(alpham)
                  bigm = abs(alpham).gt.2.d0*abs(alphap)
                  extremum = .false.

                  if (alpham*alphap .ge. 0.d0) then
                     extremum = .true.
                  else if (bigp .or. bigm) then
!c     Possible extremum. We look at cell centered values and face
!c     centered values for a change in sign in the differences adjacent to
!c     the cell. We use the pair of differences whose minimum magnitude is the
!c     largest, and thus least susceptible to sensitivity to roundoff.
                     dafacem = sedgey(i,j) - sedgey(i,j-1)
                     dafacep = sedgey(i,j+2) - sedgey(i,j+1)
                     dabarm = s(i,j) - s(i,j-1)
                     dabarp = s(i,j+1) - s(i,j)
                     dafacemin = min(abs(dafacem),abs(dafacep))
                     dabarmin= min(abs(dabarm),abs(dabarp))
                     if (dafacemin.ge.dabarmin) then
                        dachkm = dafacem
                        dachkp = dafacep
                     else
                        dachkm = dabarm
                        dachkp = dabarp
                     endif
                     extremum = (dachkm*dachkp .le. 0.d0)
                  end if

                  if (extremum) then
                     D2  = 6.d0*(alpham + alphap)
                     D2L = s(i,j-2)-2.d0*s(i,j-1)+s(i,j)
                     D2R = s(i,j)-2.d0*s(i,j+1)+s(i,j+2)
                     D2C = s(i,j-1)-2.d0*s(i,j)+s(i,j+1)
                     sgn = sign(1.d0,D2)
                     D2LIM = max(min(sgn*D2,C*sgn*D2L,C*sgn*D2R,C*sgn*D2C),0.d0)
                     alpham = alpham*D2LIM/max(abs(D2),1.d-10)
                     alphap = alphap*D2LIM/max(abs(D2),1.d-10)
                  else
                     if (bigp) then
                        sgn = sign(1.d0,alpham)
                        amax = -alphap**2 / (4*(alpham + alphap))
                        delam = s(i,j-1) - s(i,j)
                        if (sgn*amax .ge. sgn*delam) then
                           if (sgn*(delam - alpham).ge.1.d-10) then
                              alphap = (-2.d0*delam - 2.d0*sgn*sqrt(delam**2 - delam*alpham))
                           else 
                              alphap = -2.d0*alpham
                           endif
                        endif
                     end if
                     if (bigm) then
                        sgn = sign(1.d0,alphap)
                        amax = -alpham**2 / (4*(alpham + alphap))
                        delap = s(i,j+1) - s(i,j)
                        if (sgn*amax .ge. sgn*delap) then
                           if (sgn*(delap - alphap).ge.1.d-10) then
                              alpham = (-2.d0*delap - 2.d0*sgn*sqrt(delap**2 - delap*alphap))
                           else
                              alpham = -2.d0*alphap
                           endif
                        endif
                     end if
                  end if

                  sm(i,j) = s(i,j) + alpham
                  sp(i,j) = s(i,j) + alphap

               end do
            end do
         end if

         if (bc(2,2) .eq. EXT_DIR  .or. bc(2,2) .eq. HOEXTRAP) then
!c     the value in the first c!c ghost cell represents the edge value
            sp(lo(1)-1:hi(1)+1,hi(2))      = s(lo(1)-1:hi(1)+1,hi(2)+1)
            sedgey(lo(1)-1:hi(1)+1,hi(2)+1) = s(lo(1)-1:hi(1)+1,hi(2)+1)

!c     use a modified stencil to get sedgey on the first interior edge
            sedgey(lo(1)-1:hi(1)+1,hi(2)) =&
                -(1.d0/5.d0)  *s(lo(1)-1:hi(1)+1,hi(2)+1)&
                +(3.d0/4.d0)  *s(lo(1)-1:hi(1)+1,hi(2)  )&
                +0.5d0        *s(lo(1)-1:hi(1)+1,hi(2)-1)&
                -(1.d0/20.0d0)*s(lo(1)-1:hi(1)+1,hi(2)-2)

!c     make sure sedgey lies in between adjacent cell-centered values
            do i=lo(1)-1,hi(1)+1
               sedgey(i,hi(2)) = max(sedgey(i,hi(2)),min(s(i,hi(2)-1),s(i,hi(2))))
               sedgey(i,hi(2)) = min(sedgey(i,hi(2)),max(s(i,hi(2)-1),s(i,hi(2))))
            end do

!c     copy sedgey into sm
            do i=lo(1)-1,hi(1)+1
               sm(i,hi(2)  ) = sedgey(i,hi(2))
            end do

!c     apply Colella 2008 limiters to compute sm and sp in the second
!c     and third inner cells
            do j=hi(2)-2,hi(2)-1
               do i=lo(1)-1,hi(1)+1

                  alphap = sedgey(i,j+1)-s(i,j)
                  alpham = sedgey(i,j  )-s(i,j)
                  bigp = abs(alphap).gt.2.d0*abs(alpham)
                  bigm = abs(alpham).gt.2.d0*abs(alphap)
                  extremum = .false.

                  if (alpham*alphap .ge. 0.d0) then
                     extremum = .true.
                  else if (bigp .or. bigm) then
!c     Possible extremum. We look at cell centered values and face
!c     centered values for a change in sign in the differences adjacent to
!c     the cell. We use the pair of differences whose minimum magnitude is the
!c     largest, and thus least susceptible to sensitivity to roundoff.
                     dafacem = sedgey(i,j) - sedgey(i,j-1)
                     dafacep = sedgey(i,j+2) - sedgey(i,j+1)
                     dabarm = s(i,j) - s(i,j-1)
                     dabarp = s(i,j+1) - s(i,j)
                     dafacemin = min(abs(dafacem),abs(dafacep))
                     dabarmin= min(abs(dabarm),abs(dabarp))
                     if (dafacemin.ge.dabarmin) then
                        dachkm = dafacem
                        dachkp = dafacep
                     else
                        dachkm = dabarm
                        dachkp = dabarp
                     endif
                     extremum = (dachkm*dachkp .le. 0.d0)
                  end if

                  if (extremum) then
                     D2  = 6.d0*(alpham + alphap)
                     D2L = s(i,j-2)-2.d0*s(i,j-1)+s(i,j)
                     D2R = s(i,j)-2.d0*s(i,j+1)+s(i,j+2)
                     D2C = s(i,j-1)-2.d0*s(i,j)+s(i,j+1)
                     sgn = sign(1.d0,D2)
                     D2LIM = max(min(sgn*D2,C*sgn*D2L,C*sgn*D2R,C*sgn*D2C),0.d0)
                     alpham = alpham*D2LIM/max(abs(D2),1.d-10)
                     alphap = alphap*D2LIM/max(abs(D2),1.d-10)
                  else
                     if (bigp) then
                        sgn = sign(1.d0,alpham)
                        amax = -alphap**2 / (4*(alpham + alphap))
                        delam = s(i,j-1) - s(i,j)
                        if (sgn*amax .ge. sgn*delam) then
                           if (sgn*(delam - alpham).ge.1.d-10) then
                              alphap = (-2.d0*delam - 2.d0*sgn*sqrt(delam**2 - delam*alpham))
                           else 
                              alphap = -2.d0*alpham
                           endif
                        endif
                     end if
                     if (bigm) then
                        sgn = sign(1.d0,alphap)
                        amax = -alpham**2 / (4*(alpham + alphap))
                        delap = s(i,j+1) - s(i,j)
                        if (sgn*amax .ge. sgn*delap) then
                           if (sgn*(delap - alphap).ge.1.d-10) then
                              alpham = (-2.d0*delap - 2.d0*sgn*sqrt(delap**2 - delap*alphap))
                           else
                              alpham = -2.d0*alphap
                           endif
                        endif
                     end if
                  end if

                  sm(i,j) = s(i,j) + alpham
                  sp(i,j) = s(i,j) + alphap

               end do
            end do
         end if

      end if

!c     compute y-component of Ip and Im
      do j=lo(2)-1,hi(2)+1
         do i=lo(1)-1,hi(1)+1
            sigma = abs(v(i,j))*dt/dx(2)
            s6 = 6.0d0*s(i,j) - 3.0d0*(sm(i,j)+sp(i,j))
            if (v(i,j) .gt. eps) then
               Ipy(i,j) = sp(i,j) - (sigma/2.0d0)*&
                   (sp(i,j)-sm(i,j)-(1.0d0-(2.0d0/3.0d0)*sigma)*s6)
               Imy(i,j) = s(i,j)
            else if (v(i,j) .lt. -eps) then
               Ipy(i,j) = s(i,j)
               Imy(i,j) = sm(i,j) + (sigma/2.0d0)*&
                   (sp(i,j)-sm(i,j)+(1.0d0-(2.0d0/3.0d0)*sigma)*s6)
            else
               Ipy(i,j) = s(i,j)
               Imy(i,j) = s(i,j)
            end if
         end do
      end do

    end subroutine ppm_msd

      subroutine transvel(&
          u, ulo, uhi, sx, ubc, slxscr, Imx, Ipx, sedgex, DIMS(sedgex),&
          v, vlo, vhi, sy, vbc, slyscr, Imy, Ipy, sedgey, DIMS(sedgey),&
          DIMS(u), DIMS(work), DIMS(I),&
          dsvl, DIMS(dsvl), sm, sp, DIMS(smp),&
          lo,hi,dt,dx,use_minion,tforces,ppm_type) bind(C,name="transvel")
! c
! c     This subroutine computes the advective velocities used in
! c     the transverse derivatives of the Godunov box
! c
      implicit none
      integer i,j
      integer ubc(SDIM,2),vbc(SDIM,2)
      integer lo(SDIM),hi(SDIM)
      integer imin,jmin,imax,jmax
      REAL_T hx, hy, dt, dth, dthx, dthy,dx(SDIM)
      REAL_T uad,vad
      REAL_T eps,eps_for_bc
      logical ltm
      parameter( eps        = 1.0D-6 )
      parameter( eps_for_bc = 1.0D-10 )
      integer DIMDEC(u)
      integer DIMDEC(work)
      integer DIMDEC(I)
      integer DIMDEC(dsvl)
      integer DIMDEC(smp)
      integer DIMDEC(sedgex)
      integer DIMDEC(sedgey)
      REAL_T  u(DIMV(u))
      REAL_T  v(DIMV(u))
      REAL_T ulo(DIMV(work)),uhi(DIMV(work))
      REAL_T vlo(DIMV(work)),vhi(DIMV(work))
      REAL_T sx(DIMV(work))
      REAL_T sy(DIMV(work))
      REAL_T slxscr(DIM1(u), 4)
      REAL_T slyscr(DIM2(u), 4)
      REAL_T Imx(DIMV(I))
      REAL_T Ipx(DIMV(I))
      REAL_T Imy(DIMV(I))
      REAL_T Ipy(DIMV(I))
      REAL_T sedgex(DIMV(sedgex))
      REAL_T sedgey(DIMV(sedgey))
      REAL_T dsvl(DIMV(dsvl)), sm(DIMV(smp)), sp(DIMV(smp))

      integer use_minion, ppm_type
      REAL_T tforces(DIMV(work),SDIM)

      dth  = half*dt
      dthx = half*dt / dx(1)
      dthy = half*dt / dx(2)
      hx   = dx(1)
      hy   = dx(2)
      imin = lo(1)
      jmin = lo(2)
      imax = hi(1)
      jmax = hi(2)

! c
! c     --------------------------------------------------------------
! c     compute the x transverse velocities
! c     --------------------------------------------------------------
! c
      if (ppm_type .gt. 0) then
         call ppm(u,DIMS(u),u,v,DIMS(u),&
             Ipx,Imx,Ipy,Imy,DIMS(work),sm,sp,DIMS(smp),dsvl,DIMS(dsvl),&
             sedgex,DIMS(sedgex),sedgey,DIMS(sedgey),lo,hi,dx,dt,ubc,&
             eps_for_bc,ppm_type)

      else
         call slopes(u,DIMS(u),&
             sx,sy,DIMS(work),lo,hi,slxscr,slyscr,ubc)
      end if
         
      if (ppm_type .gt. 0) then
         do i = imin, imax+1
            do j = jmin-1,jmax+1
               ulo(i,j) = Ipx(i-1,j)
               uhi(i,j) = Imx(i  ,j)
            end do
         end do
      else
         do i = imin, imax+1
            do j = jmin-1,jmax+1
               ulo(i,j) = u(i-1,j) + (half  - dthx*u(i-1,j))*sx(i-1,j)
               uhi(i,j) = u(i,j)   + (-half - dthx*u(i,  j))*sx(i,j)
            end do
         end do
      end if

      if(use_minion.eq.1)then
        do i = imin, imax+1
          do j = jmin-1,jmax+1
            ulo(i,j) = ulo(i,j) + dth*tforces(i-1,j,1)
            uhi(i,j) = uhi(i,j) + dth*tforces(i,  j,1)
          end do
        end do
      end if

      call trans_xbc(u,DIMS(u),&
          ulo,uhi,DIMS(work),ulo,DIMS(work),lo,hi,XVEL,ubc,eps_for_bc)

      do i = imin,imax+1
         do j = jmin-1,jmax+1
            uad = merge(ulo(i,j),uhi(i,j),(ulo(i,j)+uhi(i,j)) .ge. 0.0d0)
            ltm = ulo(i,j) .le. zero  .and.  uhi(i,j) .ge. zero
            ltm = ltm .or. (abs(ulo(i,j)+uhi(i,j)) .lt. eps)
            ulo(i,j) = merge(zero,uad,ltm)
         end do
      end do
! c
! c     compute the y transverse velocities
! c
      if (ppm_type .gt. 0) then
         call ppm(v,DIMS(u),u,v,DIMS(u),&
             Ipx,Imx,Ipy,Imy,DIMS(work),sm,sp,DIMS(smp),dsvl,DIMS(dsvl),&
             sedgex,DIMS(sedgex),sedgey,DIMS(sedgey),lo,hi,dx,dt,vbc,&
             eps_for_bc,ppm_type)
      else
         call slopes(v,DIMS(u),&
             sx,sy,DIMS(work),lo,hi,slxscr,slyscr,vbc)
      end if

      if (ppm_type .gt. 0) then
         do i = imin-1,imax+1
            do j = jmin,jmax+1
               vlo(i,j) = Ipy(i,j-1)
               vhi(i,j) = Imy(i,j  )
            end do
         end do
      else
         do i = imin-1,imax+1
            do j = jmin,jmax+1
               vlo(i,j) = v(i,j-1) + (half  - dthy*v(i,j-1))*sy(i,j-1)
               vhi(i,j) = v(i,j)   + (-half - dthy*v(i,j  ))*sy(i,j)
            end do
         end do
      end if

      if(use_minion.eq.1)then
         do i = imin-1, imax+1
            do j = jmin,jmax+1
               vlo(i,j) = vlo(i,j) + dth*tforces(i,j-1,2)
               vhi(i,j) = vhi(i,j) + dth*tforces(i,j,  2)
            end do
         end do
      end if

      call trans_ybc(v,DIMS(u),&
          vlo,vhi,DIMS(work),vlo,DIMS(work),lo,hi,YVEL,vbc,eps_for_bc)

      do i = imin-1,imax+1
         do j = jmin,jmax+1
            vad = merge(vlo(i,j),vhi(i,j),(vlo(i,j)+vhi(i,j)) .ge. 0.0d0)
            ltm = vlo(i,j) .le. zero  .and.  vhi(i,j) .ge. zero
            ltm = ltm .or. (abs(vlo(i,j)+vhi(i,j)) .lt. eps)
            vlo(i,j) = merge(zero,vad,ltm)
         end do
      end do

    end subroutine transvel

      subroutine estate(s, DIMS(s), tforces, DIMS(tforces),&
          u, DIMS(u),&
          xlo, xhi, sx, uad, slxscr, stxlo, stxhi,&
          uedge, DIMS(uedge), xstate, DIMS(xstate), Imx, Ipx, sedgex, DIMS(sedgex),&

          v, ylo, yhi, sy, vad, slyscr, stylo, styhi,&
          vedge, DIMS(vedge), ystate, DIMS(ystate), Imy, Ipy, sedgey, DIMS(sedgey),&

          DIMS(work), DIMS(I), dsvl, DIMS(dsvl), sm, sp, DIMS(smp),&
          bc,lo,hi,dt,dx,n,velpred, use_minion, ppm_type) bind(C,name="estate")

      implicit none
      integer i,j,n,velpred
      integer lo(SDIM),hi(SDIM),bc(SDIM,2)
      integer imin,jmin,imax,jmax
      REAL_T place_to_break
      REAL_T hx, hy, dt, dth, dthx, dthy, dx(SDIM)
      REAL_T tr,stx,sty,fu,fv
      REAL_T eps,eps_for_bc
      logical ltx,lty
      parameter( eps        = 1.0D-6 )
      parameter( eps_for_bc = 1.0D-10 )

      integer DIMDEC(s)
      integer DIMDEC(u)
      integer DIMDEC(tforces)
      integer DIMDEC(work)
      integer DIMDEC(uedge)
      integer DIMDEC(vedge)
      integer DIMDEC(xstate)
      integer DIMDEC(ystate)
      integer DIMDEC(I)
      integer DIMDEC(sedgex)
      integer DIMDEC(sedgey)
      integer DIMDEC(dsvl)
      integer DIMDEC(smp)

      REAL_T s(DIMV(s))
      REAL_T stxlo(DIM1(s)),stxhi(DIM1(s)),slxscr(DIM1(s),4)
      REAL_T stylo(DIM2(s)),styhi(DIM2(s)),slyscr(DIM2(s),4)

      REAL_T u(DIMV(u))
      REAL_T v(DIMV(u))
      REAL_T tforces(DIMV(tforces))

      REAL_T uedge(DIMV(uedge)), xstate(DIMV(xstate)), Imx(DIMV(I)), Ipx(DIMV(I)), sedgex(DIMV(sedgex))
      REAL_T vedge(DIMV(vedge)), ystate(DIMV(ystate)), Imy(DIMV(I)), Ipy(DIMV(I)), sedgey(DIMV(sedgey))
      REAL_T dsvl(DIMV(dsvl)), sm(DIMV(smp)), sp(DIMV(smp))

      REAL_T xlo(DIMV(work)), xhi(DIMV(work))
      REAL_T ylo(DIMV(work)), yhi(DIMV(work))
      REAL_T  sx(DIMV(work)), uad(DIMV(work)) 
      REAL_T  sy(DIMV(work)), vad(DIMV(work)) 

      integer use_minion, ppm_type

      dth  = half*dt
      dthx = half*dt/dx(1)
      dthy = half*dt/dx(2)
      hx = dx(1)
      hy = dx(2)
      imin = lo(1)
      jmin = lo(2)
      imax = hi(1)
      jmax = hi(2)

! c     
! c     compute the slopes
! c
! c     trace the state to the cell edges
! c
      if (ppm_type .gt. 0) then
         call ppm(s,DIMS(s),u,v,DIMS(u),&
             Ipx,Imx,Ipy,Imy,DIMS(work),sm,sp,DIMS(smp),dsvl,DIMS(dsvl),&
             sedgex,DIMS(sedgex),sedgey,DIMS(sedgey),lo,hi,dx,dt,bc,&
             eps_for_bc,ppm_type)
      else
         call slopes(s,DIMS(s),&
             sx,sy,DIMS(work),lo,hi,slxscr,slyscr,bc)
      end if
!c
!c     trace the state to the cell edges
!c
      if (ppm_type .gt. 0) then
         do i = imin, imax+1
            do j = jmin-1,jmax+1
               xlo(i,j) = Ipx(i-1,j)
               xhi(i,j) = Imx(i  ,j)
            end do
         end do
      else
         do i = imin, imax+1
            do j = jmin-1,jmax+1
               xlo(i,j) = s(i-1,j) + (half - dthx*u(i-1,j))*sx(i-1,j)
               xhi(i,j) = s(i  ,j) - (half + dthx*u(i  ,j))*sx(i  ,j)
            end do
         end do
      end if

      if(use_minion.eq.1)then
         do i = imin, imax+1
            do j = jmin-1,jmax+1
               xlo(i,j) = xlo(i,j) + dth*tforces(i-1,j)
               xhi(i,j) = xhi(i,j) + dth*tforces(i,  j)
            end do
         end do
      end if

      call trans_xbc(&
          s,DIMS(s),&
          xlo,xhi,DIMS(work),uad,DIMS(work),&
          lo,hi,n,bc,eps_for_bc)
      
      do j = jmin-1,jmax+1
         do i = imin, imax+1
            fu  = merge(zero,one,abs(uad(i,j)).lt.eps)
            stx = merge(xlo(i,j),xhi(i,j),uad(i,j) .ge. 0.0d0)
            xlo(i,j) = fu*stx + (one - fu)*half*(xhi(i,j)+xlo(i,j))
         end do
      end do

      if (ppm_type .gt. 0) then
         do j = jmin,jmax+1
            do i = imin-1,imax+1
               ylo(i,j) = Ipy(i,j-1)
               yhi(i,j) = Ipy(i,j  )
            end do
         end do
      else
         do j = jmin,jmax+1
            do i = imin-1,imax+1
               ylo(i,j) = s(i,j-1) + (half - dthy*v(i,j-1))*sy(i,j-1)
               yhi(i,j) = s(i,j  ) - (half + dthy*v(i,j  ))*sy(i,j  )
            end do
         end do
      end if

      if(use_minion.eq.1)then
         do i = imin-1, imax+1
            do j = jmin,jmax+1
               ylo(i,j) = ylo(i,j) + dth*tforces(i,j-1)
               yhi(i,j) = yhi(i,j) + dth*tforces(i,j)
            end do
         end do
      end if

      call trans_ybc(&
          s,DIMS(s),&
          ylo,yhi,DIMS(work),vad,DIMS(work),&
          lo,hi,n,bc,eps_for_bc)

      do j = jmin,jmax+1
         do i = imin-1,imax+1
            fv  = merge(zero,one,abs(vad(i,j)).lt.eps)
            sty = merge(ylo(i,j),yhi(i,j),vad(i,j) .ge. 0.0d0)
            ylo(i,j) = fv*sty + (one - fv)*half*(yhi(i,j)+ylo(i,j))
         end do
      end do
!c
!c     compute the xedge state
!c
      if ((velpred.ne.1) .or. (n.eq.XVEL)) then
         do 100 j = jmin,jmax
            do i = imin-1,imax+1
               tr = half*&
                   (vad(i,j+1)+vad(i,j))*&
                   (ylo(i,j+1)-ylo(i,j))/hy
               
               if (ppm_type .gt. 0) then
                  stxlo(i+1) = Ipx(i,j)&
                      - dth*tr&
                      + dth*tforces(i,j)
                  stxhi(i  ) = Imx(i,j)&
                      - dth*tr&
                      + dth*tforces(i,j)
               else
                  stxlo(i+1) = s(i,j) + (half-dthx*u(i,j))*sx(i,j)&
                      - dth*tr&
                      + dth*tforces(i,j)
                  stxhi(i  ) = s(i,j) - (half+dthx*u(i,j))*sx(i,j)&
                      - dth*tr&
                      + dth*tforces(i,j)
               end if
            end do

            if (bc(1,1).eq.EXT_DIR .and. velpred.eq.1) then
               stxhi(imin) = s(imin-1,j)
               stxlo(imin) = s(imin-1,j)
            else if (bc(1,1).eq.EXT_DIR .and. uad(imin,j).ge.zero) then
               stxhi(imin) = s(imin-1,j)
               stxlo(imin) = s(imin-1,j)
            else if (bc(1,1).eq.EXT_DIR .and. uad(imin,j).lt.zero) then
               stxlo(imin) = stxhi(imin)
            else if (bc(1,1).eq.FOEXTRAP.or.bc(1,1).eq.HOEXTRAP) then
               if (n.eq.XVEL) then
                  if (velpred.eq.1) then
#ifndef ALLOWXINFLOW
!c     prevent backflow
                     stxhi(imin) = MIN(stxhi(imin),zero)
#endif
                     stxlo(imin) = stxhi(imin)
                  else
                     if (uad(imin,j).ge.zero) then
#ifndef ALLOWXINFLOW
!c     prevent backflow
                        stxhi(imin) = MIN(stxhi(imin),zero)
#endif
                        stxlo(imin) = stxhi(imin)
                     endif
                  endif
               else
                  stxlo(imin) = stxhi(imin)
               end if
            else if (bc(1,1).eq.REFLECT_EVEN) then
               stxlo(imin) = stxhi(imin)
            else if (bc(1,1).eq.REFLECT_ODD) then
               stxhi(imin) = zero
               stxlo(imin) = stxhi(imin)
            end if

            if (bc(1,2).eq.EXT_DIR .and. velpred.eq.1) then
               stxlo(imax+1) = s(imax+1,j)
               stxhi(imax+1) = s(imax+1,j)
            else if (bc(1,2).eq.EXT_DIR .and. uad(imax+1,j).le.zero) then
               stxlo(imax+1) = s(imax+1,j)
               stxhi(imax+1) = s(imax+1,j)
            else if (bc(1,2).eq.EXT_DIR .and. uad(imax+1,j).gt.zero) then
               stxhi(imax+1) = stxlo(imax+1) 
            else if (bc(1,2).eq.FOEXTRAP.or.bc(1,2).eq.HOEXTRAP) then
               if (n.eq.XVEL) then
                  if (velpred.eq.1) then
#ifndef ALLOWXINFLOW
!c     prevent backflow
                     stxlo(imax+1) = MAX(stxlo(imax+1),zero)
#endif
                     stxhi(imax+1) = stxlo(imax+1)
                  else
                     if (uad(imax+1,j).le.zero) then
#ifndef ALLOWXINFLOW
!c     prevent backflow
                        stxlo(imax+1) = MAX(stxlo(imax+1),zero)
#endif
                        stxhi(imax+1) = stxlo(imax+1)
                     endif
                  endif
               else
                  stxhi(imax+1) = stxlo(imax+1)
               endif
            else if (bc(1,2).eq.REFLECT_EVEN) then
               stxhi(imax+1) = stxlo(imax+1)
            else if (bc(1,2).eq.REFLECT_ODD) then
               stxlo(imax+1) = zero
               stxhi(imax+1) = zero
            end if

            if ( velpred .eq. 1 ) then
               do i = imin, imax+1
                  ltx = stxlo(i) .le. zero  .and.  stxhi(i) .ge. zero
                  ltx = ltx .or. (abs(stxlo(i)+stxhi(i)) .lt. eps)
                  stx = merge(stxlo(i),stxhi(i),(stxlo(i)+stxhi(i)) .ge. 0.0d0)
                  xstate(i,j) = merge(zero,stx,ltx)
               end do
            else
               do i = imin, imax+1
                  xstate(i,j) = merge(stxlo(i),stxhi(i),uedge(i,j) .ge. 0.0d0)
                  xstate(i,j) = merge(half*(stxlo(i)+stxhi(i)),xstate(i,j),&
                      abs(uedge(i,j)).lt.eps)
               end do
            end if
            place_to_break = 1
100      continue
         end if
!c
!c     compute the yedge states
!c      
      if ((velpred.ne.1) .or. (n.eq.YVEL)) then
         do 200 i = imin, imax
            do j = jmin-1,jmax+1
               tr = half*&
                   (uad(i+1,j)+uad(i,j))*&
                   (xlo(i+1,j)-xlo(i,j))/hx

               if (ppm_type .gt. 0) then
                  stylo(j+1)= Ipy(i,j)&
                      - dth*tr&
                      + dth*tforces(i,j)
                  styhi(j  )= Imy(i,j)&
                      - dth*tr&
                      + dth*tforces(i,j)
               else
                  stylo(j+1)= s(i,j) + (half-dthy*v(i,j))*sy(i,j)&
                      - dth*tr&
                      + dth*tforces(i,j)
                  styhi(j  )= s(i,j) - (half+dthy*v(i,j))*sy(i,j)&
                      - dth*tr&
                      + dth*tforces(i,j)
               end if
            end do

            if (bc(2,1).eq.EXT_DIR .and. velpred .eq. 1) then
               styhi(jmin) = s(i,jmin-1)
               stylo(jmin) = s(i,jmin-1)
            else if (bc(2,1).eq.EXT_DIR .and. vad(i,jmin).ge.zero) then
               styhi(jmin) = s(i,jmin-1)
               stylo(jmin) = s(i,jmin-1)
            else if (bc(2,1).eq.EXT_DIR .and. vad(i,jmin).lt.zero) then
               stylo(jmin) = styhi(jmin)
            else if (bc(2,1).eq.FOEXTRAP.or.bc(2,1).eq.HOEXTRAP) then
               if (n.eq.YVEL) then
                  if (velpred.eq.1) then
#ifndef ALLOWYINFLOW
!c     prevent backflow
                     styhi(jmin) = MIN(styhi(jmin),zero)
#endif
                     stylo(jmin) = styhi(jmin)
                  else
                     if (vad(i,jmin).ge.zero) then
#ifndef ALLOWYINFLOW
!c     prevent backflow
                        styhi(jmin) = MIN(styhi(jmin),zero)
#endif
                        stylo(jmin) = styhi(jmin)
                     endif
                  endif
               else
                  stylo(jmin) = styhi(jmin)
               endif
            else if (bc(2,1).eq.REFLECT_EVEN) then
               stylo(jmin) = styhi(jmin)
            else if (bc(2,1).eq.REFLECT_ODD) then
               styhi(jmin) = zero
               stylo(jmin) = zero
            end if
            
            if (bc(2,2).eq.EXT_DIR .and. velpred .eq. 1) then
               stylo(jmax+1) = s(i,jmax+1)
               styhi(jmax+1) = s(i,jmax+1)
            else if (bc(2,2).eq.EXT_DIR .and. vad(i,jmax+1).le.zero) then
               stylo(jmax+1) = s(i,jmax+1)
               styhi(jmax+1) = s(i,jmax+1)
            else if (bc(2,2).eq.EXT_DIR .and. vad(i,jmax+1).gt.zero) then
               styhi(jmax+1) = stylo(jmax+1)
            else if (bc(2,2).eq.FOEXTRAP.or.bc(2,2).eq.HOEXTRAP) then
               if (n.eq.YVEL) then
                  if (velpred.eq.1) then
#ifndef ALLOWYINFLOW
!c     prevent backflow
                     stylo(jmax+1) = MAX(stylo(jmax+1),zero)
#endif
                     styhi(jmax+1) = stylo(jmax+1)
                  else
                     if (vad(i,jmax+1).le.zero) then
#ifndef ALLOWYINFLOW
!c     prevent backflow
                        stylo(jmax+1) = MAX(stylo(jmax+1),zero)
#endif
                        styhi(jmax+1) = stylo(jmax+1)
                     endif
                  endif
               else
                  styhi(jmax+1) = stylo(jmax+1)
               endif
            else if (bc(2,2).eq.REFLECT_EVEN) then
               styhi(jmax+1) = stylo(jmax+1)
            else if (bc(2,2).eq.REFLECT_ODD) then
               stylo(jmax+1) = zero
               styhi(jmax+1) = zero
            end if

            if ( velpred .eq. 1 ) then
               do j = jmin, jmax+1
                  lty = stylo(j) .le. zero  .and.  styhi(j) .ge. zero
                  lty = lty .or. (abs(stylo(j)+styhi(j)) .lt. eps)
                  sty = merge(stylo(j),styhi(j),(stylo(j)+styhi(j)) .ge. 0.0d0)
                  ystate(i,j)=merge(zero,sty,lty)
               end do
            else
               do j=jmin,jmax+1
                  ystate(i,j) = merge(stylo(j),styhi(j),vedge(i,j) .ge. 0.0d0)
                  ystate(i,j) = merge(half*(stylo(j)+styhi(j)),ystate(i,j),&
                      abs(vedge(i,j)).lt.eps)
               end do
            end if
            place_to_break = 1
200      continue
         end if
      end subroutine estate

      subroutine estate_fpu(&
          s, DIMS(s), tforces, DIMS(t), divu, DIMS(d),&
          xlo, xhi, sx, slxscr, stxlo, stxhi,&
          uedge, DIMS(uedge), xstate, DIMS(xstate), Imx, Ipx, sedgex, DIMS(sedgex),&

          ylo, yhi, sy, slyscr, stylo, styhi,&
          vedge, DIMS(vedge), ystate, DIMS(ystate), Imy, Ipy, sedgey, DIMS(sedgey),&

          DIMS(work), DIMS(I), dsvl, DIMS(dsvl), sm, sp, DIMS(smp),&
          bc,lo,hi,dt,dx,n,use_minion,iconserv,ppm_type) bind(C,name="estate_fpu")
! c
! c     This subroutine computes edges states, right now it uses
! c     a lot of memory, but there becomes a trade off between
! c     simplicity-efficiency in the new way of computing states
! c     and complexity in the old way.  By eliminating loops over
! c     state components though, the new way uses much less memory.
! c
      implicit none
      integer i,j,n
      integer lo(SDIM),hi(SDIM),bc(SDIM,2)
      integer imin,jmin,imax,jmax
      REAL_T place_to_break
      REAL_T hx, hy, dt, dth, dthx, dthy
      REAL_T tr,ubar,vbar,stx,sty,fu,fv,dx(SDIM)
      REAL_T eps,eps_for_bc
      parameter( eps        = 1.0D-6 )
      parameter( eps_for_bc = 1.0D-10 )

      integer DIMDEC(s)
      integer DIMDEC(t)
      integer DIMDEC(d)
      integer DIMDEC(work)
      integer DIMDEC(uedge)
      integer DIMDEC(xstate)
      integer DIMDEC(vedge)
      integer DIMDEC(ystate)
      integer DIMDEC(I)
      integer DIMDEC(sedgex)
      integer DIMDEC(sedgey)
      integer DIMDEC(dsvl)
      integer DIMDEC(smp)

      REAL_T s(DIMV(s))
      REAL_T stxlo(DIM1(s)),stxhi(DIM1(s)),slxscr(DIM1(s),4)
      REAL_T stylo(DIM2(s)),styhi(DIM2(s)),slyscr(DIM2(s),4)

      REAL_T uedge(DIMV(uedge)), xstate(DIMV(xstate)), Imx(DIMV(I)), Ipx(DIMV(I)), sedgex(DIMV(sedgex))
      REAL_T vedge(DIMV(vedge)), ystate(DIMV(ystate)), Imy(DIMV(I)), Ipy(DIMV(I)), sedgey(DIMV(sedgey))
      REAL_T dsvl(DIMV(dsvl)), sm(DIMV(smp)), sp(DIMV(smp))

      REAL_T xlo(DIMV(work)), xhi(DIMV(work))
      REAL_T ylo(DIMV(work)), yhi(DIMV(work))
      REAL_T  sx(DIMV(work))
      REAL_T  sy(DIMV(work))
      REAL_T tforces(DIMV(t))
      REAL_T divu(DIMV(d))
      REAL_T st
      integer ppm_type

      integer use_minion, iconserv, inc

      dth  = half*dt
      dthx = half*dt / dx(1)
      dthy = half*dt / dx(2)
      hx   = dx(1)
      hy   = dx(2)
      imin = lo(1)
      jmin = lo(2)
      imax = hi(1)
      jmax = hi(2)

!c
!c     compute the slopes
!c
      if (ppm_type .gt. 0) then
         call ppm_fpu(lo,hi,&
              s,DIMS(s),&
              uedge,DIMS(uedge),&
              vedge,DIMS(vedge),&
              Ipx,Imx,Ipy,Imy,DIMS(work),&
              sm,sp,DIMS(smp),&
              dsvl,DIMS(dsvl),&
              sedgex,DIMS(sedgex),&
              sedgey,DIMS(sedgey),&
              dx, dt, bc, eps_for_bc, ppm_type)
      else
         call slopes(&
             s,DIMS(s),&
             sx,sy,DIMS(work),&
             lo,hi,slxscr,slyscr,bc)
      end if

!c
!c     trace the state to the cell edges
!c

      if (ppm_type .gt. 0) then
         do j = jmin-1,jmax+1
            do i = imin,  imax+1
               xlo(i,j) = Ipx(i-1,j)
               xhi(i,j) = Imx(i  ,j)
            end do
         end do
      else
         do j = jmin-1,jmax+1
            do i = imin,  imax+1
               xlo(i,j) = s(i-1,j) + (half - dthx*uedge(i,j))*sx(i-1,j)
               xhi(i,j) = s(i,  j) - (half + dthx*uedge(i,j))*sx(i,  j)
            end do
         end do
      end if

      if(use_minion.eq.1)then
         do j = jmin-1,jmax+1
            do i = imin,  imax+1
               xlo(i,j) = xlo(i,j) + dth*tforces(i-1,j)
               xhi(i,j) = xhi(i,j) + dth*tforces(i,  j)
            end do
         end do
         if (iconserv .eq. 1) then
           do j = jmin-1,jmax+1
            do i = imin,  imax+1
               xlo(i,j) = xlo(i,j) - dth*s(i-1,j)*divu(i-1,j)
               xhi(i,j) = xhi(i,j) - dth*s(i  ,j)*divu(i,  j)
            end do
           end do
         end if
      end if

      call trans_xbc(&
          s,DIMS(s),&
          xlo,xhi,DIMS(work),uedge,DIMS(uedge),&
          lo,hi,n,bc,eps_for_bc)

      do j = jmin-1,jmax+1
         do i = imin,  imax+1
            fu  = merge(zero,one,abs(uedge(i,j)).lt.eps)
            stx = merge(xlo(i,j),xhi(i,j),uedge(i,j) .ge. 0.0d0)
            xlo(i,j) = fu*stx + (one - fu)*half*(xhi(i,j)+xlo(i,j))
         end do
      end do

      if (ppm_type .gt. 0) then
         do j = jmin,  jmax+1
            do i = imin-1,imax+1
               ylo(i,j) = Ipy(i,j-1)
               yhi(i,j) = Imy(i,j  )
            end do
         end do
      else
         do j = jmin,  jmax+1
            do i = imin-1,imax+1
               ylo(i,j) = s(i,j-1) + (half - dthy*vedge(i,j))*sy(i,j-1)
               yhi(i,j) = s(i,j)   - (half + dthy*vedge(i,j))*sy(i,j)
            end do
         end do
      end if

      if (use_minion.eq.1)then
         do j = jmin, jmax+1
            do i = imin-1,  imax+1
               ylo(i,j) = ylo(i,j) + dth*tforces(i,j-1)
               yhi(i,j) = yhi(i,j) + dth*tforces(i,j  )
            end do
         end do
         if (iconserv .eq. 1) then
           do j = jmin-1,jmax+1
            do i = imin,  imax+1
               ylo(i,j) = ylo(i,j) - dth*s(i,j-1)*divu(i,j-1)
               yhi(i,j) = yhi(i,j) - dth*s(i,j  )*divu(i,j  )
            end do
           end do
         end if
      end if

      call trans_ybc(&
          s,DIMS(s),&
          ylo,yhi,DIMS(work),vedge,DIMS(vedge),&
          lo,hi,n,bc,eps_for_bc)

      do j = jmin,  jmax+1
         do i = imin-1,imax+1
            fv  = merge(zero,one,abs(vedge(i,j)).lt.eps)
            sty = merge(ylo(i,j),yhi(i,j),vedge(i,j) .ge. 0.0d0)
            ylo(i,j) = fv*sty + (one - fv)*half*(yhi(i,j)+ylo(i,j))
         end do
      end do

#if 0
      call bdsslope(s,lo(1),lo(2),hi(1),hi(2),&
                   extra_work(lo(1)-1,lo(2)-1,1),&
                   extra_work(lo(1)-1,lo(2)-1,2),&
                   extra_work(lo(1)-1,lo(2)-1,3),&
                   dx)
#endif
!c
!c     compute the xedge states
!c
      do j = jmin,jmax

            do i = imin-1,imax+1

               if (iconserv.eq.1) then

                  st = -(vedge(i,j+1)*ylo(i,j+1) - vedge(i,j)*ylo(i,j))/hy&
                      + s(i,j)*(vedge(i,j+1)-vedge(i,j))/hy&
                      - s(i,j)*divu(i,j)

               else

#if 1
                  if (vedge(i,j)*vedge(i,j+1).le.0.d0) then
                     vbar = 0.5d0*(vedge(i,j)+vedge(i,j+1))
                     if (vbar.lt.0.d0) then
                        inc = 1
                     else
                        inc = 0
                     endif
                     tr = vbar*(s(i,j+inc)-s(i,j+inc-1))/hy
                  else
                     tr = half*(vedge(i,j+1) + vedge(i,j)) *&
                         (  ylo(i,j+1) - ylo(i,j)  ) / hy
                  endif

#else
                  tr = half*(vedge(i,j+1) + vedge(i,j)) * extra_work(i,j,2)
#endif
                  st =  -tr

               endif

               if (ppm_type .gt. 0) then
                  stxlo(i+1)= Ipx(i,j)&
                      + dth*(st + tforces(i,j))
                  stxhi(i  )= Imx(i,j)&
                      + dth*(st + tforces(i,j))
               else
                  stxlo(i+1)= s(i,j) + (half-dthx*uedge(i+1,j))*sx(i,j)&
                      + dth*(st + tforces(i,j))
                  stxhi(i  )= s(i,j) - (half+dthx*uedge(i  ,j))*sx(i,j)&
                      + dth*(st + tforces(i,j))
               end if

            end do

            if (bc(1,1).eq.EXT_DIR .and. uedge(imin,j).ge.zero) then
               stxhi(imin) = s(imin-1,j)
               stxlo(imin) = s(imin-1,j)
            else if (bc(1,1).eq.EXT_DIR .and. uedge(imin,j).lt.zero) then
               stxlo(imin) = stxhi(imin)
            else if (bc(1,1).eq.FOEXTRAP.or.bc(1,1).eq.HOEXTRAP) then
               if (n.eq.XVEL) then
                  if (uedge(imin,j).ge.zero) then
#ifndef ALLOWXINFLOW
!c     prevent backflow
                     stxhi(imin) = MIN(stxhi(imin),zero)
#endif
                     stxlo(imin) = stxhi(imin)
                  endif
               else
                  stxlo(imin) = stxhi(imin)
               endif
            else if (bc(1,1).eq.REFLECT_EVEN) then
               stxlo(imin) = stxhi(imin)
            else if (bc(1,1).eq.REFLECT_ODD) then
               stxhi(imin) = zero
               stxlo(imin) = zero
            end if
            if (bc(1,2).eq.EXT_DIR .and. uedge(imax+1,j).le.zero) then
               stxlo(imax+1) = s(imax+1,j)
               stxhi(imax+1) = s(imax+1,j)
            else if (bc(1,2).eq.EXT_DIR .and. uedge(imax+1,j).gt.zero) then
               stxhi(imax+1) = stxlo(imax+1)
            else if (bc(1,2).eq.FOEXTRAP.or.bc(1,2).eq.HOEXTRAP) then
               if (n.eq.XVEL) then
                  if (uedge(imax+1,j).le.zero) then
#ifndef ALLOWXINFLOW
!c     prevent backflow
                     stxlo(imax+1) = MAX(stxlo(imax+1),zero)
#endif
                     stxhi(imax+1) = stxlo(imax+1)
                  endif
               else
                  stxhi(imax+1) = stxlo(imax+1)
               endif
            else if (bc(1,2).eq.REFLECT_EVEN) then
               stxhi(imax+1) = stxlo(imax+1)
            else if (bc(1,2).eq.REFLECT_ODD) then
               stxlo(imax+1) = zero
               stxhi(imax+1) = zero
            end if
            
            do i = imin, imax+1
               xstate(i,j) = merge(stxlo(i),stxhi(i),uedge(i,j) .ge. 0.0d0)
               xstate(i,j) = merge(half*(stxlo(i)+stxhi(i)),xstate(i,j)&
                   ,abs(uedge(i,j)).lt.eps)
            end do
            place_to_break = 1
      end do
!c
!c     compute the yedge states
!c
      do i = imin,imax
            
            do j = jmin-1,jmax+1

               if (iconserv.eq.1) then

                  st = -(uedge(i+1,j)*xlo(i+1,j) - uedge(i,j)*xlo(i,j))/hx&
                      + s(i,j)*(uedge(i+1,j)-uedge(i,j))/hx&
                      - s(i,j)*divu(i,j)

               else

#if 1
                  if (uedge(i,j)*uedge(i+1,j).le.0.d0) then
                     ubar = 0.5d0*(uedge(i,j)+uedge(i+1,j))
                     if (ubar.lt.0.d0) then
                        inc = 1
                     else
                        inc = 0
                     endif
                     tr = ubar*(s(i+inc,j)-s(i+inc-1,j))/hx
                  else
                     tr = half*(uedge(i+1,j) + uedge(i,j)) *&
                                (xlo(i+1,j) -   xlo(i,j)  ) / hx
                  endif
#else
                  tr = half*(uedge(i+1,j) + uedge(i,j)) * extra_work(i,j,1)
#endif
                  st = -tr

               endif

               if (ppm_type .gt. 0) then
                  stylo(j+1)= Ipy(i,j)&
                      + dth*(st + tforces(i,j))
                  styhi(j  )= Imy(i,j)&
                      + dth*(st + tforces(i,j))
               else
                  stylo(j+1)= s(i,j) + (half-dthy*vedge(i,j+1))*sy(i,j)&
                      + dth*(st + tforces(i,j))
                  styhi(j  )= s(i,j) - (half+dthy*vedge(i,j  ))*sy(i,j)&
                      + dth*(st + tforces(i,j))
               end if

            end do
            
            if (bc(2,1).eq.EXT_DIR .and. vedge(i,jmin).ge.zero) then
               styhi(jmin) = s(i,jmin-1)
               stylo(jmin) = s(i,jmin-1)
            else if (bc(2,1).eq.EXT_DIR .and. vedge(i,jmin).lt.zero) then
               stylo(jmin) = styhi(jmin)
            else if (bc(2,1).eq.FOEXTRAP.or.bc(2,1).eq.HOEXTRAP) then
               if (n.eq.YVEL) then
                  if (vedge(i,jmin).ge.zero) then
#ifndef ALLOWYINFLOW
!c     prevent backflow
                     styhi(jmin) = MIN(styhi(jmin),zero)
#endif
                     stylo(jmin) = styhi(jmin)
                  endif
               else
                  stylo(jmin) = styhi(jmin)
               endif
            else if (bc(2,1).eq.REFLECT_EVEN) then
               stylo(jmin) = styhi(jmin)
            else if (bc(2,1).eq.REFLECT_ODD) then
               styhi(jmin) = zero
               stylo(jmin) = zero
            end if
            
            if (bc(2,2).eq.EXT_DIR .and. vedge(i,jmax+1).le.zero) then
               stylo(jmax+1) = s(i,jmax+1)
               styhi(jmax+1) = s(i,jmax+1)
            else if (bc(2,2).eq.EXT_DIR .and. vedge(i,jmax+1).gt.zero) then
               styhi(jmax+1) = stylo(jmax+1)
            else if (bc(2,2).eq.FOEXTRAP.or.bc(2,2).eq.HOEXTRAP) then
               if (n.eq.YVEL) then
                  if (vedge(i,jmax+1).le.zero) then
#ifndef ALLOWYINFLOW
!c     prevent backflow
                     stylo(jmax+1) = MAX(stylo(jmax+1),zero)
#endif
                     styhi(jmax+1) = stylo(jmax+1)
                  endif
               else
                  styhi(jmax+1) = stylo(jmax+1)
               endif
            else if (bc(2,2).eq.REFLECT_EVEN) then
               styhi(jmax+1) = stylo(jmax+1)
            else if (bc(2,2).eq.REFLECT_ODD) then
               stylo(jmax+1) = zero
               styhi(jmax+1) = zero
            end if
            
            do j=jmin,jmax+1
               ystate(i,j) = merge(stylo(j),styhi(j),vedge(i,j) .ge. 0.0d0)
               ystate(i,j) = merge(half*(stylo(j)+styhi(j)),ystate(i,j),&
                   abs(vedge(i,j)).lt.eps)
            end do
            place_to_break = 1
      end do

    end subroutine estate_fpu


      subroutine adv_forcing(&
          aofs,DIMS(aofs),&
          xflux,DIMS(xflux),&
          uedge,DIMS(uedge),&
          areax,DIMS(ax),&
          yflux,DIMS(yflux),&
          vedge,DIMS(vedge),&
          areay,DIMS(ay),&
          vol,DIMS(vol),&
          lo,hi,iconserv ) bind(C,name="adv_forcing")
! c
! c     This subroutine uses scalar edge states to compute
! c     an advective tendency
! c
      implicit none
      integer i,j
      integer iconserv
      REAL_T divux,divuy
      integer imin,jmin,imax,jmax
      integer lo(SDIM),hi(SDIM)
      integer DIMDEC(aofs)
      integer DIMDEC(vol)
      integer DIMDEC(uedge)
      integer DIMDEC(vedge)
      integer DIMDEC(xflux)
      integer DIMDEC(yflux)
      integer DIMDEC(ax)
      integer DIMDEC(ay)
      REAL_T aofs(DIMV(aofs))
      REAL_T vol(DIMV(vol))
      REAL_T uedge(DIMV(uedge))
      REAL_T vedge(DIMV(vedge))
      REAL_T xflux(DIMV(xflux))
      REAL_T yflux(DIMV(yflux))
      REAL_T areax(DIMV(ax))
      REAL_T areay(DIMV(ay))

      imin = lo(1)
      jmin = lo(2)
      imax = hi(1)
      jmax = hi(2)
!c
!c     if nonconservative initialize the advective tendency as -U*grad(S)
!c
      if ( iconserv .ne. 1 ) then
         do j = jmin,jmax
            do i = imin,imax
               divux = (&
                   areax(i+1,j)*uedge(i+1,j) -&
                   areax(i,  j)*uedge(i,  j) )/vol(i,j)
               divuy = (&
                   areay(i,j+1)*vedge(i,j+1) -&
                   areay(i,j  )*vedge(i,j  ) )/vol(i,j)
               aofs(i,j) =&
                   - divux*half*(xflux(i+1,j) + xflux(i,j))&
                   - divuy*half*(yflux(i,j+1) + yflux(i,j))
            end do
         end do
      end if
!c
!c     convert edge states to fluxes
!c
      do j = jmin,jmax
         do i = imin,imax+1
            xflux(i,j) = xflux(i,j)*uedge(i,j)*areax(i,j)
         end do
      end do
      do j = jmin,jmax+1
         do i = imin,imax
            yflux(i,j) = yflux(i,j)*vedge(i,j)*areay(i,j)
         end do
      end do
!c     
!c     compute part of advective tendency that depends on the flux convergence
!c     
      if ( iconserv .ne. 1 ) then
         do j = jmin,jmax
            do i = imin,imax
               aofs(i,j) = aofs(i,j) + (&
                   xflux(i+1,j) - xflux(i,j) +&
                   yflux(i,j+1) - yflux(i,j))/vol(i,j)
            end do
         end do
      else
         do j = jmin,jmax
            do i = imin,imax
               aofs(i,j) = (&
                   xflux(i+1,j) - xflux(i,j) +&
                   yflux(i,j+1) - yflux(i,j))/vol(i,j)
            end do
         end do
      end if

    end subroutine adv_forcing

      subroutine sync_adv_forcing(&
          sync,DIMS(sync),&
          xflux,DIMS(xflux),&
          ucor,DIMS(ucor),&
          areax,DIMS(ax),&
          yflux,DIMS(yflux),&
          vcor,DIMS(vcor),&
          areay,DIMS(ay),&
          vol,DIMS(vol),&
          lo,hi ) bind(C,name="sync_adv_forcing")
! c
! c     This subroutine computes the sync advective tendency
! c     for a state variable
! c
      implicit none
      integer i,j
      integer imin,jmin,imax,jmax
      integer lo(SDIM),hi(SDIM)
      integer DIMDEC(sync)
      integer DIMDEC(vol)
      integer DIMDEC(ucor)
      integer DIMDEC(vcor)
      integer DIMDEC(xflux)
      integer DIMDEC(yflux)
      integer DIMDEC(ax)
      integer DIMDEC(ay)
      REAL_T sync(DIMV(sync))
      REAL_T vol(DIMV(vol))
      REAL_T ucor(DIMV(ucor))
      REAL_T vcor(DIMV(vcor))
      REAL_T xflux(DIMV(xflux))
      REAL_T yflux(DIMV(yflux))
      REAL_T areax(DIMV(ax))
      REAL_T areay(DIMV(ay))

      imin = lo(1)
      jmin = lo(2)
      imax = hi(1)
      jmax = hi(2)
! c
! c     compute corrective fluxes from edge states 
! c     and perform conservative update
! c
      do j = jmin,jmax
         do i = imin,imax+1
            xflux(i,j) = xflux(i,j)*ucor(i,j)*areax(i,j)
         end do
      end do
      do j = jmin,jmax+1
         do i = imin,imax
            yflux(i,j) = yflux(i,j)*vcor(i,j)*areay(i,j)
         end do
      end do

      do j = jmin,jmax
         do i = imin,imax
            sync(i,j) = sync(i,j) + (&
                 xflux(i+1,j) - xflux(i,j) +&
                yflux(i,j+1) - yflux(i,j) )/vol(i,j)
         end do
      end do

    end subroutine sync_adv_forcing

      subroutine trans_xbc(&
          s,DIMS(s),&
          xlo,xhi,DIMS(xx),uad,DIMS(uad),&
          lo,hi,n,xbc,eps)
! c
! c     This subroutine processes boundary conditions on information
! c     traced to cell faces in the x direction.  This is used for
! c     computing velocities and edge states used in calculating
! c     transverse derivatives
! c
      implicit none
      integer DIMDEC(s), DIMDEC(xx), DIMDEC(uad)
      integer n
      integer lo(SDIM), hi(SDIM)
      REAL_T stx
      REAL_T s(DIMV(s))
      REAL_T xlo(DIMV(xx))
      REAL_T xhi(DIMV(xx))
      REAL_T uad(DIMV(uad))
      REAL_T eps
      integer xbc(SDIM,2)
      logical ltest
      integer j
      integer imin,jmin,imax,jmax

      imin = lo(1)
      jmin = lo(2)
      imax = hi(1)
      jmax = hi(2)

      if (xbc(1,1).eq.EXT_DIR) then
         if (n .eq. XVEL) then
            do j = jmin-1,jmax+1
              if (uad(imin,j) .ge. zero) then
                 xhi(imin,j) = s(imin-1,j)
                 xlo(imin,j) = s(imin-1,j)
              else 
                 xlo(imin,j) = xhi(imin,j)
              end if
            end do
         else
            do j = jmin-1,jmax+1
               ltest = uad(imin,j).le.eps
               stx   = merge(xhi(imin,j),s(imin-1,j),ltest)
               xhi(imin,j) = stx
               xlo(imin,j) = stx
            end do
         end if
      else if (xbc(1,1).eq.FOEXTRAP.or.xbc(1,1).eq.HOEXTRAP&
             .or.xbc(1,1).eq.REFLECT_EVEN) then
         do j = jmin-1,jmax+1
            xlo(imin,j) = xhi(imin,j)
         end do
      else if (xbc(1,1).eq.REFLECT_ODD) then
         do j = jmin-1,jmax+1
            xhi(imin,j) = zero
            xlo(imin,j) = zero
         end do
      end if

      if (xbc(1,2).eq.EXT_DIR) then
         if (n .eq. XVEL) then
            do j = jmin-1,jmax+1
              if (uad(imax+1,j) .le. zero) then
                 xhi(imax+1,j) = s(imax+1,j)
                 xlo(imax+1,j) = s(imax+1,j)
               else 
                 xhi(imax+1,j) = xlo(imax+1,j)
               end if
             end do
         else
            do j = jmin-1,jmax+1
               ltest = uad(imax+1,j).ge.-eps
               stx   = merge(xlo(imax+1,j),s(imax+1,j),ltest)
               xhi(imax+1,j) = stx
               xlo(imax+1,j) = stx
            end do
         end if
      else if (xbc(1,2).eq.FOEXTRAP.or.xbc(1,2).eq.HOEXTRAP&
             .or.xbc(1,2).eq.REFLECT_EVEN) then
         do j = jmin-1,jmax+1
            xhi(imax+1,j) = xlo(imax+1,j)
         end do
      else if (xbc(1,2).eq.REFLECT_ODD) then
         do j = jmin-1,jmax+1
            xhi(imax+1,j) = zero
            xlo(imax+1,j) = zero
         end do
      end if

    end subroutine trans_xbc

      subroutine trans_ybc(&
          s,DIMS(s),&
          ylo,yhi,DIMS(yy),vad,DIMS(vad),&
          lo,hi,n,ybc,eps)
! c
! c     This subroutine processes boundary conditions on information
! c     traced to cell faces in the y direction.  This is used for
! c     computing velocities and edge states used in calculating
! c     transverse derivatives
! c
      implicit none
      integer DIMDEC(s), DIMDEC(yy), DIMDEC(vad)
      integer n
      integer lo(SDIM), hi(SDIM)
      REAL_T sty
      REAL_T s(DIMV(s))
      REAL_T ylo(DIMV(yy))
      REAL_T yhi(DIMV(yy))
      REAL_T vad(DIMV(vad))
      REAL_T eps
      integer ybc(SDIM,2)
      logical ltest
      integer i
      integer imin,jmin,imax,jmax

      imin = lo(1)
      jmin = lo(2)
      imax = hi(1)
      jmax = hi(2)

      if (ybc(2,1).eq.EXT_DIR) then
         if (n .eq. YVEL) then
            do i = imin-1,imax+1
              if (vad(i,jmin).ge.zero) then
                 yhi(i,jmin) = s(i,jmin-1)
                 ylo(i,jmin) = s(i,jmin-1)
              else
                 ylo(i,jmin) = yhi(i,jmin)
              end if
            end do
         else
            do i = imin-1,imax+1
               ltest = vad(i,jmin).le.eps
               sty   = merge(yhi(i,jmin),s(i,jmin-1),ltest)
               yhi(i,jmin) = sty
               ylo(i,jmin) = sty
            end do
         end if
      else if (ybc(2,1).eq.FOEXTRAP.or.ybc(2,1).eq.HOEXTRAP&
             .or.ybc(2,1).eq.REFLECT_EVEN) then
         do i = imin-1,imax+1
            ylo(i,jmin) = yhi(i,jmin)
         end do
      else if (ybc(2,1).eq.REFLECT_ODD) then
         do i = imin-1,imax+1
            yhi(i,jmin) = zero
            ylo(i,jmin) = zero
         end do
      end if

      if (ybc(2,2).eq.EXT_DIR) then
         if (n .eq. YVEL) then
            do i = imin-1,imax+1
              if (vad(i,jmax+1).le.zero) then
                 ylo(i,jmax+1) = s(i,jmax+1)
                 yhi(i,jmax+1) = s(i,jmax+1)
              else
                 yhi(i,jmax+1) = ylo(i,jmax+1)
              end if
            end do
         else
            do i = imin-1,imax+1
               ltest = vad(i,jmax+1).ge.-eps
               sty   = merge(ylo(i,jmax+1),s(i,jmax+1),ltest)
               yhi(i,jmax+1) = sty
               ylo(i,jmax+1) = sty
            end do
         end if
      else if (ybc(2,2).eq.FOEXTRAP.or.ybc(2,2).eq.HOEXTRAP&
             .or.ybc(2,2).eq.REFLECT_EVEN) then
         do i = imin-1,imax+1
            yhi(i,jmax+1) = ylo(i,jmax+1)
         end do
      else if (ybc(2,2).eq.REFLECT_ODD) then
         do i = imin-1,imax+1
            ylo(i,jmax+1) = zero
            yhi(i,jmax+1) = zero
         end do
      end if

    end subroutine trans_ybc

      subroutine slopes (s,DIMS(s),slx,sly,DIMS(sl),&
          lo,hi,slxscr,slyscr,bc)
! c 
! c     this subroutine computes first, second or forth order slopes of
! c     a 2D scalar field.
! c
! c     Boundary conditions on interior slopes are handled automatically
! c     by the ghost cells
! c
! c     Boundary conditions on EXT_DIR and HOEXTRAP slopes are implemented
! c     by setting them to zero outside of the domain and using a
! c     one-sided derivative from the interior
! c
      implicit none

#include <GODCOMM_F.H>

      integer lo(SDIM), hi(SDIM)
      integer bc(SDIM,2)
      integer DIMDEC(s)
      integer DIMDEC(sl)
      REAL_T     s(DIMV(s))
      REAL_T   slx(DIMV(sl))
      REAL_T   sly(DIMV(sl))
      REAL_T slxscr(DIM1(s), 4)
      REAL_T slyscr(DIM2(s), 4)

      integer cen,lim,flag,fromm
      parameter( cen = 1 )
      parameter( lim = 2 )
      parameter( flag = 3 )
      parameter( fromm = 4 )

      integer imin,jmin,imax,jmax,i,j
      integer ng
      REAL_T dpls,dmin,ds
      REAL_T del,slim,sflg

! C
! C     Determine ng in a way that covers the case of tiling where
! C     (lo:hi) is only a portion of the box s is defined on.
! C
      ng = lo(1) - ARG_L1(s)
      if (slope_order .eq.1) then
         if (ng .lt. 1) then
            call bl_abort('slopes: too few bndry cells for first order')
         endif
         ng = 1
      else if (slope_order .eq. 2) then
         if (ng .lt. 2) then
            call bl_abort("SLOPE_2D: not enough bndry cells for 2nd order")
         endif
         ng = 2
      else
         if (ng .lt. 3) then
            call bl_abort("SLOPE_2D: not enough bndry cells for 4th order")
         end if
         ng = 3
      endif

      imin = lo(1)
      jmin = lo(2)
      imax = hi(1)
      jmax = hi(2)
!c
!c ::: ::::: added to prevent underflow for small s values
!c
      do j = lo(2)-ng, hi(2)+ng
        do i = lo(1)-ng, hi(1)+ng
           s(i,j) = merge(s(i,j), zero, abs(s(i,j)).gt.1.0D-20)
       end do
      end do
!c
!c     COMPUTE 0TH order slopes
!c
      if (slope_order.eq.1) then
        do j = jmin-1,jmax+1
           do i = imin-1,imax+1
              slx(i,j) = zero
              sly(i,j) = zero
  	   end do
        end do
      end if
!c
!c     COMPUTE 2nd order slopes
!c
      if (slope_order.eq.2) then
!c
!c     ------------------------ x slopes
!c
         if (use_unlimited_slopes) then
            do j = jmin-1,jmax+1
               do i = imin-1,imax+1
                  slx(i,j) = half*(s(i+1,j)-s(i-1,j))
               end do
            end do
            if (bc(1,1) .eq. EXT_DIR .or. bc(1,1) .eq. HOEXTRAP) then
               do j = jmin-1, jmax+1
                  slx(imin-1,j) = zero
                  slx(imin,j)   = (s(imin+1,j)+three*s(imin,j)-four*s(imin-1,j))/three
               end do
            end if
            if (bc(1,2) .eq. EXT_DIR .or. bc(1,2) .eq. HOEXTRAP) then
               do j = jmin-1, jmax+1
                  slx(imax+1,j) = zero
                  slx(imax,j)   = -(s(imax-1,j)+three*s(imax,j)-four*s(imax+1,j))/three
               end do
            end if
         else
            do j = jmin-1,jmax+1
               do i = imin-1,imax+1
                  del  = half*(s(i+1,j)-s(i-1,j))
                  dpls = two*(s(i+1,j) - s(i ,j))
                  dmin = two*(s(i ,j) - s(i-1,j))
                  slim = min(abs(dpls), abs(dmin))
                  slim = merge(slim, zero, (dpls*dmin) .ge. 0.0d0)
                  sflg = sign(one,del)
                  slx(i,j)= sflg*min(slim,abs(del))
               end do
            end do
            
            if (bc(1,1) .eq. EXT_DIR .or. bc(1,1) .eq. HOEXTRAP) then
               do j = jmin-1, jmax+1
                  slx(imin-1,j) = zero
                  del  = (s(imin+1,j)+three*s(imin,j)-four*s(imin-1,j))/three
                  dpls = two*(s(imin+1,j) - s(imin  ,j))
                  dmin = two*(s(imin  ,j) - s(imin-1,j))
                  slim = min(abs(dpls), abs(dmin))
                  slim = merge(slim, zero, (dpls*dmin) .ge. 0.0d0)
                  sflg = sign(one,del)
                  slx(imin,j)= sflg*min(slim,abs(del))
               end do
            end if
            if (bc(1,2) .eq. EXT_DIR .or. bc(1,2) .eq. HOEXTRAP) then
               do j = jmin-1, jmax+1
                  slx(imax+1,j) = zero
                  del  = -(s(imax-1,j)+three*s(imax,j)-four*s(imax+1,j))/three
                  dpls = two*(s(imax+1,j) - s(imax  ,j))
                  dmin = two*(s(imax  ,j) - s(imax-1,j))
                  slim = min(abs(dpls), abs(dmin))
                  slim = merge(slim, zero, (dpls*dmin) .ge. 0.0d0)
                  sflg = sign(one,del)
                  slx(imax,j)= sflg*min(slim,abs(del))
               end do
            end if
         end if
!c
!c     ------------------------ y slopes
!c
         if (use_unlimited_slopes) then
            do j = jmin-1,jmax+1
               do i = imin-1,imax+1
                  sly(i,j) = half*(s(i,j+1)-s(i,j-1))
               end do
            end do
            if (bc(2,1) .eq. EXT_DIR .or. bc(2,1) .eq. HOEXTRAP) then
               do i = imin-1, imax+1
                  sly(i,jmin-1) = zero
                  sly(i,jmin) = (s(i,jmin+1)+three*s(i,jmin)-four*s(i,jmin-1))/three
               end do
            end if
            if (bc(2,2) .eq. EXT_DIR .or. bc(2,2) .eq. HOEXTRAP) then
               do i = imin-1, imax+1
                  sly(i,jmax+1) = zero
                  sly(i,jmax) = -(s(i,jmax-1)+three*s(i,jmax)-four*s(i,jmax+1))/three
               end do
            end if
         else
            do j = jmin-1,jmax+1
               do i = imin-1,imax+1
                  del  = half*(s(i,j+1)-s(i,j-1))
                  dpls = two*(s(i,j+1) - s(i,j ))
                  dmin = two*(s(i,j ) - s(i,j-1))
                  slim = min(abs(dpls),abs(dmin))
                  slim = merge(slim, zero, (dpls*dmin) .ge. 0.0d0)
                  sflg = sign(one,del)
                  sly(i,j)= sflg*min(slim,abs(del))
               end do
            end do

            if (bc(2,1) .eq. EXT_DIR .or. bc(2,1) .eq. HOEXTRAP) then
               do i = imin-1, imax+1
                  sly(i,jmin-1) = zero
                  del  = (s(i,jmin+1)+three*s(i,jmin)-four*s(i,jmin-1))/three
                  dpls = two*(s(i,jmin+1) - s(i,jmin  ))
                  dmin = two*(s(i,jmin  ) - s(i,jmin-1))
                  slim = min(abs(dpls), abs(dmin))
                  slim = merge(slim, zero, (dpls*dmin) .ge. 0.0d0)
                  sflg = sign(one,del)
                  sly(i,jmin)= sflg*min(slim,abs(del))
               end do
            end if
            if (bc(2,2) .eq. EXT_DIR .or. bc(2,2) .eq. HOEXTRAP) then
               do i = imin-1, imax+1
                  sly(i,jmax+1) = zero
                  del  = -(s(i,jmax-1)+three*s(i,jmax)-four*s(i,jmax+1))/three
                  dpls = two*(s(i,jmax+1) - s(i,jmax  ))
                  dmin = two*(s(i,jmax  ) - s(i,jmax-1))
                  slim = min(abs(dpls), abs(dmin))
                  slim = merge(slim, zero, (dpls*dmin) .ge. 0.0d0)
                  sflg = sign(one,del)
                  sly(i,jmax)= sflg*min(slim,abs(del))
               end do
            end if
         end if
!c
!c ... end, if slope_order .eq. 2
!c
      end if
!c
!c     COMPUTE 4TH order slopes
!c
      if (slope_order.eq.4) then
!c         
!c     ------------------------ x slopes
!c
         if (use_unlimited_slopes) then
            do j = jmin-1,jmax+1
               do i = imin-2,imax+2
                  slxscr(i,cen)  = half*(s(i+1,j)-s(i-1,j))
               end do
               do i = imin-1,imax+1
                  slx(i,j) = two * two3rd * slxscr(i,cen) -&
                      sixth * (slxscr(i+1,cen) + slxscr(i-1,cen))
               end do
            end do
            
            if (bc(1,1) .eq. EXT_DIR .or. bc(1,1) .eq. HOEXTRAP) then
               do j = jmin-1, jmax+1
                  slx(imin,j) = -sixteen/fifteen*s(imin-1,j) + half*s(imin,j) + &
                      two3rd*s(imin+1,j) - tenth*s(imin+2,j)
                  slx(imin-1,j) = zero
               end do
            end if
            if (bc(1,2) .eq. EXT_DIR .or. bc(1,2) .eq. HOEXTRAP) then
               do j = jmin-1, jmax+1
                  slx(imax,j) = -( -sixteen/fifteen*s(imax+1,j) + half*s(imax,j) + &
                      two3rd*s(imax-1,j) - tenth*s(imax-2,j) )
                  slx(imax+1,j) = zero
               end do
            end if
         else
            do j = jmin-1,jmax+1
               do i = imin-2,imax+2
                  dmin           =  two*(s(i,  j)-s(i-1,j))
                  dpls           =  two*(s(i+1,j)-s(i  ,j))
                  slxscr(i,cen)  = half*(s(i+1,j)-s(i-1,j))
                  slxscr(i,lim)  = min(abs(dmin),abs(dpls))
                  slxscr(i,lim)  = merge(slxscr(i,lim),zero,(dpls*dmin) .ge. 0.0d0)
                  slxscr(i,flag) = sign(one,slxscr(i,cen))
                  slxscr(i,fromm)= slxscr(i,flag)*&
                      min(slxscr(i,lim),abs(slxscr(i,cen)))
               end do

               do i = imin-1,imax+1
                  ds = two * two3rd * slxscr(i,cen) -&
                      sixth * (slxscr(i+1,fromm) + slxscr(i-1,fromm))
                  slx(i,j) = slxscr(i,flag)*min(abs(ds),slxscr(i,lim))
               end do

               if (bc(1,1) .eq. EXT_DIR .or. bc(1,1) .eq. HOEXTRAP) then
                  del  = -sixteen/fifteen*s(imin-1,j) + half*s(imin,j) + &
                      two3rd*s(imin+1,j) - tenth*s(imin+2,j)
                  dmin = two*(s(imin  ,j)-s(imin-1,j))
                  dpls = two*(s(imin+1,j)-s(imin  ,j))
                  slim = min(abs(dpls), abs(dmin))
                  slim = merge(slim, zero, (dpls*dmin) .ge. 0.0d0)
                  sflg = sign(one,del)
                  slx(imin-1,j) = zero
                  slx(imin,  j) = sflg*min(slim,abs(del))

!c                 Recalculate the slope at imin+1 using the revised slxscr(imin,fromm)
                  slxscr(imin,fromm) = slx(imin,j)
                  ds = two * two3rd * slxscr(imin+1,cen) -&
                    sixth * (slxscr(imin+2,fromm) + slxscr(imin,fromm))
                  slx(imin+1,j) = slxscr(imin+1,flag)*min(abs(ds),slxscr(imin+1,lim))
               end if

               if (bc(1,2) .eq. EXT_DIR .or. bc(1,2) .eq. HOEXTRAP) then
                  del  = -( -sixteen/fifteen*s(imax+1,j) + half*s(imax,j) + &
                      two3rd*s(imax-1,j) - tenth*s(imax-2,j) )
                  dmin = two*(s(imax  ,j)-s(imax-1,j))
                  dpls = two*(s(imax+1,j)-s(imax  ,j))
                  slim = min(abs(dpls), abs(dmin))
                  slim = merge(slim, zero, (dpls*dmin) .ge. 0.0d0)
                  sflg = sign(one,del)
                  slx(imax,  j) = sflg*min(slim,abs(del))
                  slx(imax+1,j) = zero

!c                 Recalculate the slope at imax-1 using the revised slxscr(imax,fromm)
                  slxscr(imax,fromm) = slx(imax,j)
                  ds = two * two3rd * slxscr(imax-1,cen) -&
                    sixth * (slxscr(imax-2,fromm) + slxscr(imax,fromm))
                  slx(imax-1,j) = slxscr(imax-1,flag)*min(abs(ds),slxscr(imax-1,lim))
               end if
            end do
         end if
!c
!c     ------------------------ y slopes
!c
         if (use_unlimited_slopes) then
            do i = imin-1,imax+1
               do j = jmin-2,jmax+2
                  slyscr(j,cen)  = half*(s(i,j+1)-s(i,j-1))
               end do
               do j = jmin-1,jmax+1
                  sly(i,j) = two * two3rd * slyscr(j,cen) -&
                      sixth * (slyscr(j+1,cen) + slyscr(j-1,cen))
               end do
            end do
            
            if (bc(2,1) .eq. EXT_DIR .or. bc(2,1) .eq. HOEXTRAP) then
               do i = imin-1, imax+1
                  sly(i,jmin-1) = zero
                  sly(i,jmin) = -sixteen/fifteen*s(i,jmin-1) + half*s(i,jmin) + &
                      two3rd*s(i,jmin+1) - tenth*s(i,jmin+2)
               end do
            end if
            if (bc(2,2) .eq. EXT_DIR .or. bc(2,2) .eq. HOEXTRAP) then
               do i = imin-1, imax+1
                  sly(i,jmax) = -( -sixteen/fifteen*s(i,jmax+1) + half*s(i,jmax) + &
                      two3rd*s(i,jmax-1) - tenth*s(i,jmax-2) )
                  sly(i,jmax+1) = zero
               end do
            end if
         else
            do i = imin-1,imax+1
              do j = jmin-2,jmax+2
                  dmin           =  two*(s(i,j  )-s(i,j-1))
                  dpls           =  two*(s(i,j+1)-s(i,j  ))
                  slyscr(j,cen)  = half*(s(i,j+1)-s(i,j-1))
                  slyscr(j,lim)  = min(abs(dmin),abs(dpls))
                  slyscr(j,lim)  = merge(slyscr(j,lim),zero,(dpls*dmin) .ge. 0.0d0)
                  slyscr(j,flag) = sign(one,slyscr(j,cen))
                  slyscr(j,fromm)= slyscr(j,flag)*&
                      min(slyscr(j,lim),abs(slyscr(j,cen)))
               end do
               do j = jmin-1,jmax+1
                  ds = two * two3rd * slyscr(j,cen) -&
                      sixth * (slyscr(j+1,fromm) + slyscr(j-1,fromm))
                  sly(i,j) = slyscr(j,flag)*min(abs(ds),slyscr(j,lim))
               end do

               if (bc(2,1) .eq. EXT_DIR .or. bc(2,1) .eq. HOEXTRAP) then
                  del  = -sixteen/fifteen*s(i,jmin-1) + half*s(i,jmin) + &
                      two3rd*s(i,jmin+1) - tenth*s(i,jmin+2)
                  dmin = two*(s(i,jmin  )-s(i,jmin-1))
                  dpls = two*(s(i,jmin+1)-s(i,jmin  ))
                  slim = min(abs(dpls), abs(dmin))
                  slim = merge(slim, zero, (dpls*dmin) .ge. 0.0d0)
                  sflg = sign(one,del)
                  sly(i,jmin-1) = zero
                  sly(i,jmin  ) = sflg*min(slim,abs(del))

!c                 Recalculate the slope at jmin+1 using the revised slyscr(jmin,fromm)
                  slyscr(jmin,fromm) = sly(i,jmin)
                  ds = two * two3rd * slyscr(jmin+1,cen) -&
                    sixth * (slyscr(jmin+2,fromm) + slyscr(jmin,fromm))
                  sly(i,jmin+1) = slyscr(jmin+1,flag)*min(abs(ds),slyscr(jmin+1,lim))
               end if

               if (bc(2,2) .eq. EXT_DIR .or. bc(2,2) .eq. HOEXTRAP) then
                  del  = -( -sixteen/fifteen*s(i,jmax+1) + half*s(i,jmax) + &
                      two3rd*s(i,jmax-1) - tenth*s(i,jmax-2) )
                  dmin = two*(s(i,jmax  )-s(i,jmax-1))
                  dpls = two*(s(i,jmax+1)-s(i,jmax  ))
                  slim = min(abs(dpls), abs(dmin))
                  slim = merge(slim, zero, (dpls*dmin) .ge. 0.0d0)
                  sflg = sign(one,del)
                  sly(i,jmax  ) = sflg*min(slim,abs(del))
                  sly(i,jmax+1) = zero

!c                 Recalculate the slope at jmax-1 using the revised slyscr(jmax,fromm)
                  slyscr(jmax,fromm) = sly(i,jmax)
                  ds = two * two3rd * slyscr(jmax-1,cen) -&
                    sixth * (slyscr(jmax-2,fromm) + slyscr(jmax,fromm))
                  sly(i,jmax-1) = slyscr(jmax-1,flag)*min(abs(ds),slyscr(jmax-1,lim))
               end if
           end do
         end if
!c
!c ... end, if slope_order .eq. 4
!c
      end if

    end subroutine slopes

      subroutine ppm(s,DIMS(s),u,v,DIMS(u),&
          Ipx,Imx,Ipy,Imy,DIMS(work),sm,sp,DIMS(smp),dsvl,DIMS(dsvl),&
          sedgex,DIMS(sedgex),sedgey,DIMS(sedgey),lo,hi,dx,dt,bc,eps,&
          ppm_type)

      implicit none

      integer lo(SDIM), hi(SDIM)
      integer bc(SDIM,2)
      integer DIMDEC(s)
      integer DIMDEC(u)
      integer DIMDEC(work)
      integer DIMDEC(smp)
      integer DIMDEC(dsvl)
      integer DIMDEC(sedgex)
      integer DIMDEC(sedgey)
      REAL_T  s(DIMV(s))
      REAL_T  u(DIMV(u))
      REAL_T  v(DIMV(u))
      REAL_T  Ipx(DIMV(work))
      REAL_T  Imx(DIMV(work))
      REAL_T  Ipy(DIMV(work))
      REAL_T  Imy(DIMV(work))
      REAL_T   sm(DIMV(smp))
      REAL_T   sp(DIMV(smp))
      REAL_T dsvl(DIMV(dsvl))
      REAL_T sedgex(DIMV(sedgex))
      REAL_T sedgey(DIMV(sedgey))
      REAL_T eps
      REAL_T dx(SDIM)
      REAL_T dt
      integer ppm_type

!c     local
      integer i,j

      logical extremum, bigp, bigm

      REAL_T dsl, dsr, dsc, D2, D2C, D2L, D2R, D2LIM, C, alphap, alpham
      REAL_T sgn, sigma, s6, amax, delam, delap
      REAL_T dafacem, dafacep, dabarm, dabarp, dafacemin, dabarmin, dachkm, dachkp

!c     constant used in Colella 2008
      C = 1.25d0

!c     !!!!!!!!!!!!!!!!!!!!!!!!!!!!!!!!!!!!!!!
!c     x-direction
!c     !!!!!!!!!!!!!!!!!!!!!!!!!!!!!!!!!!!!!!!

!c     compute s at x-edges
      if (ppm_type .eq. 1) then

!c     compute van Leer slopes in x-direction
         dsvl = 0.d0
         do j=lo(2)-1,hi(2)+1
            do i=lo(1)-2,hi(1)+2
               dsc = 0.5d0 * (s(i+1,j) - s(i-1,j))
               dsl = 2.d0  * (s(i  ,j) - s(i-1,j))
               dsr = 2.d0  * (s(i+1,j) - s(i  ,j))
               if (dsl*dsr .gt. 0.d0)&
                   dsvl(i,j) = sign(1.d0,dsc)*min(abs(dsc),abs(dsl),abs(dsr))
            end do
         end do
         
!c     interpolate s to x-edges
         do j=lo(2)-1,hi(2)+1
            do i=lo(1)-1,hi(1)+2
               sedgex(i,j) = 0.5d0*(s(i,j)+s(i-1,j)) - (1.d0/6.d0)*(dsvl(i,j)-dsvl(i-1,j))
!c     make sure sedgex lies in between adjacent cell-centered values
               sedgex(i,j) = max(sedgex(i,j),min(s(i,j),s(i-1,j)))
               sedgex(i,j) = min(sedgex(i,j),max(s(i,j),s(i-1,j)))
            end do
         end do

!c     copy sedgex into sp and sm
         do j=lo(2)-1,hi(2)+1
            do i=lo(1)-1,hi(1)+1
               sp(i,j) = sedgex(i+1,j)
               sm(i,j) = sedgex(i  ,j)
            end do
         end do

!c     modify using quadratic limiters
         do j=lo(2)-1,hi(2)+1
            do i=lo(1)-1,hi(1)+1
               if ((sp(i,j)-s(i,j))*(s(i,j)-sm(i,j)) .le. 0.d0) then
                  sp(i,j) = s(i,j)
                  sm(i,j) = s(i,j)
               else if (abs(sp(i,j)-s(i,j)) .ge. 2.d0*abs(sm(i,j)-s(i,j))) then
                  sp(i,j) = 3.d0*s(i,j) - 2.d0*sm(i,j)
               else if (abs(sm(i,j)-s(i,j)) .ge. 2.d0*abs(sp(i,j)-s(i,j))) then
                  sm(i,j) = 3.d0*s(i,j) - 2.d0*sp(i,j)
               end if
            end do
         end do
         
!c     different stencil needed for x-component of EXT_DIR and HOEXTRAP bc's
         if (bc(1,1) .eq. EXT_DIR  .or. bc(1,1) .eq. HOEXTRAP) then
!c     the value in the first cc ghost cell represents the edge value
            sm(lo(1),lo(2)-1:hi(2)+1) = s(lo(1)-1,lo(2)-1:hi(2)+1)

!c     use a modified stencil to get sedgex on the first interior edge
            sedgex(lo(1)+1,lo(2)-1:hi(2)+1) = &
                -(1.d0/5.d0)  *s(lo(1)-1,lo(2)-1:hi(2)+1)&
                +(3.d0/4.d0)  *s(lo(1)  ,lo(2)-1:hi(2)+1)&
                +0.5d0        *s(lo(1)+1,lo(2)-1:hi(2)+1)&
                -(1.d0/20.0d0)*s(lo(1)+2,lo(2)-1:hi(2)+1)

!c     make sure sedgex lies in between adjacent cell-centered values
            do j=lo(2)-1,hi(2)+1
               sedgex(lo(1)+1,j) = max(sedgex(lo(1)+1,j),min(s(lo(1)+1,j),s(lo(1),j)))
               sedgex(lo(1)+1,j) = min(sedgex(lo(1)+1,j),max(s(lo(1)+1,j),s(lo(1),j)))
            end do

!c     copy sedgex into sp and sm
            do j=lo(2)-1,hi(2)+1
               sp(lo(1)  ,j) = sedgex(lo(1)+1,j)
               sm(lo(1)+1,j) = sedgex(lo(1)+1,j)
            end do

!c     reset sp on second interior edge
            do j=lo(2)-1,hi(2)+1
               sp(lo(1)+1,j) = sedgex(lo(1)+2,j)
            end do

!c     modify using quadratic limiters
            do j=lo(2)-1,hi(2)+1
               i = lo(1)+1
               if ((sp(i,j)-s(i,j))*(s(i,j)-sm(i,j)) .le. 0.d0) then
                  sp(i,j) = s(i,j)
                  sm(i,j) = s(i,j)
               else if (abs(sp(i,j)-s(i,j)) .ge. 2.d0*abs(sm(i,j)-s(i,j))) then
                  sp(i,j) = 3.d0*s(i,j) - 2.d0*sm(i,j)
               else if (abs(sm(i,j)-s(i,j)) .ge. 2.d0*abs(sp(i,j)-s(i,j))) then
                  sm(i,j) = 3.d0*s(i,j) - 2.d0*sp(i,j)
               end if
            end do
         end if
         
         if (bc(1,2) .eq. EXT_DIR  .or. bc(1,2) .eq. HOEXTRAP) then
!c     the value in the first cc ghost cell represents the edge value
            sp(hi(1),lo(2)-1:hi(2)+1) = s(hi(1)+1,lo(2)-1:hi(2)+1)

!c     use a modified stencil to get sedgex on the first interior edge
            sedgex(hi(1),lo(2)-1:hi(2)+1) =&
                -(1.d0/5.d0)  *s(hi(1)+1,lo(2)-1:hi(2)+1)&
                +(3.d0/4.d0)  *s(hi(1)  ,lo(2)-1:hi(2)+1)&
                +0.5d0        *s(hi(1)-1,lo(2)-1:hi(2)+1)&
                -(1.d0/20.0d0)*s(hi(1)-2,lo(2)-1:hi(2)+1)

!c     make sure sedgex lies in between adjacent cell-centered values
            do j=lo(2)-1,hi(2)+1
               sedgex(hi(1),j) = max(sedgex(hi(1),j),min(s(hi(1)-1,j),s(hi(1),j)))
               sedgex(hi(1),j) = min(sedgex(hi(1),j),max(s(hi(1)-1,j),s(hi(1),j)))
            end do

!c     copy sedgex into sp and sm
            do j=lo(2)-1,hi(2)+1
               sp(hi(1)-1,j) = sedgex(hi(1),j)
               sm(hi(1)  ,j) = sedgex(hi(1),j)
            end do

!c     reset sm on second interior edge
            do j=lo(2)-1,hi(2)+1
               sm(hi(1)-1,j) = sedgex(hi(1)-1,j)
            end do

!c     modify using quadratic limiters
            do j=lo(2)-1,hi(2)+1
               i = hi(1)-1
               if ((sp(i,j)-s(i,j))*(s(i,j)-sm(i,j)) .le. 0.d0) then
                  sp(i,j) = s(i,j)
                  sm(i,j) = s(i,j)
               else if (abs(sp(i,j)-s(i,j)) .ge. 2.d0*abs(sm(i,j)-s(i,j))) then
                  sp(i,j) = 3.d0*s(i,j) - 2.d0*sm(i,j)
               else if (abs(sm(i,j)-s(i,j)) .ge. 2.d0*abs(sp(i,j)-s(i,j))) then
                  sm(i,j) = 3.d0*s(i,j) - 2.d0*sp(i,j)
               end if
            end do
         end if

      else if (ppm_type .eq. 2) then

!c     interpolate s to x-edges
         do j=lo(2)-1,hi(2)+1
            do i=lo(1)-2,hi(1)+3
               sedgex(i,j) = (7.d0/12.d0)*(s(i-1,j)+s(i,j)) - (1.d0/12.d0)*(s(i-2,j)+s(i+1,j))
!c     limit sedgex
               if ((sedgex(i,j)-s(i-1,j))*(s(i,j)-sedgex(i,j)) .lt. 0.d0) then
                  D2  = 3.d0*(s(i-1,j)-2.d0*sedgex(i,j)+s(i,j))
                  D2L = s(i-2,j)-2.d0*s(i-1,j)+s(i,j)
                  D2R = s(i-1,j)-2.d0*s(i,j)+s(i+1,j)
                  sgn = sign(1.d0,D2)
                  D2LIM = sgn*max(min(C*sgn*D2L,C*sgn*D2R,sgn*D2),0.d0)
                  sedgex(i,j) = 0.5d0*(s(i-1,j)+s(i,j)) - (1.d0/6.d0)*D2LIM
               end if
            end do
         end do

!c     use Colella 2008 limiters
!c     This is a new version of the algorithm 
!c     to eliminate sensitivity to roundoff.
         do j=lo(2)-1,hi(2)+1
            do i=lo(1)-1,hi(1)+1

               alphap = sedgex(i+1,j)-s(i,j)
               alpham = sedgex(i  ,j)-s(i,j)
               bigp = abs(alphap).gt.2.d0*abs(alpham)
               bigm = abs(alpham).gt.2.d0*abs(alphap)
               extremum = .false.

               if (alpham*alphap .ge. 0.d0) then
                  extremum = .true.
               else if (bigp .or. bigm) then
!c     Possible extremum. We look at cell centered values and face
!c     centered values for a change in sign in the differences adjacent to
!c     the cell. We use the pair of differences whose minimum magnitude is the
!c     largest, and thus least susceptible to sensitivity to roundoff.
                  dafacem = sedgex(i,j) - sedgex(i-1,j)
                  dafacep = sedgex(i+2,j) - sedgex(i+1,j)
                  dabarm = s(i,j) - s(i-1,j)
                  dabarp = s(i+1,j) - s(i,j)
                  dafacemin = min(abs(dafacem),abs(dafacep))
                  dabarmin= min(abs(dabarm),abs(dabarp))
                  if (dafacemin.ge.dabarmin) then
                     dachkm = dafacem
                     dachkp = dafacep
                  else
                     dachkm = dabarm
                     dachkp = dabarp
                  endif
                  extremum = (dachkm*dachkp .le. 0.d0)
               end if

               if (extremum) then
                  D2  = 6.d0*(alpham + alphap)
                  D2L = s(i-2,j)-2.d0*s(i-1,j)+s(i,j)
                  D2R = s(i,j)-2.d0*s(i+1,j)+s(i+2,j)
                  D2C = s(i-1,j)-2.d0*s(i,j)+s(i+1,j)
                  sgn = sign(1.d0,D2)
                  D2LIM = max(min(sgn*D2,C*sgn*D2L,C*sgn*D2R,C*sgn*D2C),0.d0)
                  alpham = alpham*D2LIM/max(abs(D2),1.d-10)
                  alphap = alphap*D2LIM/max(abs(D2),1.d-10)
               else
                  if (bigp) then
                     sgn = sign(1.d0,alpham)
                     amax = -alphap**2 / (4*(alpham + alphap))
                     delam = s(i-1,j) - s(i,j)
                     if (sgn*amax .ge. sgn*delam) then
                        if (sgn*(delam - alpham).ge.1.d-10) then
                           alphap = (-2.d0*delam - 2.d0*sgn*sqrt(delam**2 - delam*alpham))
                        else 
                           alphap = -2.d0*alpham
                        endif
                     endif
                  end if
                  if (bigm) then
                     sgn = sign(1.d0,alphap)
                     amax = -alpham**2 / (4*(alpham + alphap))
                     delap = s(i+1,j) - s(i,j)
                     if (sgn*amax .ge. sgn*delap) then
                        if (sgn*(delap - alphap).ge.1.d-10) then
                           alpham = (-2.d0*delap - 2.d0*sgn*sqrt(delap**2 - delap*alphap))
                        else
                           alpham = -2.d0*alphap
                        endif
                     endif
                  end if
               end if

               sm(i,j) = s(i,j) + alpham
               sp(i,j) = s(i,j) + alphap

            end do
         end do

!c     different stencil needed for x-component of EXT_DIR and HOEXTRAP bc's
         if (bc(1,1) .eq. EXT_DIR  .or. bc(1,1) .eq. HOEXTRAP) then
!c     the value in the first cc ghost cell represents the edge value
            sm(lo(1),lo(2)-1:hi(2)+1)    = s(lo(1)-1,lo(2)-1:hi(2)+1)
            sedgex(lo(1),lo(2)-1:hi(2)+1) = s(lo(1)-1,lo(2)-1:hi(2)+1)

!c     use a modified stencil to get sedgex on the first interior edge
            sedgex(lo(1)+1,lo(2)-1:hi(2)+1) =&
                -(1.d0/5.d0)  *s(lo(1)-1,lo(2)-1:hi(2)+1)&
                +(3.d0/4.d0)  *s(lo(1)  ,lo(2)-1:hi(2)+1)&
                +0.5d0        *s(lo(1)+1,lo(2)-1:hi(2)+1)&
                -(1.d0/20.0d0)*s(lo(1)+2,lo(2)-1:hi(2)+1)

!c     make sure sedgex lies in between adjacent cell-centered values
            do j=lo(2)-1,hi(2)+1
               sedgex(lo(1)+1,j) = max(sedgex(lo(1)+1,j),min(s(lo(1)+1,j),s(lo(1),j)))
               sedgex(lo(1)+1,j) = min(sedgex(lo(1)+1,j),max(s(lo(1)+1,j),s(lo(1),j)))
            end do

!c     copy sedgex into sp
            do j=lo(2)-1,hi(2)+1
               sp(lo(1)  ,j) = sedgex(lo(1)+1,j)
            end do

!c     apply Colella 2008 limiters to compute sm and sp in the second
!c     and third inner cells
            do j=lo(2)-1,hi(2)+1
               do i=lo(1)+1,lo(1)+2

                  alphap = sedgex(i+1,j)-s(i,j)
                  alpham = sedgex(i  ,j)-s(i,j)
                  bigp = abs(alphap).gt.2.d0*abs(alpham)
                  bigm = abs(alpham).gt.2.d0*abs(alphap)
                  extremum = .false.

                  if (alpham*alphap .ge. 0.d0) then
                     extremum = .true.
                  else if (bigp .or. bigm) then
!c     Possible extremum. We look at cell centered values and face
!c     centered values for a change in sign in the differences adjacent to
!c     the cell. We use the pair of differences whose minimum magnitude is the
!c     largest, and thus least susceptible to sensitivity to roundoff.
                     dafacem = sedgex(i,j) - sedgex(i-1,j)
                     dafacep = sedgex(i+2,j) - sedgex(i+1,j)
                     dabarm = s(i,j) - s(i-1,j)
                     dabarp = s(i+1,j) - s(i,j)
                     dafacemin = min(abs(dafacem),abs(dafacep))
                     dabarmin= min(abs(dabarm),abs(dabarp))
                     if (dafacemin.ge.dabarmin) then
                        dachkm = dafacem
                        dachkp = dafacep
                     else
                        dachkm = dabarm
                        dachkp = dabarp
                     endif
                     extremum = (dachkm*dachkp .le. 0.d0)
                  end if

                  if (extremum) then
                     D2  = 6.d0*(alpham + alphap)
                     D2L = s(i-2,j)-2.d0*s(i-1,j)+s(i,j)
                     D2R = s(i,j)-2.d0*s(i+1,j)+s(i+2,j)
                     D2C = s(i-1,j)-2.d0*s(i,j)+s(i+1,j)
                     sgn = sign(1.d0,D2)
                     D2LIM = max(min(sgn*D2,C*sgn*D2L,C*sgn*D2R,C*sgn*D2C),0.d0)
                     alpham = alpham*D2LIM/max(abs(D2),1.d-10)
                     alphap = alphap*D2LIM/max(abs(D2),1.d-10)
                  else
                     if (bigp) then
                        sgn = sign(1.d0,alpham)
                        amax = -alphap**2 / (4*(alpham + alphap))
                        delam = s(i-1,j) - s(i,j)
                        if (sgn*amax .ge. sgn*delam) then
                           if (sgn*(delam - alpham).ge.1.d-10) then
                              alphap = (-2.d0*delam - 2.d0*sgn*sqrt(delam**2 - delam*alpham))
                           else 
                              alphap = -2.d0*alpham
                           endif
                        endif
                     end if
                     if (bigm) then
                        sgn = sign(1.d0,alphap)
                        amax = -alpham**2 / (4*(alpham + alphap))
                        delap = s(i+1,j) - s(i,j)
                        if (sgn*amax .ge. sgn*delap) then
                           if (sgn*(delap - alphap).ge.1.d-10) then
                              alpham = (-2.d0*delap - 2.d0*sgn*sqrt(delap**2 - delap*alphap))
                           else
                              alpham = -2.d0*alphap
                           endif
                        endif
                     end if
                  end if

                  sm(i,j) = s(i,j) + alpham
                  sp(i,j) = s(i,j) + alphap

               end do
            end do
         end if

         if (bc(1,2) .eq. EXT_DIR  .or. bc(1,2) .eq. HOEXTRAP) then
!c     the value in the first cc ghost cell represents the edge value
            sp(hi(1),lo(2)-1:hi(2)+1)      = s(hi(1)+1,lo(2)-1:hi(2)+1)
            sedgex(hi(1)+1,lo(2)-1:hi(2)+1) = s(hi(1)+1,lo(2)-1:hi(2)+1)

!c     use a modified stencil to get sedgex on the first interior edge
            sedgex(hi(1),lo(2)-1:hi(2)+1) =&
                -(1.d0/5.d0)  *s(hi(1)+1,lo(2)-1:hi(2)+1)&
                +(3.d0/4.d0)  *s(hi(1)  ,lo(2)-1:hi(2)+1)&
                +0.5d0        *s(hi(1)-1,lo(2)-1:hi(2)+1)&
                -(1.d0/20.0d0)*s(hi(1)-2,lo(2)-1:hi(2)+1)

!c     make sure sedgex lies in between adjacent cell-centered values
            do j=lo(2)-1,hi(2)+1
               sedgex(hi(1),j) = max(sedgex(hi(1),j),min(s(hi(1)-1,j),s(hi(1),j)))
               sedgex(hi(1),j) = min(sedgex(hi(1),j),max(s(hi(1)-1,j),s(hi(1),j)))
            end do

!c     copy sedgex into sm
            do j=lo(2)-1,hi(2)+1
               sm(hi(1)  ,j) = sedgex(hi(1),j)
            end do

!c     reset sm on second interior edge
            do j=lo(2)-1,hi(2)+1
               sm(hi(1)-1,j) = sedgex(hi(1)-1,j)
            end do

!c     apply Colella 2008 limiters to compute sm and sp in the second
!c     and third inner cells
            do j=lo(2)-1,hi(2)+1
               do i=hi(1)-2,hi(1)-1

                  alphap = sedgex(i+1,j)-s(i,j)
                  alpham = sedgex(i  ,j)-s(i,j)
                  bigp = abs(alphap).gt.2.d0*abs(alpham)
                  bigm = abs(alpham).gt.2.d0*abs(alphap)
                  extremum = .false.

                  if (alpham*alphap .ge. 0.d0) then
                     extremum = .true.
                  else if (bigp .or. bigm) then
!c     Possible extremum. We look at cell centered values and face
!c     centered values for a change in sign in the differences adjacent to
!c     the cell. We use the pair of differences whose minimum magnitude is the
!c     largest, and thus least susceptible to sensitivity to roundoff.
                     dafacem = sedgex(i,j) - sedgex(i-1,j)
                     dafacep = sedgex(i+2,j) - sedgex(i+1,j)
                     dabarm = s(i,j) - s(i-1,j)
                     dabarp = s(i+1,j) - s(i,j)
                     dafacemin = min(abs(dafacem),abs(dafacep))
                     dabarmin= min(abs(dabarm),abs(dabarp))
                     if (dafacemin.ge.dabarmin) then
                        dachkm = dafacem
                        dachkp = dafacep
                     else
                        dachkm = dabarm
                        dachkp = dabarp
                     endif
                     extremum = (dachkm*dachkp .le. 0.d0)
                  end if

                  if (extremum) then
                     D2  = 6.d0*(alpham + alphap)
                     D2L = s(i-2,j)-2.d0*s(i-1,j)+s(i,j)
                     D2R = s(i,j)-2.d0*s(i+1,j)+s(i+2,j)
                     D2C = s(i-1,j)-2.d0*s(i,j)+s(i+1,j)
                     sgn = sign(1.d0,D2)
                     D2LIM = max(min(sgn*D2,C*sgn*D2L,C*sgn*D2R,C*sgn*D2C),0.d0)
                     alpham = alpham*D2LIM/max(abs(D2),1.d-10)
                     alphap = alphap*D2LIM/max(abs(D2),1.d-10)
                  else
                     if (bigp) then
                        sgn = sign(1.d0,alpham)
                        amax = -alphap**2 / (4*(alpham + alphap))
                        delam = s(i-1,j) - s(i,j)
                        if (sgn*amax .ge. sgn*delam) then
                           if (sgn*(delam - alpham).ge.1.d-10) then
                              alphap = (-2.d0*delam - 2.d0*sgn*sqrt(delam**2 - delam*alpham))
                           else 
                              alphap = -2.d0*alpham
                           endif
                        endif
                     end if
                     if (bigm) then
                        sgn = sign(1.d0,alphap)
                        amax = -alpham**2 / (4*(alpham + alphap))
                        delap = s(i+1,j) - s(i,j)
                        if (sgn*amax .ge. sgn*delap) then
                           if (sgn*(delap - alphap).ge.1.d-10) then
                              alpham = (-2.d0*delap - 2.d0*sgn*sqrt(delap**2 - delap*alphap))
                           else
                              alpham = -2.d0*alphap
                           endif
                        endif
                     end if
                  end if

                  sm(i,j) = s(i,j) + alpham
                  sp(i,j) = s(i,j) + alphap

               end do
            end do
         end if

      end if

!c     compute x-component of Ip and Im
      do j=lo(2)-1,hi(2)+1
         do i=lo(1)-1,hi(1)+1
            sigma = abs(u(i,j))*dt/dx(1)
            s6 = 6.0d0*s(i,j) - 3.0d0*(sm(i,j)+sp(i,j))
            if (u(i,j) .gt. eps) then
               Ipx(i,j) = sp(i,j) - (sigma/2.0d0)*&
                   (sp(i,j)-sm(i,j)-(1.0d0-(2.0d0/3.0d0)*sigma)*s6)
               Imx(i,j) = s(i,j)
            else if (u(i,j) .lt. -eps) then
               Ipx(i,j) = s(i,j)
               Imx(i,j) = sm(i,j) + (sigma/2.0d0)*&
                   (sp(i,j)-sm(i,j)+(1.0d0-(2.0d0/3.0d0)*sigma)*s6)
            else
               Ipx(i,j) = s(i,j)
               Imx(i,j) = s(i,j)
            end if
         end do
      end do

!c     !!!!!!!!!!!!!!!!!!!!!!!!!!!!!!!!!!!!!!!
!c     y-direction
!c     !!!!!!!!!!!!!!!!!!!!!!!!!!!!!!!!!!!!!!!

!c     compute s at y-edges
      if (ppm_type .eq. 1) then

!c     compute van Leer slopes in y-direction
         dsvl = 0.d0
         do j=lo(2)-2,hi(2)+2
            do i=lo(1)-1,hi(1)+1
               dsc = 0.5d0 * (s(i,j+1) - s(i,j-1))
               dsl = 2.d0  * (s(i,j  ) - s(i,j-1))
               dsr = 2.d0  * (s(i,j+1) - s(i,j  ))
               if (dsl*dsr .gt. 0.d0)&
                   dsvl(i,j) = sign(1.d0,dsc)*min(abs(dsc),abs(dsl),abs(dsr))
            end do
         end do
         
!c     interpolate s to y-edges
         do j=lo(2)-1,hi(2)+2
            do i=lo(1)-1,hi(1)+1
               sedgey(i,j) = 0.5d0*(s(i,j)+s(i,j-1)) - (1.d0/6.d0)*(dsvl(i,j)-dsvl(i,j-1))
!c     make sure sedgey lies in between adjacent cell-centered values
               sedgey(i,j) = max(sedgey(i,j),min(s(i,j),s(i,j-1)))
               sedgey(i,j) = min(sedgey(i,j),max(s(i,j),s(i,j-1)))
            end do
         end do

!c     copy sedgey into sp and sm
         do j=lo(2)-1,hi(2)+1
            do i=lo(1)-1,hi(1)+1
               sp(i,j) = sedgey(i,j+1)
               sm(i,j) = sedgey(i,j  )
            end do
         end do

!c     modify using quadratic limiters
         do j=lo(2)-1,hi(2)+1
            do i=lo(1)-1,hi(1)+1
               if ((sp(i,j)-s(i,j))*(s(i,j)-sm(i,j)) .le. 0.d0) then
                  sp(i,j) = s(i,j)
                  sm(i,j) = s(i,j)
               else if (abs(sp(i,j)-s(i,j)) .ge. 2.d0*abs(sm(i,j)-s(i,j))) then
                  sp(i,j) = 3.d0*s(i,j) - 2.d0*sm(i,j)
               else if (abs(sm(i,j)-s(i,j)) .ge. 2.d0*abs(sp(i,j)-s(i,j))) then
                  sm(i,j) = 3.d0*s(i,j) - 2.d0*sp(i,j)
               end if
            end do
         end do
         
!c     different stencil needed for y-component of EXT_DIR and HOEXTRAP bc's
         if (bc(2,1) .eq. EXT_DIR  .or. bc(2,1) .eq. HOEXTRAP) then
!c     the value in the first cc ghost cell represents the edge value
            sm(lo(1)-1:hi(1)+1,lo(2)) = s(lo(1)-1:hi(1)+1,lo(2)-1)

!c     use a modified stencil to get sedgey on the first interior edge
            sedgey(lo(1)-1:hi(1)+1,lo(2)+1) =&
                -(1.d0/5.d0)  *s(lo(1)-1:hi(1)+1,lo(2)-1)&
                +(3.d0/4.d0)  *s(lo(1)-1:hi(1)+1,lo(2)  )&
                +0.5d0        *s(lo(1)-1:hi(1)+1,lo(2)+1)&
                -(1.d0/20.0d0)*s(lo(1)-1:hi(1)+1,lo(2)+2)

!c     make sure sedgey lies in between adjacent cell-centered values
            do i=lo(1)-1,hi(1)+1
               sedgey(i,lo(2)+1) = max(sedgey(i,lo(2)+1),min(s(i,lo(2)+1),s(i,lo(2))))
               sedgey(i,lo(2)+1) = min(sedgey(i,lo(2)+1),max(s(i,lo(2)+1),s(i,lo(2))))
            end do

!c     copy sedgey into sp and sm
            do i=lo(1)-1,hi(1)+1
               sp(i,lo(2)  ) = sedgey(i,lo(2)+1)
               sm(i,lo(2)+1) = sedgey(i,lo(2)+1)
            end do

!c     reset sp on second interior edge
            do i=lo(1)-1,hi(1)+1
               sp(i,lo(2)+1) = sedgey(i,lo(2)+2)
            end do

!c     modify using quadratic limiters
            do i=lo(1)-1,hi(1)+1
               j = lo(2)+1
               if ((sp(i,j)-s(i,j))*(s(i,j)-sm(i,j)) .le. 0.d0) then
                  sp(i,j) = s(i,j)
                  sm(i,j) = s(i,j)
               else if (abs(sp(i,j)-s(i,j)) .ge. 2.d0*abs(sm(i,j)-s(i,j))) then
                  sp(i,j) = 3.d0*s(i,j) - 2.d0*sm(i,j)
               else if (abs(sm(i,j)-s(i,j)) .ge. 2.d0*abs(sp(i,j)-s(i,j))) then
                  sm(i,j) = 3.d0*s(i,j) - 2.d0*sp(i,j)
               end if
            end do
         end if

         if (bc(2,2) .eq. EXT_DIR  .or. bc(2,2) .eq. HOEXTRAP) then
!c     the value in the first cc ghost cell represents the edge value
            sp(lo(1)-1:hi(1)+1,hi(2)) = s(lo(1)-1:hi(1)+1,hi(2)+1)

!c     use a modified stencil to get sedgey on the first interior edge
            sedgey(lo(1)-1:hi(1)+1,hi(2)) =&
                -(1.d0/5.d0)  *s(lo(1)-1:hi(1)+1,hi(2)+1)&
                +(3.d0/4.d0)  *s(lo(1)-1:hi(1)+1,hi(2)  )&
                +0.5d0        *s(lo(1)-1:hi(1)+1,hi(2)-1)&
                -(1.d0/20.0d0)*s(lo(1)-1:hi(1)+1,hi(2)-2)

!c     make sure sedgey lies in between adjacent cell-centered values
            do i=lo(1)-1,hi(1)+1
               sedgey(i,hi(2)) = max(sedgey(i,hi(2)),min(s(i,hi(2)-1),s(i,hi(2))))
               sedgey(i,hi(2)) = min(sedgey(i,hi(2)),max(s(i,hi(2)-1),s(i,hi(2))))
            end do

!c     copy sedgey into sp and sm
            do i=lo(1)-1,hi(1)+1
               sp(i,hi(2)-1) = sedgey(i,hi(2))
               sm(i,hi(2)  ) = sedgey(i,hi(2))
            end do

!c     reset sm on second interior edge
            do i=lo(1)-1,hi(1)+1
               sm(i,hi(2)-1) = sedgey(i,hi(2)-1)
            end do

!c     modify using quadratic limiters
            do i=lo(1)-1,hi(1)+1
               j = hi(2)-1
               if ((sp(i,j)-s(i,j))*(s(i,j)-sm(i,j)) .le. 0.d0) then
                  sp(i,j) = s(i,j)
                  sm(i,j) = s(i,j)
               else if (abs(sp(i,j)-s(i,j)) .ge. 2.d0*abs(sm(i,j)-s(i,j))) then
                  sp(i,j) = 3.d0*s(i,j) - 2.d0*sm(i,j)
               else if (abs(sm(i,j)-s(i,j)) .ge. 2.d0*abs(sp(i,j)-s(i,j))) then
                  sm(i,j) = 3.d0*s(i,j) - 2.d0*sp(i,j)
               end if
            end do
         end if

      else if (ppm_type .eq. 2) then
         
!c     interpolate s to y-edges
         do j=lo(2)-2,hi(2)+3
            do i=lo(1)-1,hi(1)+1
               sedgey(i,j) = (7.d0/12.d0)*(s(i,j-1)+s(i,j)) - (1.d0/12.d0)*(s(i,j-2)+s(i,j+1))
!c     limit sedgey
               if ((sedgey(i,j)-s(i,j-1))*(s(i,j)-sedgey(i,j)) .lt. 0.d0) then
                  D2  = 3.d0*(s(i,j-1)-2.d0*sedgey(i,j)+s(i,j))
                  D2L = s(i,j-2)-2.d0*s(i,j-1)+s(i,j)
                  D2R = s(i,j-1)-2.d0*s(i,j)+s(i,j+1)
                  sgn = sign(1.d0,D2)
                  D2LIM = sgn*max(min(C*sgn*D2L,C*sgn*D2R,sgn*D2),0.d0)
                  sedgey(i,j) = 0.5d0*(s(i,j-1)+s(i,j)) - (1.d0/6.d0)*D2LIM
               end if
            end do
         end do

!c     use Colella 2008 limiters
!c     This is a new version of the algorithm 
!c     to eliminate sensitivity to roundoff.
         do j=lo(2)-1,hi(2)+1
            do i=lo(1)-1,hi(1)+1

               alphap = sedgey(i,j+1)-s(i,j)
               alpham = sedgey(i,j  )-s(i,j)
               bigp = abs(alphap).gt.2.d0*abs(alpham)
               bigm = abs(alpham).gt.2.d0*abs(alphap)
               extremum = .false.

               if (alpham*alphap .ge. 0.d0) then
                  extremum = .true.
               else if (bigp .or. bigm) then
!c     Possible extremum. We look at cell centered values and face
!c     centered values for a change in sign in the differences adjacent to
!c     the cell. We use the pair of differences whose minimum magnitude is the
!c     largest, and thus least susceptible to sensitivity to roundoff.
                  dafacem = sedgey(i,j) - sedgey(i,j-1)
                  dafacep = sedgey(i,j+2) - sedgey(i,j+1)
                  dabarm = s(i,j) - s(i,j-1)
                  dabarp = s(i,j+1) - s(i,j)
                  dafacemin = min(abs(dafacem),abs(dafacep))
                  dabarmin= min(abs(dabarm),abs(dabarp))
                  if (dafacemin.ge.dabarmin) then
                     dachkm = dafacem
                     dachkp = dafacep
                  else
                     dachkm = dabarm
                     dachkp = dabarp
                  endif
                  extremum = (dachkm*dachkp .le. 0.d0)
               end if

               if (extremum) then
                  D2  = 6.d0*(alpham + alphap)
                  D2L = s(i,j-2)-2.d0*s(i,j-1)+s(i,j)
                  D2R = s(i,j)-2.d0*s(i,j+1)+s(i,j+2)
                  D2C = s(i,j-1)-2.d0*s(i,j)+s(i,j+1)
                  sgn = sign(1.d0,D2)
                  D2LIM = max(min(sgn*D2,C*sgn*D2L,C*sgn*D2R,C*sgn*D2C),0.d0)
                  alpham = alpham*D2LIM/max(abs(D2),1.d-10)
                  alphap = alphap*D2LIM/max(abs(D2),1.d-10)
               else
                  if (bigp) then
                     sgn = sign(1.d0,alpham)
                     amax = -alphap**2 / (4*(alpham + alphap))
                     delam = s(i,j-1) - s(i,j)
                     if (sgn*amax .ge. sgn*delam) then
                        if (sgn*(delam - alpham).ge.1.d-10) then
                           alphap = (-2.d0*delam - 2.d0*sgn*sqrt(delam**2 - delam*alpham))
                        else 
                           alphap = -2.d0*alpham
                        endif
                     endif
                  end if
                  if (bigm) then
                     sgn = sign(1.d0,alphap)
                     amax = -alpham**2 / (4*(alpham + alphap))
                     delap = s(i,j+1) - s(i,j)
                     if (sgn*amax .ge. sgn*delap) then
                        if (sgn*(delap - alphap).ge.1.d-10) then
                           alpham = (-2.d0*delap - 2.d0*sgn*sqrt(delap**2 - delap*alphap))
                        else
                           alpham = -2.d0*alphap
                        endif
                     endif
                  end if
               end if

               sm(i,j) = s(i,j) + alpham
               sp(i,j) = s(i,j) + alphap

            end do
         end do

!c     different stencil needed for y-component of EXT_DIR and HOEXTRAP bc's
         if (bc(2,1) .eq. EXT_DIR  .or. bc(2,1) .eq. HOEXTRAP) then
!c     the value in the first c!c ghost cell represents the edge value
            sm(lo(1)-1:hi(1)+1,lo(2))    = s(lo(1)-1:hi(1)+1,lo(2)-1)
            sedgey(lo(1)-1:hi(1)+1,lo(2)) = s(lo(1)-1:hi(1)+1,lo(2)-1)

!c     use a modified stencil to get sedgey on the first interior edge
            sedgey(lo(1)-1:hi(1)+1,lo(2)+1) =&
                -(1.d0/5.d0)  *s(lo(1)-1:hi(1)+1,lo(2)-1)&
                +(3.d0/4.d0)  *s(lo(1)-1:hi(1)+1,lo(2)  )&
                +0.5d0        *s(lo(1)-1:hi(1)+1,lo(2)+1)&
                -(1.d0/20.0d0)*s(lo(1)-1:hi(1)+1,lo(2)+2)

!c     make sure sedgey lies in between adjacent cell-centered values
            do i=lo(1)-1,hi(1)+1
               sedgey(i,lo(2)+1) = max(sedgey(i,lo(2)+1),min(s(i,lo(2)+1),s(i,lo(2))))
               sedgey(i,lo(2)+1) = min(sedgey(i,lo(2)+1),max(s(i,lo(2)+1),s(i,lo(2))))
            end do

!c     copy sedgey into sp
            do i=lo(1)-1,hi(1)+1
               sp(i,lo(2)  ) = sedgey(i,lo(2)+1)
            end do

!c     apply Colella 2008 limiters to compute sm and sp in the second
!c     and third inner cells
            do j=lo(2)+1,lo(2)+1
               do i=lo(1)-1,hi(1)+1

                  alphap = sedgey(i,j+1)-s(i,j)
                  alpham = sedgey(i,j  )-s(i,j)
                  bigp = abs(alphap).gt.2.d0*abs(alpham)
                  bigm = abs(alpham).gt.2.d0*abs(alphap)
                  extremum = .false.

                  if (alpham*alphap .ge. 0.d0) then
                     extremum = .true.
                  else if (bigp .or. bigm) then
!c     Possible extremum. We look at cell centered values and face
!c     centered values for a change in sign in the differences adjacent to
!c     the cell. We use the pair of differences whose minimum magnitude is the
!c     largest, and thus least susceptible to sensitivity to roundoff.
                     dafacem = sedgey(i,j) - sedgey(i,j-1)
                     dafacep = sedgey(i,j+2) - sedgey(i,j+1)
                     dabarm = s(i,j) - s(i,j-1)
                     dabarp = s(i,j+1) - s(i,j)
                     dafacemin = min(abs(dafacem),abs(dafacep))
                     dabarmin= min(abs(dabarm),abs(dabarp))
                     if (dafacemin.ge.dabarmin) then
                        dachkm = dafacem
                        dachkp = dafacep
                     else
                        dachkm = dabarm
                        dachkp = dabarp
                     endif
                     extremum = (dachkm*dachkp .le. 0.d0)
                  end if

                  if (extremum) then
                     D2  = 6.d0*(alpham + alphap)
                     D2L = s(i,j-2)-2.d0*s(i,j-1)+s(i,j)
                     D2R = s(i,j)-2.d0*s(i,j+1)+s(i,j+2)
                     D2C = s(i,j-1)-2.d0*s(i,j)+s(i,j+1)
                     sgn = sign(1.d0,D2)
                     D2LIM = max(min(sgn*D2,C*sgn*D2L,C*sgn*D2R,C*sgn*D2C),0.d0)
                     alpham = alpham*D2LIM/max(abs(D2),1.d-10)
                     alphap = alphap*D2LIM/max(abs(D2),1.d-10)
                  else
                     if (bigp) then
                        sgn = sign(1.d0,alpham)
                        amax = -alphap**2 / (4*(alpham + alphap))
                        delam = s(i,j-1) - s(i,j)
                        if (sgn*amax .ge. sgn*delam) then
                           if (sgn*(delam - alpham).ge.1.d-10) then
                              alphap = (-2.d0*delam - 2.d0*sgn*sqrt(delam**2 - delam*alpham))
                           else 
                              alphap = -2.d0*alpham
                           endif
                        endif
                     end if
                     if (bigm) then
                        sgn = sign(1.d0,alphap)
                        amax = -alpham**2 / (4*(alpham + alphap))
                        delap = s(i,j+1) - s(i,j)
                        if (sgn*amax .ge. sgn*delap) then
                           if (sgn*(delap - alphap).ge.1.d-10) then
                              alpham = (-2.d0*delap - 2.d0*sgn*sqrt(delap**2 - delap*alphap))
                           else
                              alpham = -2.d0*alphap
                           endif
                        endif
                     end if
                  end if

                  sm(i,j) = s(i,j) + alpham
                  sp(i,j) = s(i,j) + alphap

               end do
            end do
         end if

         if (bc(2,2) .eq. EXT_DIR  .or. bc(2,2) .eq. HOEXTRAP) then
!c     the value in the first c!c ghost cell represents the edge value
            sp(lo(1)-1:hi(1)+1,hi(2))      = s(lo(1)-1:hi(1)+1,hi(2)+1)
            sedgey(lo(1)-1:hi(1)+1,hi(2)+1) = s(lo(1)-1:hi(1)+1,hi(2)+1)

!c     use a modified stencil to get sedgey on the first interior edge
            sedgey(lo(1)-1:hi(1)+1,hi(2)) =&
                -(1.d0/5.d0)  *s(lo(1)-1:hi(1)+1,hi(2)+1)&
                +(3.d0/4.d0)  *s(lo(1)-1:hi(1)+1,hi(2)  )&
                +0.5d0        *s(lo(1)-1:hi(1)+1,hi(2)-1)&
                -(1.d0/20.0d0)*s(lo(1)-1:hi(1)+1,hi(2)-2)

!c     make sure sedgey lies in between adjacent cell-centered values
            do i=lo(1)-1,hi(1)+1
               sedgey(i,hi(2)) = max(sedgey(i,hi(2)),min(s(i,hi(2)-1),s(i,hi(2))))
               sedgey(i,hi(2)) = min(sedgey(i,hi(2)),max(s(i,hi(2)-1),s(i,hi(2))))
            end do

!c     copy sedgey into sm
            do i=lo(1)-1,hi(1)+1
               sm(i,hi(2)  ) = sedgey(i,hi(2))
            end do

!c     apply Colella 2008 limiters to compute sm and sp in the second
!c     and third inner cells
            do j=hi(2)-2,hi(2)-1
               do i=lo(1)-1,hi(1)+1

                  alphap = sedgey(i,j+1)-s(i,j)
                  alpham = sedgey(i,j  )-s(i,j)
                  bigp = abs(alphap).gt.2.d0*abs(alpham)
                  bigm = abs(alpham).gt.2.d0*abs(alphap)
                  extremum = .false.

                  if (alpham*alphap .ge. 0.d0) then
                     extremum = .true.
                  else if (bigp .or. bigm) then
!c     Possible extremum. We look at cell centered values and face
!c     centered values for a change in sign in the differences adjacent to
!c     the cell. We use the pair of differences whose minimum magnitude is the
!c     largest, and thus least susceptible to sensitivity to roundoff.
                     dafacem = sedgey(i,j) - sedgey(i,j-1)
                     dafacep = sedgey(i,j+2) - sedgey(i,j+1)
                     dabarm = s(i,j) - s(i,j-1)
                     dabarp = s(i,j+1) - s(i,j)
                     dafacemin = min(abs(dafacem),abs(dafacep))
                     dabarmin= min(abs(dabarm),abs(dabarp))
                     if (dafacemin.ge.dabarmin) then
                        dachkm = dafacem
                        dachkp = dafacep
                     else
                        dachkm = dabarm
                        dachkp = dabarp
                     endif
                     extremum = (dachkm*dachkp .le. 0.d0)
                  end if

                  if (extremum) then
                     D2  = 6.d0*(alpham + alphap)
                     D2L = s(i,j-2)-2.d0*s(i,j-1)+s(i,j)
                     D2R = s(i,j)-2.d0*s(i,j+1)+s(i,j+2)
                     D2C = s(i,j-1)-2.d0*s(i,j)+s(i,j+1)
                     sgn = sign(1.d0,D2)
                     D2LIM = max(min(sgn*D2,C*sgn*D2L,C*sgn*D2R,C*sgn*D2C),0.d0)
                     alpham = alpham*D2LIM/max(abs(D2),1.d-10)
                     alphap = alphap*D2LIM/max(abs(D2),1.d-10)
                  else
                     if (bigp) then
                        sgn = sign(1.d0,alpham)
                        amax = -alphap**2 / (4*(alpham + alphap))
                        delam = s(i,j-1) - s(i,j)
                        if (sgn*amax .ge. sgn*delam) then
                           if (sgn*(delam - alpham).ge.1.d-10) then
                              alphap = (-2.d0*delam - 2.d0*sgn*sqrt(delam**2 - delam*alpham))
                           else 
                              alphap = -2.d0*alpham
                           endif
                        endif
                     end if
                     if (bigm) then
                        sgn = sign(1.d0,alphap)
                        amax = -alpham**2 / (4*(alpham + alphap))
                        delap = s(i,j+1) - s(i,j)
                        if (sgn*amax .ge. sgn*delap) then
                           if (sgn*(delap - alphap).ge.1.d-10) then
                              alpham = (-2.d0*delap - 2.d0*sgn*sqrt(delap**2 - delap*alphap))
                           else
                              alpham = -2.d0*alphap
                           endif
                        endif
                     end if
                  end if

                  sm(i,j) = s(i,j) + alpham
                  sp(i,j) = s(i,j) + alphap
=======
>>>>>>> 38247d3f

               end do
            end do
<<<<<<< HEAD
         end if
=======
            
            if (bc(2,1) .eq. EXT_DIR .or. bc(2,1) .eq. HOEXTRAP) then
               do i = imin-1, imax+1
                  sly(i,jmin-1) = 0.d0
                  sly(i,jmin) = -sixteen/fifteen*s(i,jmin-1) + half*s(i,jmin) + &
                      two3rd*s(i,jmin+1) - tenth*s(i,jmin+2)
               end do
            end if
            if (bc(2,2) .eq. EXT_DIR .or. bc(2,2) .eq. HOEXTRAP) then
               do i = imin-1, imax+1
                  sly(i,jmax) = -( -sixteen/fifteen*s(i,jmax+1) + half*s(i,jmax) + &
                      two3rd*s(i,jmax-1) - tenth*s(i,jmax-2) )
                  sly(i,jmax+1) = 0.d0
               end do
            end if
         else
            do i = imin-1,imax+1
              do j = jmin-2,jmax+2
                  dmin           =  two*(s(i,j  )-s(i,j-1))
                  dpls           =  two*(s(i,j+1)-s(i,j  ))
                  slyscr(j,cen)  = half*(s(i,j+1)-s(i,j-1))
                  slyscr(j,lim)  = min(abs(dmin),abs(dpls))
                  slyscr(j,lim)  = merge(slyscr(j,lim),0.d0,(dpls*dmin) .ge. 0.0d0)
                  slyscr(j,flag) = sign(one,slyscr(j,cen))
                  slyscr(j,fromm)= slyscr(j,flag)*&
                      min(slyscr(j,lim),abs(slyscr(j,cen)))
               end do
               do j = jmin-1,jmax+1
                  ds = two * two3rd * slyscr(j,cen) -&
                      sixth * (slyscr(j+1,fromm) + slyscr(j-1,fromm))
                  sly(i,j) = slyscr(j,flag)*min(abs(ds),slyscr(j,lim))
               end do

               if (bc(2,1) .eq. EXT_DIR .or. bc(2,1) .eq. HOEXTRAP) then
                  del  = -sixteen/fifteen*s(i,jmin-1) + half*s(i,jmin) + &
                      two3rd*s(i,jmin+1) - tenth*s(i,jmin+2)
                  dmin = two*(s(i,jmin  )-s(i,jmin-1))
                  dpls = two*(s(i,jmin+1)-s(i,jmin  ))
                  slim = min(abs(dpls), abs(dmin))
                  slim = merge(slim, 0.d0, (dpls*dmin) .ge. 0.0d0)
                  sflg = sign(one,del)
                  sly(i,jmin-1) = 0.d0
                  sly(i,jmin  ) = sflg*min(slim,abs(del))
>>>>>>> 38247d3f

      end if

<<<<<<< HEAD
!c     compute y-component of Ip and Im
      do j=lo(2)-1,hi(2)+1
         do i=lo(1)-1,hi(1)+1
            sigma = abs(v(i,j))*dt/dx(2)
            s6 = 6.0d0*s(i,j) - 3.0d0*(sm(i,j)+sp(i,j))
            if (v(i,j) .gt. eps) then
               Ipy(i,j) = sp(i,j) - (sigma/2.0d0)*&
                   (sp(i,j)-sm(i,j)-(1.0d0-(2.0d0/3.0d0)*sigma)*s6)
               Imy(i,j) = s(i,j)
            else if (v(i,j) .lt. -eps) then
               Ipy(i,j) = s(i,j)
               Imy(i,j) = sm(i,j) + (sigma/2.0d0)*&
                   (sp(i,j)-sm(i,j)+(1.0d0-(2.0d0/3.0d0)*sigma)*s6)
            else
               Ipy(i,j) = s(i,j)
               Imy(i,j) = s(i,j)
            end if
         end do
      end do
=======
               if (bc(2,2) .eq. EXT_DIR .or. bc(2,2) .eq. HOEXTRAP) then
                  del  = -( -sixteen/fifteen*s(i,jmax+1) + half*s(i,jmax) + &
                      two3rd*s(i,jmax-1) - tenth*s(i,jmax-2) )
                  dmin = two*(s(i,jmax  )-s(i,jmax-1))
                  dpls = two*(s(i,jmax+1)-s(i,jmax  ))
                  slim = min(abs(dpls), abs(dmin))
                  slim = merge(slim, 0.d0, (dpls*dmin) .ge. 0.0d0)
                  sflg = sign(one,del)
                  sly(i,jmax  ) = sflg*min(slim,abs(del))
                  sly(i,jmax+1) = 0.d0
>>>>>>> 38247d3f

    end subroutine ppm


<<<<<<< HEAD
    subroutine ppm_fpu(lo,hi,&
         s,DIMS(s),&
         uedge,DIMS(uedge),&
         vedge,DIMS(vedge),&
         Ipx,Imx,Ipy,Imy,DIMS(work),&
         sm,sp,DIMS(smp),&
         dsvl,DIMS(dsvl),&
         sedgex,DIMS(sedgex),&
         sedgey,DIMS(sedgey),&
=======
    subroutine ppm(lo,hi,&
         s,s_lo,s_hi,&
         u,u_lo,u_hi,&
         v,v_lo,v_hi,&
         Ipx,Ipx_lo,Ipx_hi,&
         Imx,Imx_lo,Imx_hi,&
         Ipy,Ipy_lo,Ipy_hi,&
         Imy,Imy_lo,Imy_hi,&
         sm,sm_lo,sm_hi,&
         sp,sp_lo,sp_hi,&
         dsvl,dsvl_lo,dsvl_hi,&
         sedgex,sedgex_lo,sedgex_hi,&
         sedgey,sedgey_lo,sedgey_hi,&
>>>>>>> 38247d3f
         dx, dt, bc, eps, ppm_type)

      implicit none

<<<<<<< HEAD
      integer lo(SDIM), hi(SDIM)
      integer bc(SDIM,2)
      integer DIMDEC(s)
      integer DIMDEC(uedge)
      integer DIMDEC(vedge)
      integer DIMDEC(work)
      integer DIMDEC(smp)
      integer DIMDEC(dsvl)
      integer DIMDEC(sedgex)
      integer DIMDEC(sedgey)
      REAL_T  s(DIMV(s))
      REAL_T  uedge(DIMV(uedge))
      REAL_T  vedge(DIMV(vedge))
      REAL_T  Ipx(DIMV(work))
      REAL_T  Imx(DIMV(work))
      REAL_T  Ipy(DIMV(work))
      REAL_T  Imy(DIMV(work))
      REAL_T   sm(DIMV(smp))
      REAL_T   sp(DIMV(smp))
      REAL_T dsvl(DIMV(dsvl))
      REAL_T sedgex(DIMV(sedgex))
      REAL_T sedgey(DIMV(sedgey))
      REAL_T eps
      REAL_T dx(SDIM)
      REAL_T dt
=======
      integer, intent(in) :: bc(SDIM,2)
      integer, dimension(2), intent(in) :: &
           s_lo,s_hi,u_lo,u_hi,v_lo,v_hi,Ipx_lo,Ipx_hi,Imx_lo,Imx_hi,Ipy_lo,Ipy_hi,Imy_lo,Imy_hi,&
           sm_lo,sm_hi,sp_lo,sp_hi,dsvl_lo,dsvl_hi,sedgex_lo,sedgex_hi,sedgey_lo,sedgey_hi,&
           lo,hi

      real(rt), intent(in) :: s(s_lo(1):s_hi(1),s_lo(2):s_hi(2))
      real(rt), intent(in) :: u(u_lo(1):u_hi(1),u_lo(2):u_hi(2))
      real(rt), intent(in) :: v(v_lo(1):v_hi(1),v_lo(2):v_hi(2))
      real(rt), intent(inout) :: Ipx(Ipx_lo(1):Ipx_hi(1),Ipx_lo(2):Ipx_hi(2))
      real(rt), intent(inout) :: Imx(Imx_lo(1):Imx_hi(1),Imx_lo(2):Imx_hi(2))
      real(rt), intent(inout) :: Ipy(Ipy_lo(1):Ipy_hi(1),Ipy_lo(2):Ipy_hi(2))
      real(rt), intent(inout) :: Imy(Imy_lo(1):Imy_hi(1),Imy_lo(2):Imy_hi(2))
      real(rt), intent(inout) :: sm(sm_lo(1):sm_hi(1),sm_lo(2):sm_hi(2))
      real(rt), intent(inout) :: sp(sp_lo(1):sp_hi(1),sp_lo(2):sp_hi(2))
      real(rt), intent(inout) :: dsvl(dsvl_lo(1):dsvl_hi(1),dsvl_lo(2):dsvl_hi(2))
      real(rt), intent(inout) :: sedgex(sedgex_lo(1):sedgex_hi(1),sedgex_lo(2):sedgex_hi(2))
      real(rt), intent(inout) :: sedgey(sedgey_lo(1):sedgey_hi(1),sedgey_lo(2):sedgey_hi(2))
      real(rt), intent(in) :: eps, dx(SDIM), dt
>>>>>>> 38247d3f
      integer ppm_type

!c     local
      integer i,j

      logical extremum, bigp, bigm

<<<<<<< HEAD
      REAL_T dsl, dsr, dsc, D2, D2C, D2L, D2R, D2LIM, C, alphap, alpham
      REAL_T sgn, sigmam, sigmap, s6, amax, delam, delap
      REAL_T dafacem, dafacep, dabarm, dabarp, dafacemin, dabarmin, dachkm, dachkp
=======
      real(rt) :: dsl, dsr, dsc, D2, D2C, D2L, D2R, D2LIM, C, alphap, alpham
      real(rt) :: sgn, sigma, s6, amax, delam, delap
      real(rt) :: dafacem, dafacep, dabarm, dabarp, dafacemin, dabarmin, dachkm, dachkp
>>>>>>> 38247d3f

!c     constant used in Colella 2008
      !C = 1.25d0

!c     !!!!!!!!!!!!!!!!!!!!!!!!!!!!!!!!!!!!!!!
!c     x-direction
!c     !!!!!!!!!!!!!!!!!!!!!!!!!!!!!!!!!!!!!!!

!c     compute s at x-edges
      if (ppm_type .eq. 1) then

!c     compute van Leer slopes in x-direction
         dsvl = 0.d0
         do j=lo(2)-1,hi(2)+1
            do i=lo(1)-2,hi(1)+2
               dsc = 0.5d0 * (s(i+1,j) - s(i-1,j))
               dsl = 2.d0  * (s(i  ,j) - s(i-1,j))
               dsr = 2.d0  * (s(i+1,j) - s(i  ,j))
               if (dsl*dsr .gt. 0.d0)&
                   dsvl(i,j) = sign(1.d0,dsc)*min(abs(dsc),abs(dsl),abs(dsr))
            end do
         end do
         
!c     interpolate s to x-edges
         do j=lo(2)-1,hi(2)+1
            do i=lo(1)-1,hi(1)+2
               sedgex(i,j) = 0.5d0*(s(i,j)+s(i-1,j)) - (1.d0/6.d0)*(dsvl(i,j)-dsvl(i-1,j))
!c     make sure sedgex lies in between adjacent cell-centered values
               sedgex(i,j) = max(sedgex(i,j),min(s(i,j),s(i-1,j)))
               sedgex(i,j) = min(sedgex(i,j),max(s(i,j),s(i-1,j)))
            end do
         end do

!c     copy sedgex into sp and sm
         do j=lo(2)-1,hi(2)+1
            do i=lo(1)-1,hi(1)+1
               sp(i,j) = sedgex(i+1,j)
               sm(i,j) = sedgex(i  ,j)
            end do
         end do

!c     modify using quadrati!c limiters
         do j=lo(2)-1,hi(2)+1
            do i=lo(1)-1,hi(1)+1
               if ((sp(i,j)-s(i,j))*(s(i,j)-sm(i,j)) .le. 0.d0) then
                  sp(i,j) = s(i,j)
                  sm(i,j) = s(i,j)
               else if (abs(sp(i,j)-s(i,j)) .ge. 2.d0*abs(sm(i,j)-s(i,j))) then
                  sp(i,j) = 3.d0*s(i,j) - 2.d0*sm(i,j)
               else if (abs(sm(i,j)-s(i,j)) .ge. 2.d0*abs(sp(i,j)-s(i,j))) then
                  sm(i,j) = 3.d0*s(i,j) - 2.d0*sp(i,j)
               end if
            end do
         end do
         
!c     different stencil needed for x-component of EXT_DIR and HOEXTRAP bc's
         if (bc(1,1) .eq. EXT_DIR  .or. bc(1,1) .eq. HOEXTRAP) then
!c     the value in the first c!c ghost cell represents the edge value
            sm(lo(1),lo(2)-1:hi(2)+1) = s(lo(1)-1,lo(2)-1:hi(2)+1)

!c     use a modified stencil to get sedgex on the first interior edge
            sedgex(lo(1)+1,lo(2)-1:hi(2)+1) = &
                -(1.d0/5.d0)  *s(lo(1)-1,lo(2)-1:hi(2)+1)&
                +(3.d0/4.d0)  *s(lo(1)  ,lo(2)-1:hi(2)+1)&
                +0.5d0        *s(lo(1)+1,lo(2)-1:hi(2)+1)&
                -(1.d0/20.0d0)*s(lo(1)+2,lo(2)-1:hi(2)+1)

!c     make sure sedgex lies in between adjacent cell-centered values
            do j=lo(2)-1,hi(2)+1
               sedgex(lo(1)+1,j) = max(sedgex(lo(1)+1,j),min(s(lo(1)+1,j),s(lo(1),j)))
               sedgex(lo(1)+1,j) = min(sedgex(lo(1)+1,j),max(s(lo(1)+1,j),s(lo(1),j)))
            end do

!c     copy sedgex into sp and sm
            do j=lo(2)-1,hi(2)+1
               sp(lo(1)  ,j) = sedgex(lo(1)+1,j)
               sm(lo(1)+1,j) = sedgex(lo(1)+1,j)
            end do

!c     reset sp on second interior edge
            do j=lo(2)-1,hi(2)+1
               sp(lo(1)+1,j) = sedgex(lo(1)+2,j)
            end do

!c     modify using quadrati!c limiters
            do j=lo(2)-1,hi(2)+1
               i = lo(1)+1
               if ((sp(i,j)-s(i,j))*(s(i,j)-sm(i,j)) .le. 0.d0) then
                  sp(i,j) = s(i,j)
                  sm(i,j) = s(i,j)
               else if (abs(sp(i,j)-s(i,j)) .ge. 2.d0*abs(sm(i,j)-s(i,j))) then
                  sp(i,j) = 3.d0*s(i,j) - 2.d0*sm(i,j)
               else if (abs(sm(i,j)-s(i,j)) .ge. 2.d0*abs(sp(i,j)-s(i,j))) then
                  sm(i,j) = 3.d0*s(i,j) - 2.d0*sp(i,j)
               end if
            end do
         end if
         
         if (bc(1,2) .eq. EXT_DIR  .or. bc(1,2) .eq. HOEXTRAP) then
!c     the value in the first c!c ghost cell represents the edge value
            sp(hi(1),lo(2)-1:hi(2)+1) = s(hi(1)+1,lo(2)-1:hi(2)+1)

!c     use a modified stencil to get sedgex on the first interior edge
            sedgex(hi(1),lo(2)-1:hi(2)+1) =&
                -(1.d0/5.d0)  *s(hi(1)+1,lo(2)-1:hi(2)+1)&
                +(3.d0/4.d0)  *s(hi(1)  ,lo(2)-1:hi(2)+1)&
                +0.5d0        *s(hi(1)-1,lo(2)-1:hi(2)+1)&
                -(1.d0/20.0d0)*s(hi(1)-2,lo(2)-1:hi(2)+1)

!c     make sure sedgex lies in between adjacent cell-centered values
            do j=lo(2)-1,hi(2)+1
               sedgex(hi(1),j) = max(sedgex(hi(1),j),min(s(hi(1)-1,j),s(hi(1),j)))
               sedgex(hi(1),j) = min(sedgex(hi(1),j),max(s(hi(1)-1,j),s(hi(1),j)))
            end do

!c     copy sedgex into sp and sm
            do j=lo(2)-1,hi(2)+1
               sp(hi(1)-1,j) = sedgex(hi(1),j)
               sm(hi(1)  ,j) = sedgex(hi(1),j)
            end do

!c     reset sm on second interior edge
            do j=lo(2)-1,hi(2)+1
               sm(hi(1)-1,j) = sedgex(hi(1)-1,j)
            end do

!c     modify using quadrati!c limiters
            do j=lo(2)-1,hi(2)+1
               i = hi(1)-1
               if ((sp(i,j)-s(i,j))*(s(i,j)-sm(i,j)) .le. 0.d0) then
                  sp(i,j) = s(i,j)
                  sm(i,j) = s(i,j)
               else if (abs(sp(i,j)-s(i,j)) .ge. 2.d0*abs(sm(i,j)-s(i,j))) then
                  sp(i,j) = 3.d0*s(i,j) - 2.d0*sm(i,j)
               else if (abs(sm(i,j)-s(i,j)) .ge. 2.d0*abs(sp(i,j)-s(i,j))) then
                  sm(i,j) = 3.d0*s(i,j) - 2.d0*sp(i,j)
               end if
            end do
         end if

      else if (ppm_type .eq. 2) then

!c     interpolate s to x-edges
         do j=lo(2)-1,hi(2)+1
            do i=lo(1)-2,hi(1)+3
               sedgex(i,j) = (7.d0/12.d0)*(s(i-1,j)+s(i,j)) - (1.d0/12.d0)*(s(i-2,j)+s(i+1,j))
!c     limit sedgex
               if ((sedgex(i,j)-s(i-1,j))*(s(i,j)-sedgex(i,j)) .lt. 0.d0) then
                  D2  = 3.d0*(s(i-1,j)-2.d0*sedgex(i,j)+s(i,j))
                  D2L = s(i-2,j)-2.d0*s(i-1,j)+s(i,j)
                  D2R = s(i-1,j)-2.d0*s(i,j)+s(i+1,j)
                  sgn = sign(1.d0,D2)
                  D2LIM = sgn*max(min(C*sgn*D2L,C*sgn*D2R,sgn*D2),0.d0)
                  sedgex(i,j) = 0.5d0*(s(i-1,j)+s(i,j)) - (1.d0/6.d0)*D2LIM
               end if
            end do
         end do

!c     use Colella 2008 limiters
!c     This is a new version of the algorithm 
!c     to eliminate sensitivity to roundoff.
         do j=lo(2)-1,hi(2)+1
            do i=lo(1)-1,hi(1)+1

               alphap = sedgex(i+1,j)-s(i,j)
               alpham = sedgex(i  ,j)-s(i,j)
               bigp = abs(alphap).gt.2.d0*abs(alpham)
               bigm = abs(alpham).gt.2.d0*abs(alphap)
               extremum = .false.

               if (alpham*alphap .ge. 0.d0) then
                  extremum = .true.
               else if (bigp .or. bigm) then
!c     Possible extremum. We look at cell centered values and face
!c     centered values for a change in sign in the differences adjacent to
!c     the cell. We use the pair of differences whose minimum magnitude is the
!c     largest, and thus least susceptible to sensitivity to roundoff.
                  dafacem = sedgex(i,j) - sedgex(i-1,j)
                  dafacep = sedgex(i+2,j) - sedgex(i+1,j)
                  dabarm = s(i,j) - s(i-1,j)
                  dabarp = s(i+1,j) - s(i,j)
                  dafacemin = min(abs(dafacem),abs(dafacep))
                  dabarmin= min(abs(dabarm),abs(dabarp))
                  if (dafacemin.ge.dabarmin) then
                     dachkm = dafacem
                     dachkp = dafacep
                  else
                     dachkm = dabarm
                     dachkp = dabarp
                  endif
                  extremum = (dachkm*dachkp .le. 0.d0)
               end if

               if (extremum) then
                  D2  = 6.d0*(alpham + alphap)
                  D2L = s(i-2,j)-2.d0*s(i-1,j)+s(i,j)
                  D2R = s(i,j)-2.d0*s(i+1,j)+s(i+2,j)
                  D2C = s(i-1,j)-2.d0*s(i,j)+s(i+1,j)
                  sgn = sign(1.d0,D2)
                  D2LIM = max(min(sgn*D2,C*sgn*D2L,C*sgn*D2R,C*sgn*D2C),0.d0)
                  alpham = alpham*D2LIM/max(abs(D2),1.d-10)
                  alphap = alphap*D2LIM/max(abs(D2),1.d-10)
               else
                  if (bigp) then
                     sgn = sign(1.d0,alpham)
                     amax = -alphap**2 / (4*(alpham + alphap))
                     delam = s(i-1,j) - s(i,j)
                     if (sgn*amax .ge. sgn*delam) then
                        if (sgn*(delam - alpham).ge.1.d-10) then
                           alphap = (-2.d0*delam - 2.d0*sgn*sqrt(delam**2 - delam*alpham))
                        else 
                           alphap = -2.d0*alpham
                        endif
                     endif
                  end if
                  if (bigm) then
                     sgn = sign(1.d0,alphap)
                     amax = -alpham**2 / (4*(alpham + alphap))
                     delap = s(i+1,j) - s(i,j)
                     if (sgn*amax .ge. sgn*delap) then
                        if (sgn*(delap - alphap).ge.1.d-10) then
                           alpham = (-2.d0*delap - 2.d0*sgn*sqrt(delap**2 - delap*alphap))
                        else
                           alpham = -2.d0*alphap
                        endif
                     endif
                  end if
               end if

               sm(i,j) = s(i,j) + alpham
               sp(i,j) = s(i,j) + alphap

            end do
         end do

!c     different stencil needed for x-component of EXT_DIR and HOEXTRAP bc's
         if (bc(1,1) .eq. EXT_DIR  .or. bc(1,1) .eq. HOEXTRAP) then
!c     the value in the first c!c ghost cell represents the edge value
            sm(lo(1),lo(2)-1:hi(2)+1)    = s(lo(1)-1,lo(2)-1:hi(2)+1)
            sedgex(lo(1),lo(2)-1:hi(2)+1) = s(lo(1)-1,lo(2)-1:hi(2)+1)

!c     use a modified stencil to get sedgex on the first interior edge
            sedgex(lo(1)+1,lo(2)-1:hi(2)+1) =&
                -(1.d0/5.d0)  *s(lo(1)-1,lo(2)-1:hi(2)+1)&
                +(3.d0/4.d0)  *s(lo(1)  ,lo(2)-1:hi(2)+1)&
                +0.5d0        *s(lo(1)+1,lo(2)-1:hi(2)+1)&
                -(1.d0/20.0d0)*s(lo(1)+2,lo(2)-1:hi(2)+1)

!c     make sure sedgex lies in between adjacent cell-centered values
            do j=lo(2)-1,hi(2)+1
               sedgex(lo(1)+1,j) = max(sedgex(lo(1)+1,j),min(s(lo(1)+1,j),s(lo(1),j)))
               sedgex(lo(1)+1,j) = min(sedgex(lo(1)+1,j),max(s(lo(1)+1,j),s(lo(1),j)))
            end do

!c     copy sedgex into sp
            do j=lo(2)-1,hi(2)+1
               sp(lo(1)  ,j) = sedgex(lo(1)+1,j)
            end do

!c     apply Colella 2008 limiters to compute sm and sp in the second
!c     and third inner cells
            do j=lo(2)-1,hi(2)+1
               do i=lo(1)+1,lo(1)+2

                  alphap = sedgex(i+1,j)-s(i,j)
                  alpham = sedgex(i  ,j)-s(i,j)
                  bigp = abs(alphap).gt.2.d0*abs(alpham)
                  bigm = abs(alpham).gt.2.d0*abs(alphap)
                  extremum = .false.

                  if (alpham*alphap .ge. 0.d0) then
                     extremum = .true.
                  else if (bigp .or. bigm) then
!c     Possible extremum. We look at cell centered values and face
!c     centered values for a change in sign in the differences adjacent to
!c     the cell. We use the pair of differences whose minimum magnitude is the
!c     largest, and thus least susceptible to sensitivity to roundoff.
                     dafacem = sedgex(i,j) - sedgex(i-1,j)
                     dafacep = sedgex(i+2,j) - sedgex(i+1,j)
                     dabarm = s(i,j) - s(i-1,j)
                     dabarp = s(i+1,j) - s(i,j)
                     dafacemin = min(abs(dafacem),abs(dafacep))
                     dabarmin= min(abs(dabarm),abs(dabarp))
                     if (dafacemin.ge.dabarmin) then
                        dachkm = dafacem
                        dachkp = dafacep
                     else
                        dachkm = dabarm
                        dachkp = dabarp
                     endif
                     extremum = (dachkm*dachkp .le. 0.d0)
                  end if

                  if (extremum) then
                     D2  = 6.d0*(alpham + alphap)
                     D2L = s(i-2,j)-2.d0*s(i-1,j)+s(i,j)
                     D2R = s(i,j)-2.d0*s(i+1,j)+s(i+2,j)
                     D2C = s(i-1,j)-2.d0*s(i,j)+s(i+1,j)
                     sgn = sign(1.d0,D2)
                     D2LIM = max(min(sgn*D2,C*sgn*D2L,C*sgn*D2R,C*sgn*D2C),0.d0)
                     alpham = alpham*D2LIM/max(abs(D2),1.d-10)
                     alphap = alphap*D2LIM/max(abs(D2),1.d-10)
                  else
                     if (bigp) then
                        sgn = sign(1.d0,alpham)
                        amax = -alphap**2 / (4*(alpham + alphap))
                        delam = s(i-1,j) - s(i,j)
                        if (sgn*amax .ge. sgn*delam) then
                           if (sgn*(delam - alpham).ge.1.d-10) then
                              alphap = (-2.d0*delam - 2.d0*sgn*sqrt(delam**2 - delam*alpham))
                           else 
                              alphap = -2.d0*alpham
                           endif
                        endif
                     end if
                     if (bigm) then
                        sgn = sign(1.d0,alphap)
                        amax = -alpham**2 / (4*(alpham + alphap))
                        delap = s(i+1,j) - s(i,j)
                        if (sgn*amax .ge. sgn*delap) then
                           if (sgn*(delap - alphap).ge.1.d-10) then
                              alpham = (-2.d0*delap - 2.d0*sgn*sqrt(delap**2 - delap*alphap))
                           else
                              alpham = -2.d0*alphap
                           endif
                        endif
                     end if
                  end if

                  sm(i,j) = s(i,j) + alpham
                  sp(i,j) = s(i,j) + alphap

               end do
            end do
         end if

         if (bc(1,2) .eq. EXT_DIR  .or. bc(1,2) .eq. HOEXTRAP) then
!c     the value in the first c!c ghost cell represents the edge value
            sp(hi(1),lo(2)-1:hi(2)+1)      = s(hi(1)+1,lo(2)-1:hi(2)+1)
            sedgex(hi(1)+1,lo(2)-1:hi(2)+1) = s(hi(1)+1,lo(2)-1:hi(2)+1)

!c     use a modified stencil to get sedgex on the first interior edge
            sedgex(hi(1),lo(2)-1:hi(2)+1) =&
                -(1.d0/5.d0)  *s(hi(1)+1,lo(2)-1:hi(2)+1)&
                +(3.d0/4.d0)  *s(hi(1)  ,lo(2)-1:hi(2)+1)&
                +0.5d0        *s(hi(1)-1,lo(2)-1:hi(2)+1)&
                -(1.d0/20.0d0)*s(hi(1)-2,lo(2)-1:hi(2)+1)

!c     make sure sedgex lies in between adjacent cell-centered values
            do j=lo(2)-1,hi(2)+1
               sedgex(hi(1),j) = max(sedgex(hi(1),j),min(s(hi(1)-1,j),s(hi(1),j)))
               sedgex(hi(1),j) = min(sedgex(hi(1),j),max(s(hi(1)-1,j),s(hi(1),j)))
            end do

!c     copy sedgex into sm
            do j=lo(2)-1,hi(2)+1
               sm(hi(1)  ,j) = sedgex(hi(1),j)
            end do

!c     reset sm on second interior edge
            do j=lo(2)-1,hi(2)+1
               sm(hi(1)-1,j) = sedgex(hi(1)-1,j)
            end do

!c     apply Colella 2008 limiters to compute sm and sp in the second
!c     and third inner cells
            do j=lo(2)-1,hi(2)+1
               do i=hi(1)-2,hi(1)-1

                  alphap = sedgex(i+1,j)-s(i,j)
                  alpham = sedgex(i  ,j)-s(i,j)
                  bigp = abs(alphap).gt.2.d0*abs(alpham)
                  bigm = abs(alpham).gt.2.d0*abs(alphap)
                  extremum = .false.

                  if (alpham*alphap .ge. 0.d0) then
                     extremum = .true.
                  else if (bigp .or. bigm) then
!c     Possible extremum. We look at cell centered values and face
!c     centered values for a change in sign in the differences adjacent to
!c     the cell. We use the pair of differences whose minimum magnitude is the
!c     largest, and thus least susceptible to sensitivity to roundoff.
                     dafacem = sedgex(i,j) - sedgex(i-1,j)
                     dafacep = sedgex(i+2,j) - sedgex(i+1,j)
                     dabarm = s(i,j) - s(i-1,j)
                     dabarp = s(i+1,j) - s(i,j)
                     dafacemin = min(abs(dafacem),abs(dafacep))
                     dabarmin= min(abs(dabarm),abs(dabarp))
                     if (dafacemin.ge.dabarmin) then
                        dachkm = dafacem
                        dachkp = dafacep
                     else
                        dachkm = dabarm
                        dachkp = dabarp
                     endif
                     extremum = (dachkm*dachkp .le. 0.d0)
                  end if

                  if (extremum) then
                     D2  = 6.d0*(alpham + alphap)
                     D2L = s(i-2,j)-2.d0*s(i-1,j)+s(i,j)
                     D2R = s(i,j)-2.d0*s(i+1,j)+s(i+2,j)
                     D2C = s(i-1,j)-2.d0*s(i,j)+s(i+1,j)
                     sgn = sign(1.d0,D2)
                     D2LIM = max(min(sgn*D2,C*sgn*D2L,C*sgn*D2R,C*sgn*D2C),0.d0)
                     alpham = alpham*D2LIM/max(abs(D2),1.d-10)
                     alphap = alphap*D2LIM/max(abs(D2),1.d-10)
                  else
                     if (bigp) then
                        sgn = sign(1.d0,alpham)
                        amax = -alphap**2 / (4*(alpham + alphap))
                        delam = s(i-1,j) - s(i,j)
                        if (sgn*amax .ge. sgn*delam) then
                           if (sgn*(delam - alpham).ge.1.d-10) then
                              alphap = (-2.d0*delam - 2.d0*sgn*sqrt(delam**2 - delam*alpham))
                           else 
                              alphap = -2.d0*alpham
                           endif
                        endif
                     end if
                     if (bigm) then
                        sgn = sign(1.d0,alphap)
                        amax = -alpham**2 / (4*(alpham + alphap))
                        delap = s(i+1,j) - s(i,j)
                        if (sgn*amax .ge. sgn*delap) then
                           if (sgn*(delap - alphap).ge.1.d-10) then
                              alpham = (-2.d0*delap - 2.d0*sgn*sqrt(delap**2 - delap*alphap))
                           else
                              alpham = -2.d0*alphap
                           endif
                        endif
                     end if
                  end if

                  sm(i,j) = s(i,j) + alpham
                  sp(i,j) = s(i,j) + alphap

               end do
            end do
         end if

      end if

!c     compute x-component of Ip and Im
      do j=lo(2)-1,hi(2)+1
         do i=lo(1)-1,hi(1)+1
            sigmap = abs(uedge(i+1,j))*dt/dx(1)
            sigmam = abs(uedge(i,j))*dt/dx(1)
            s6 = 6.0d0*s(i,j) - 3.0d0*(sm(i,j)+sp(i,j))
            if (uedge(i+1,j) .gt. eps) then
               Ipx(i,j) = sp(i,j) - (sigmap/2.0d0)*&
                   (sp(i,j)-sm(i,j)-(1.0d0-(2.0d0/3.0d0)*sigmap)*s6)
            else
               Ipx(i,j) = s(i,j)
            end if
            if (uedge(i,j) .lt. -eps) then
               Imx(i,j) = sm(i,j) + (sigmam/2.0d0)*&
                   (sp(i,j)-sm(i,j)+(1.0d0-(2.0d0/3.0d0)*sigmam)*s6)
            else
               Imx(i,j) = s(i,j)
            end if
         end do
      end do

!c     !!!!!!!!!!!!!!!!!!!!!!!!!!!!!!!!!!!!!!!
!c     y-direction
!c     !!!!!!!!!!!!!!!!!!!!!!!!!!!!!!!!!!!!!!!

!c     compute s at y-edges
      if (ppm_type .eq. 1) then

!c     compute van Leer slopes in y-direction
         dsvl = 0.d0
         do j=lo(2)-2,hi(2)+2
            do i=lo(1)-1,hi(1)+1
               dsc = 0.5d0 * (s(i,j+1) - s(i,j-1))
               dsl = 2.d0  * (s(i,j  ) - s(i,j-1))
               dsr = 2.d0  * (s(i,j+1) - s(i,j  ))
               if (dsl*dsr .gt. 0.d0)&
                   dsvl(i,j) = sign(1.d0,dsc)*min(abs(dsc),abs(dsl),abs(dsr))
            end do
         end do
         
!c     interpolate s to y-edges
         do j=lo(2)-1,hi(2)+2
            do i=lo(1)-1,hi(1)+1
               sedgey(i,j) = 0.5d0*(s(i,j)+s(i,j-1)) - (1.d0/6.d0)*(dsvl(i,j)-dsvl(i,j-1))
!c     make sure sedgey lies in between adjacent cell-centered values
               sedgey(i,j) = max(sedgey(i,j),min(s(i,j),s(i,j-1)))
               sedgey(i,j) = min(sedgey(i,j),max(s(i,j),s(i,j-1)))
            end do
         end do

!c     copy sedgey into sp and sm
         do j=lo(2)-1,hi(2)+1
            do i=lo(1)-1,hi(1)+1
               sp(i,j) = sedgey(i,j+1)
               sm(i,j) = sedgey(i,j  )
            end do
         end do

!c     modify using quadrati!c limiters
         do j=lo(2)-1,hi(2)+1
            do i=lo(1)-1,hi(1)+1
               if ((sp(i,j)-s(i,j))*(s(i,j)-sm(i,j)) .le. 0.d0) then
                  sp(i,j) = s(i,j)
                  sm(i,j) = s(i,j)
               else if (abs(sp(i,j)-s(i,j)) .ge. 2.d0*abs(sm(i,j)-s(i,j))) then
                  sp(i,j) = 3.d0*s(i,j) - 2.d0*sm(i,j)
               else if (abs(sm(i,j)-s(i,j)) .ge. 2.d0*abs(sp(i,j)-s(i,j))) then
                  sm(i,j) = 3.d0*s(i,j) - 2.d0*sp(i,j)
               end if
            end do
         end do
         
!c     different stencil needed for y-component of EXT_DIR and HOEXTRAP bc's
         if (bc(2,1) .eq. EXT_DIR  .or. bc(2,1) .eq. HOEXTRAP) then
!c     the value in the first c!c ghost cell represents the edge value
            sm(lo(1)-1:hi(1)+1,lo(2)) = s(lo(1)-1:hi(1)+1,lo(2)-1)

!c     use a modified stencil to get sedgey on the first interior edge
            sedgey(lo(1)-1:hi(1)+1,lo(2)+1) =&
                -(1.d0/5.d0)  *s(lo(1)-1:hi(1)+1,lo(2)-1)&
                +(3.d0/4.d0)  *s(lo(1)-1:hi(1)+1,lo(2)  )&
                +0.5d0        *s(lo(1)-1:hi(1)+1,lo(2)+1)&
                -(1.d0/20.0d0)*s(lo(1)-1:hi(1)+1,lo(2)+2)

!c     make sure sedgey lies in between adjacent cell-centered values
            do i=lo(1)-1,hi(1)+1
               sedgey(i,lo(2)+1) = max(sedgey(i,lo(2)+1),min(s(i,lo(2)+1),s(i,lo(2))))
               sedgey(i,lo(2)+1) = min(sedgey(i,lo(2)+1),max(s(i,lo(2)+1),s(i,lo(2))))
            end do

!c     copy sedgey into sp and sm
            do i=lo(1)-1,hi(1)+1
               sp(i,lo(2)  ) = sedgey(i,lo(2)+1)
               sm(i,lo(2)+1) = sedgey(i,lo(2)+1)
            end do

!c     reset sp on second interior edge
            do i=lo(1)-1,hi(1)+1
               sp(i,lo(2)+1) = sedgey(i,lo(2)+2)
            end do

!c     modify using quadrati!c limiters
            do i=lo(1)-1,hi(1)+1
               j = lo(2)+1
               if ((sp(i,j)-s(i,j))*(s(i,j)-sm(i,j)) .le. 0.d0) then
                  sp(i,j) = s(i,j)
                  sm(i,j) = s(i,j)
               else if (abs(sp(i,j)-s(i,j)) .ge. 2.d0*abs(sm(i,j)-s(i,j))) then
                  sp(i,j) = 3.d0*s(i,j) - 2.d0*sm(i,j)
               else if (abs(sm(i,j)-s(i,j)) .ge. 2.d0*abs(sp(i,j)-s(i,j))) then
                  sm(i,j) = 3.d0*s(i,j) - 2.d0*sp(i,j)
               end if
            end do
         end if

         if (bc(2,2) .eq. EXT_DIR  .or. bc(2,2) .eq. HOEXTRAP) then
!c     the value in the first c!c ghost cell represents the edge value
            sp(lo(1)-1:hi(1)+1,hi(2)) = s(lo(1)-1:hi(1)+1,hi(2)+1)

!c     use a modified stencil to get sedgey on the first interior edge
            sedgey(lo(1)-1:hi(1)+1,hi(2)) =&
                -(1.d0/5.d0)  *s(lo(1)-1:hi(1)+1,hi(2)+1)&
                +(3.d0/4.d0)  *s(lo(1)-1:hi(1)+1,hi(2)  )&
                +0.5d0        *s(lo(1)-1:hi(1)+1,hi(2)-1)&
                -(1.d0/20.0d0)*s(lo(1)-1:hi(1)+1,hi(2)-2)

!c     make sure sedgey lies in between adjacent cell-centered values
            do i=lo(1)-1,hi(1)+1
               sedgey(i,hi(2)) = max(sedgey(i,hi(2)),min(s(i,hi(2)-1),s(i,hi(2))))
               sedgey(i,hi(2)) = min(sedgey(i,hi(2)),max(s(i,hi(2)-1),s(i,hi(2))))
            end do

!c     copy sedgey into sp and sm
            do i=lo(1)-1,hi(1)+1
               sp(i,hi(2)-1) = sedgey(i,hi(2))
               sm(i,hi(2)  ) = sedgey(i,hi(2))
            end do

!c     reset sm on second interior edge
            do i=lo(1)-1,hi(1)+1
               sm(i,hi(2)-1) = sedgey(i,hi(2)-1)
            end do

!c     modify using quadrati!c limiters
            do i=lo(1)-1,hi(1)+1
               j = hi(2)-1
               if ((sp(i,j)-s(i,j))*(s(i,j)-sm(i,j)) .le. 0.d0) then
                  sp(i,j) = s(i,j)
                  sm(i,j) = s(i,j)
               else if (abs(sp(i,j)-s(i,j)) .ge. 2.d0*abs(sm(i,j)-s(i,j))) then
                  sp(i,j) = 3.d0*s(i,j) - 2.d0*sm(i,j)
               else if (abs(sm(i,j)-s(i,j)) .ge. 2.d0*abs(sp(i,j)-s(i,j))) then
                  sm(i,j) = 3.d0*s(i,j) - 2.d0*sp(i,j)
               end if
            end do
         end if

      else if (ppm_type .eq. 2) then
         
!c     interpolate s to y-edges
         do j=lo(2)-2,hi(2)+3
            do i=lo(1)-1,hi(1)+1
               sedgey(i,j) = (7.d0/12.d0)*(s(i,j-1)+s(i,j)) - (1.d0/12.d0)*(s(i,j-2)+s(i,j+1))
!c     limit sedgey
               if ((sedgey(i,j)-s(i,j-1))*(s(i,j)-sedgey(i,j)) .lt. 0.d0) then
                  D2  = 3.d0*(s(i,j-1)-2.d0*sedgey(i,j)+s(i,j))
                  D2L = s(i,j-2)-2.d0*s(i,j-1)+s(i,j)
                  D2R = s(i,j-1)-2.d0*s(i,j)+s(i,j+1)
                  sgn = sign(1.d0,D2)
                  D2LIM = sgn*max(min(C*sgn*D2L,C*sgn*D2R,sgn*D2),0.d0)
                  sedgey(i,j) = 0.5d0*(s(i,j-1)+s(i,j)) - (1.d0/6.d0)*D2LIM
               end if
            end do
         end do

!c     use Colella 2008 limiters
!c     This is a new version of the algorithm 
!c     to eliminate sensitivity to roundoff.
         do j=lo(2)-1,hi(2)+1
            do i=lo(1)-1,hi(1)+1

               alphap = sedgey(i,j+1)-s(i,j)
               alpham = sedgey(i,j  )-s(i,j)
               bigp = abs(alphap).gt.2.d0*abs(alpham)
               bigm = abs(alpham).gt.2.d0*abs(alphap)
               extremum = .false.

               if (alpham*alphap .ge. 0.d0) then
                  extremum = .true.
               else if (bigp .or. bigm) then
!c     Possible extremum. We look at cell centered values and face
!c     centered values for a change in sign in the differences adjacent to
!c     the cell. We use the pair of differences whose minimum magnitude is the
!c     largest, and thus least susceptible to sensitivity to roundoff.
                  dafacem = sedgey(i,j) - sedgey(i,j-1)
                  dafacep = sedgey(i,j+2) - sedgey(i,j+1)
                  dabarm = s(i,j) - s(i,j-1)
                  dabarp = s(i,j+1) - s(i,j)
                  dafacemin = min(abs(dafacem),abs(dafacep))
                  dabarmin= min(abs(dabarm),abs(dabarp))
                  if (dafacemin.ge.dabarmin) then
                     dachkm = dafacem
                     dachkp = dafacep
                  else
                     dachkm = dabarm
                     dachkp = dabarp
                  endif
                  extremum = (dachkm*dachkp .le. 0.d0)
               end if

               if (extremum) then
                  D2  = 6.d0*(alpham + alphap)
                  D2L = s(i,j-2)-2.d0*s(i,j-1)+s(i,j)
                  D2R = s(i,j)-2.d0*s(i,j+1)+s(i,j+2)
                  D2C = s(i,j-1)-2.d0*s(i,j)+s(i,j+1)
                  sgn = sign(1.d0,D2)
                  D2LIM = max(min(sgn*D2,C*sgn*D2L,C*sgn*D2R,C*sgn*D2C),0.d0)
                  alpham = alpham*D2LIM/max(abs(D2),1.d-10)
                  alphap = alphap*D2LIM/max(abs(D2),1.d-10)
               else
                  if (bigp) then
                     sgn = sign(1.d0,alpham)
                     amax = -alphap**2 / (4*(alpham + alphap))
                     delam = s(i,j-1) - s(i,j)
                     if (sgn*amax .ge. sgn*delam) then
                        if (sgn*(delam - alpham).ge.1.d-10) then
                           alphap = (-2.d0*delam - 2.d0*sgn*sqrt(delam**2 - delam*alpham))
                        else 
                           alphap = -2.d0*alpham
                        endif
                     endif
                  end if
                  if (bigm) then
                     sgn = sign(1.d0,alphap)
                     amax = -alpham**2 / (4*(alpham + alphap))
                     delap = s(i,j+1) - s(i,j)
                     if (sgn*amax .ge. sgn*delap) then
                        if (sgn*(delap - alphap).ge.1.d-10) then
                           alpham = (-2.d0*delap - 2.d0*sgn*sqrt(delap**2 - delap*alphap))
                        else
                           alpham = -2.d0*alphap
                        endif
                     endif
                  end if
               end if

               sm(i,j) = s(i,j) + alpham
               sp(i,j) = s(i,j) + alphap

            end do
         end do

!c     different stencil needed for y-component of EXT_DIR and HOEXTRAP bc's
         if (bc(2,1) .eq. EXT_DIR  .or. bc(2,1) .eq. HOEXTRAP) then
!c     the value in the first c!c ghost cell represents the edge value
            sm(lo(1)-1:hi(1)+1,lo(2))    = s(lo(1)-1:hi(1)+1,lo(2)-1)
            sedgey(lo(1)-1:hi(1)+1,lo(2)) = s(lo(1)-1:hi(1)+1,lo(2)-1)

!c     use a modified stencil to get sedgey on the first interior edge
            sedgey(lo(1)-1:hi(1)+1,lo(2)+1) =&
                -(1.d0/5.d0)  *s(lo(1)-1:hi(1)+1,lo(2)-1)&
                +(3.d0/4.d0)  *s(lo(1)-1:hi(1)+1,lo(2)  )&
                +0.5d0        *s(lo(1)-1:hi(1)+1,lo(2)+1)&
                -(1.d0/20.0d0)*s(lo(1)-1:hi(1)+1,lo(2)+2)

!c     make sure sedgey lies in between adjacent cell-centered values
            do i=lo(1)-1,hi(1)+1
               sedgey(i,lo(2)+1) = max(sedgey(i,lo(2)+1),min(s(i,lo(2)+1),s(i,lo(2))))
               sedgey(i,lo(2)+1) = min(sedgey(i,lo(2)+1),max(s(i,lo(2)+1),s(i,lo(2))))
            end do

!c     copy sedgey into sp
            do i=lo(1)-1,hi(1)+1
               sp(i,lo(2)  ) = sedgey(i,lo(2)+1)
            end do

!c     apply Colella 2008 limiters to compute sm and sp in the second
!c     and third inner cells
            do j=lo(2)+1,lo(2)+1
               do i=lo(1)-1,hi(1)+1

                  alphap = sedgey(i,j+1)-s(i,j)
                  alpham = sedgey(i,j  )-s(i,j)
                  bigp = abs(alphap).gt.2.d0*abs(alpham)
                  bigm = abs(alpham).gt.2.d0*abs(alphap)
                  extremum = .false.

                  if (alpham*alphap .ge. 0.d0) then
                     extremum = .true.
                  else if (bigp .or. bigm) then
!c     Possible extremum. We look at cell centered values and face
!c     centered values for a change in sign in the differences adjacent to
!c     the cell. We use the pair of differences whose minimum magnitude is the
!c     largest, and thus least susceptible to sensitivity to roundoff.
                     dafacem = sedgey(i,j) - sedgey(i,j-1)
                     dafacep = sedgey(i,j+2) - sedgey(i,j+1)
                     dabarm = s(i,j) - s(i,j-1)
                     dabarp = s(i,j+1) - s(i,j)
                     dafacemin = min(abs(dafacem),abs(dafacep))
                     dabarmin= min(abs(dabarm),abs(dabarp))
                     if (dafacemin.ge.dabarmin) then
                        dachkm = dafacem
                        dachkp = dafacep
                     else
                        dachkm = dabarm
                        dachkp = dabarp
                     endif
                     extremum = (dachkm*dachkp .le. 0.d0)
                  end if

                  if (extremum) then
                     D2  = 6.d0*(alpham + alphap)
                     D2L = s(i,j-2)-2.d0*s(i,j-1)+s(i,j)
                     D2R = s(i,j)-2.d0*s(i,j+1)+s(i,j+2)
                     D2C = s(i,j-1)-2.d0*s(i,j)+s(i,j+1)
                     sgn = sign(1.d0,D2)
                     D2LIM = max(min(sgn*D2,C*sgn*D2L,C*sgn*D2R,C*sgn*D2C),0.d0)
                     alpham = alpham*D2LIM/max(abs(D2),1.d-10)
                     alphap = alphap*D2LIM/max(abs(D2),1.d-10)
                  else
                     if (bigp) then
                        sgn = sign(1.d0,alpham)
                        amax = -alphap**2 / (4*(alpham + alphap))
                        delam = s(i,j-1) - s(i,j)
                        if (sgn*amax .ge. sgn*delam) then
                           if (sgn*(delam - alpham).ge.1.d-10) then
                              alphap = (-2.d0*delam - 2.d0*sgn*sqrt(delam**2 - delam*alpham))
                           else 
                              alphap = -2.d0*alpham
                           endif
                        endif
                     end if
                     if (bigm) then
                        sgn = sign(1.d0,alphap)
                        amax = -alpham**2 / (4*(alpham + alphap))
                        delap = s(i,j+1) - s(i,j)
                        if (sgn*amax .ge. sgn*delap) then
                           if (sgn*(delap - alphap).ge.1.d-10) then
                              alpham = (-2.d0*delap - 2.d0*sgn*sqrt(delap**2 - delap*alphap))
                           else
                              alpham = -2.d0*alphap
                           endif
                        endif
                     end if
                  end if

                  sm(i,j) = s(i,j) + alpham
                  sp(i,j) = s(i,j) + alphap

               end do
            end do
         end if

         if (bc(2,2) .eq. EXT_DIR  .or. bc(2,2) .eq. HOEXTRAP) then
!c     the value in the first c!c ghost cell represents the edge value
            sp(lo(1)-1:hi(1)+1,hi(2))      = s(lo(1)-1:hi(1)+1,hi(2)+1)
            sedgey(lo(1)-1:hi(1)+1,hi(2)+1) = s(lo(1)-1:hi(1)+1,hi(2)+1)

!c     use a modified stencil to get sedgey on the first interior edge
            sedgey(lo(1)-1:hi(1)+1,hi(2)) =&
                -(1.d0/5.d0)  *s(lo(1)-1:hi(1)+1,hi(2)+1)&
                +(3.d0/4.d0)  *s(lo(1)-1:hi(1)+1,hi(2)  )&
                +0.5d0        *s(lo(1)-1:hi(1)+1,hi(2)-1)&
                -(1.d0/20.0d0)*s(lo(1)-1:hi(1)+1,hi(2)-2)

!c     make sure sedgey lies in between adjacent cell-centered values
            do i=lo(1)-1,hi(1)+1
               sedgey(i,hi(2)) = max(sedgey(i,hi(2)),min(s(i,hi(2)-1),s(i,hi(2))))
               sedgey(i,hi(2)) = min(sedgey(i,hi(2)),max(s(i,hi(2)-1),s(i,hi(2))))
            end do

!c     copy sedgey into sm
            do i=lo(1)-1,hi(1)+1
               sm(i,hi(2)  ) = sedgey(i,hi(2))
            end do

!c     apply Colella 2008 limiters to compute sm and sp in the second
!c     and third inner cells
            do j=hi(2)-2,hi(2)-1
               do i=lo(1)-1,hi(1)+1

                  alphap = sedgey(i,j+1)-s(i,j)
                  alpham = sedgey(i,j  )-s(i,j)
                  bigp = abs(alphap).gt.2.d0*abs(alpham)
                  bigm = abs(alpham).gt.2.d0*abs(alphap)
                  extremum = .false.

                  if (alpham*alphap .ge. 0.d0) then
                     extremum = .true.
                  else if (bigp .or. bigm) then
!c     Possible extremum. We look at cell centered values and face
!c     centered values for a change in sign in the differences adjacent to
!c     the cell. We use the pair of differences whose minimum magnitude is the
!c     largest, and thus least susceptible to sensitivity to roundoff.
                     dafacem = sedgey(i,j) - sedgey(i,j-1)
                     dafacep = sedgey(i,j+2) - sedgey(i,j+1)
                     dabarm = s(i,j) - s(i,j-1)
                     dabarp = s(i,j+1) - s(i,j)
                     dafacemin = min(abs(dafacem),abs(dafacep))
                     dabarmin= min(abs(dabarm),abs(dabarp))
                     if (dafacemin.ge.dabarmin) then
                        dachkm = dafacem
                        dachkp = dafacep
                     else
                        dachkm = dabarm
                        dachkp = dabarp
                     endif
                     extremum = (dachkm*dachkp .le. 0.d0)
                  end if

                  if (extremum) then
                     D2  = 6.d0*(alpham + alphap)
                     D2L = s(i,j-2)-2.d0*s(i,j-1)+s(i,j)
                     D2R = s(i,j)-2.d0*s(i,j+1)+s(i,j+2)
                     D2C = s(i,j-1)-2.d0*s(i,j)+s(i,j+1)
                     sgn = sign(1.d0,D2)
                     D2LIM = max(min(sgn*D2,C*sgn*D2L,C*sgn*D2R,C*sgn*D2C),0.d0)
                     alpham = alpham*D2LIM/max(abs(D2),1.d-10)
                     alphap = alphap*D2LIM/max(abs(D2),1.d-10)
                  else
                     if (bigp) then
                        sgn = sign(1.d0,alpham)
                        amax = -alphap**2 / (4*(alpham + alphap))
                        delam = s(i,j-1) - s(i,j)
                        if (sgn*amax .ge. sgn*delam) then
                           if (sgn*(delam - alpham).ge.1.d-10) then
                              alphap = (-2.d0*delam - 2.d0*sgn*sqrt(delam**2 - delam*alpham))
                           else 
                              alphap = -2.d0*alpham
                           endif
                        endif
                     end if
                     if (bigm) then
                        sgn = sign(1.d0,alphap)
                        amax = -alpham**2 / (4*(alpham + alphap))
                        delap = s(i,j+1) - s(i,j)
                        if (sgn*amax .ge. sgn*delap) then
                           if (sgn*(delap - alphap).ge.1.d-10) then
                              alpham = (-2.d0*delap - 2.d0*sgn*sqrt(delap**2 - delap*alphap))
                           else
                              alpham = -2.d0*alphap
                           endif
                        endif
                     end if
                  end if

                  sm(i,j) = s(i,j) + alpham
                  sp(i,j) = s(i,j) + alphap

               end do
            end do
         end if

      end if

!c     compute y-component of Ip and Im
      do j=lo(2)-1,hi(2)+1
         do i=lo(1)-1,hi(1)+1
            sigmap = abs(vedge(i,j+1))*dt/dx(2)
            sigmam = abs(vedge(i,j))*dt/dx(2)
            s6 = 6.0d0*s(i,j) - 3.0d0*(sm(i,j)+sp(i,j))
            if (vedge(i,j+1) .gt. eps) then
               Ipy(i,j) = sp(i,j) - (sigmap/2.0d0)*&
                   (sp(i,j)-sm(i,j)-(1.0d0-(2.0d0/3.0d0)*sigmap)*s6)
            else
               Ipy(i,j) = s(i,j)
            end if

            if (vedge(i,j) .lt. -eps) then
               Imy(i,j) = sm(i,j) + (sigmam/2.0d0)*&
                   (sp(i,j)-sm(i,j)+(1.0d0-(2.0d0/3.0d0)*sigmam)*s6)
            else
               Imy(i,j) = s(i,j)
            end if
         end do
      end do

<<<<<<< HEAD
    end subroutine ppm_fpu

    subroutine ppm_fpu_msd(lo,hi,&
=======
    end subroutine ppm
 
      subroutine adv_forcing(&
          aofs,DIMS(aofs),&
          xflux,DIMS(xflux),&
          uedge,DIMS(uedge),&
          areax,DIMS(ax),&
          yflux,DIMS(yflux),&
          vedge,DIMS(vedge),&
          areay,DIMS(ay),&
          vol,DIMS(vol),&
          lo,hi,iconserv ) bind(C,name="adv_forcing")
! c
! c     This subroutine uses scalar edge states to compute
! c     an advective tendency
! c
      implicit none
      integer i,j
      integer iconserv
      REAL_T divux,divuy
      integer imin,jmin,imax,jmax
      integer lo(SDIM),hi(SDIM)
      integer DIMDEC(aofs)
      integer DIMDEC(vol)
      integer DIMDEC(uedge)
      integer DIMDEC(vedge)
      integer DIMDEC(xflux)
      integer DIMDEC(yflux)
      integer DIMDEC(ax)
      integer DIMDEC(ay)
      REAL_T aofs(DIMV(aofs))
      REAL_T vol(DIMV(vol))
      REAL_T uedge(DIMV(uedge))
      REAL_T vedge(DIMV(vedge))
      REAL_T xflux(DIMV(xflux))
      REAL_T yflux(DIMV(yflux))
      REAL_T areax(DIMV(ax))
      REAL_T areay(DIMV(ay))

      imin = lo(1)
      jmin = lo(2)
      imax = hi(1)
      jmax = hi(2)
!c
!c     if nonconservative initialize the advective tendency as -U*grad(S)
!c
      if ( iconserv .ne. 1 ) then
         do j = jmin,jmax
            do i = imin,imax
               divux = (&
                   areax(i+1,j)*uedge(i+1,j) -&
                   areax(i,  j)*uedge(i,  j) )/vol(i,j)
               divuy = (&
                   areay(i,j+1)*vedge(i,j+1) -&
                   areay(i,j  )*vedge(i,j  ) )/vol(i,j)
               aofs(i,j) =&
                   - divux*half*(xflux(i+1,j) + xflux(i,j))&
                   - divuy*half*(yflux(i,j+1) + yflux(i,j))
            end do
         end do
      end if
!c
!c     convert edge states to fluxes
!c
      do j = jmin,jmax
         do i = imin,imax+1
            xflux(i,j) = xflux(i,j)*uedge(i,j)*areax(i,j)
         end do
      end do
      do j = jmin,jmax+1
         do i = imin,imax
            yflux(i,j) = yflux(i,j)*vedge(i,j)*areay(i,j)
         end do
      end do
!c     
!c     compute part of advective tendency that depends on the flux convergence
!c     
      if ( iconserv .ne. 1 ) then
         do j = jmin,jmax
            do i = imin,imax
               aofs(i,j) = aofs(i,j) + (&
                   xflux(i+1,j) - xflux(i,j) +&
                   yflux(i,j+1) - yflux(i,j))/vol(i,j)
            end do
         end do
      else
         do j = jmin,jmax
            do i = imin,imax
               aofs(i,j) = (&
                   xflux(i+1,j) - xflux(i,j) +&
                   yflux(i,j+1) - yflux(i,j))/vol(i,j)
            end do
         end do
      end if

    end subroutine adv_forcing

      subroutine sync_adv_forcing(&
          sync,DIMS(sync),&
          xflux,DIMS(xflux),&
          ucor,DIMS(ucor),&
          areax,DIMS(ax),&
          yflux,DIMS(yflux),&
          vcor,DIMS(vcor),&
          areay,DIMS(ay),&
          vol,DIMS(vol),&
          lo,hi ) bind(C,name="sync_adv_forcing")
! c
! c     This subroutine computes the sync advective tendency
! c     for a state variable
! c
      implicit none
      integer i,j
      integer imin,jmin,imax,jmax
      integer lo(SDIM),hi(SDIM)
      integer DIMDEC(sync)
      integer DIMDEC(vol)
      integer DIMDEC(ucor)
      integer DIMDEC(vcor)
      integer DIMDEC(xflux)
      integer DIMDEC(yflux)
      integer DIMDEC(ax)
      integer DIMDEC(ay)
      REAL_T sync(DIMV(sync))
      REAL_T vol(DIMV(vol))
      REAL_T ucor(DIMV(ucor))
      REAL_T vcor(DIMV(vcor))
      REAL_T xflux(DIMV(xflux))
      REAL_T yflux(DIMV(yflux))
      REAL_T areax(DIMV(ax))
      REAL_T areay(DIMV(ay))

      imin = lo(1)
      jmin = lo(2)
      imax = hi(1)
      jmax = hi(2)
! c
! c     compute corrective fluxes from edge states 
! c     and perform conservative update
! c
      do j = jmin,jmax
         do i = imin,imax+1
            xflux(i,j) = xflux(i,j)*ucor(i,j)*areax(i,j)
         end do
      end do
      do j = jmin,jmax+1
         do i = imin,imax
            yflux(i,j) = yflux(i,j)*vcor(i,j)*areay(i,j)
         end do
      end do

      do j = jmin,jmax
         do i = imin,imax
            sync(i,j) = sync(i,j) + (&
                 xflux(i+1,j) - xflux(i,j) +&
                yflux(i,j+1) - yflux(i,j) )/vol(i,j)
         end do
      end do

    end subroutine sync_adv_forcing


    subroutine ppm_fpu(lo,hi,&
>>>>>>> 38247d3f
         s,s_lo,s_hi,&
         uedge,uedge_lo,uedge_hi,&
         vedge,vedge_lo,vedge_hi,&
         Ipx,Ipx_lo,Ipx_hi,&
         Imx,Imx_lo,Imx_hi,&
         Ipy,Ipy_lo,Ipy_hi,&
         Imy,Imy_lo,Imy_hi,&
         sm,sm_lo,sm_hi,&
         sp,sp_lo,sp_hi,&
         dsvl,dsvl_lo,dsvl_hi,&
         sedgex,sedgex_lo,sedgex_hi,&
         sedgey,sedgey_lo,sedgey_hi,&
         dx, dt, bc, eps,ppm_type)

      implicit none

      integer, intent(in) :: bc(SDIM,2)
      integer, dimension(2), intent(in) :: &
           s_lo,s_hi,uedge_lo,uedge_hi,vedge_lo,vedge_hi,Ipx_lo,Ipx_hi,Imx_lo,Imx_hi,Ipy_lo,Ipy_hi,Imy_lo,Imy_hi,&
           sm_lo,sm_hi,sp_lo,sp_hi,dsvl_lo,dsvl_hi,sedgex_lo,sedgex_hi,sedgey_lo,sedgey_hi,&
           lo,hi

      real(rt), intent(in) :: s(s_lo(1):s_hi(1),s_lo(2):s_hi(2))
      real(rt), intent(in) :: uedge(uedge_lo(1):uedge_hi(1),uedge_lo(2):uedge_hi(2))
      real(rt), intent(in) :: vedge(vedge_lo(1):vedge_hi(1),vedge_lo(2):vedge_hi(2))
      real(rt), intent(inout) :: Ipx(Ipx_lo(1):Ipx_hi(1),Ipx_lo(2):Ipx_hi(2))
      real(rt), intent(inout) :: Imx(Imx_lo(1):Imx_hi(1),Imx_lo(2):Imx_hi(2))
      real(rt), intent(inout) :: Ipy(Ipy_lo(1):Ipy_hi(1),Ipy_lo(2):Ipy_hi(2))
      real(rt), intent(inout) :: Imy(Imy_lo(1):Imy_hi(1),Imy_lo(2):Imy_hi(2))
      real(rt), intent(inout) :: sm(sm_lo(1):sm_hi(1),sm_lo(2):sm_hi(2))
      real(rt), intent(inout) :: sp(sp_lo(1):sp_hi(1),sp_lo(2):sp_hi(2))
      real(rt), intent(inout) :: dsvl(dsvl_lo(1):dsvl_hi(1),dsvl_lo(2):dsvl_hi(2))
      real(rt), intent(inout) :: sedgex(sedgex_lo(1):sedgex_hi(1),sedgex_lo(2):sedgex_hi(2))
      real(rt), intent(inout) :: sedgey(sedgey_lo(1):sedgey_hi(1),sedgey_lo(2):sedgey_hi(2))
      real(rt), intent(in) :: eps, dx(SDIM), dt
      integer ppm_type

!c     local
      integer i,j

      logical extremum, bigp, bigm

      real(rt) :: dsl, dsr, dsc, D2, D2C, D2L, D2R, D2LIM, C, alphap, alpham
      real(rt) :: sgn, s6, amax, delam, delap, sigmam, sigmap
      real(rt) :: dafacem, dafacep, dabarm, dabarp, dafacemin, dabarmin, dachkm, dachkp

!c     !!!!!!!!!!!!!!!!!!!!!!!!!!!!!!!!!!!!!!!
!c     x-direction
!c     !!!!!!!!!!!!!!!!!!!!!!!!!!!!!!!!!!!!!!!

!c     compute s at x-edges
      if (ppm_type .eq. 1) then

!c     compute van Leer slopes in x-direction
         dsvl = 0.d0
         do j=lo(2)-1,hi(2)+1
            do i=lo(1)-2,hi(1)+2
               dsc = 0.5d0 * (s(i+1,j) - s(i-1,j))
               dsl = 2.d0  * (s(i  ,j) - s(i-1,j))
               dsr = 2.d0  * (s(i+1,j) - s(i  ,j))
               if (dsl*dsr .gt. 0.d0)&
                   dsvl(i,j) = sign(1.d0,dsc)*min(abs(dsc),abs(dsl),abs(dsr))
            end do
         end do
         
!c     interpolate s to x-edges
         do j=lo(2)-1,hi(2)+1
            do i=lo(1)-1,hi(1)+2
               sedgex(i,j) = 0.5d0*(s(i,j)+s(i-1,j)) - (1.d0/6.d0)*(dsvl(i,j)-dsvl(i-1,j))
!c     make sure sedgex lies in between adjacent cell-centered values
               sedgex(i,j) = max(sedgex(i,j),min(s(i,j),s(i-1,j)))
               sedgex(i,j) = min(sedgex(i,j),max(s(i,j),s(i-1,j)))
            end do
         end do

!c     copy sedgex into sp and sm
         do j=lo(2)-1,hi(2)+1
            do i=lo(1)-1,hi(1)+1
               sp(i,j) = sedgex(i+1,j)
               sm(i,j) = sedgex(i  ,j)
            end do
         end do

!c     modify using quadrati!c limiters
         do j=lo(2)-1,hi(2)+1
            do i=lo(1)-1,hi(1)+1
               if ((sp(i,j)-s(i,j))*(s(i,j)-sm(i,j)) .le. 0.d0) then
                  sp(i,j) = s(i,j)
                  sm(i,j) = s(i,j)
               else if (abs(sp(i,j)-s(i,j)) .ge. 2.d0*abs(sm(i,j)-s(i,j))) then
                  sp(i,j) = 3.d0*s(i,j) - 2.d0*sm(i,j)
               else if (abs(sm(i,j)-s(i,j)) .ge. 2.d0*abs(sp(i,j)-s(i,j))) then
                  sm(i,j) = 3.d0*s(i,j) - 2.d0*sp(i,j)
               end if
            end do
         end do
         
!c     different stencil needed for x-component of EXT_DIR and HOEXTRAP bc's
         if (bc(1,1) .eq. EXT_DIR  .or. bc(1,1) .eq. HOEXTRAP) then
!c     the value in the first c!c ghost cell represents the edge value
            sm(lo(1),lo(2)-1:hi(2)+1) = s(lo(1)-1,lo(2)-1:hi(2)+1)

!c     use a modified stencil to get sedgex on the first interior edge
            sedgex(lo(1)+1,lo(2)-1:hi(2)+1) = &
                -(1.d0/5.d0)  *s(lo(1)-1,lo(2)-1:hi(2)+1)&
                +(3.d0/4.d0)  *s(lo(1)  ,lo(2)-1:hi(2)+1)&
                +0.5d0        *s(lo(1)+1,lo(2)-1:hi(2)+1)&
                -(1.d0/20.0d0)*s(lo(1)+2,lo(2)-1:hi(2)+1)

!c     make sure sedgex lies in between adjacent cell-centered values
            do j=lo(2)-1,hi(2)+1
               sedgex(lo(1)+1,j) = max(sedgex(lo(1)+1,j),min(s(lo(1)+1,j),s(lo(1),j)))
               sedgex(lo(1)+1,j) = min(sedgex(lo(1)+1,j),max(s(lo(1)+1,j),s(lo(1),j)))
            end do

!c     copy sedgex into sp and sm
            do j=lo(2)-1,hi(2)+1
               sp(lo(1)  ,j) = sedgex(lo(1)+1,j)
               sm(lo(1)+1,j) = sedgex(lo(1)+1,j)
            end do

!c     reset sp on second interior edge
            do j=lo(2)-1,hi(2)+1
               sp(lo(1)+1,j) = sedgex(lo(1)+2,j)
            end do

!c     modify using quadrati!c limiters
            do j=lo(2)-1,hi(2)+1
               i = lo(1)+1
               if ((sp(i,j)-s(i,j))*(s(i,j)-sm(i,j)) .le. 0.d0) then
                  sp(i,j) = s(i,j)
                  sm(i,j) = s(i,j)
               else if (abs(sp(i,j)-s(i,j)) .ge. 2.d0*abs(sm(i,j)-s(i,j))) then
                  sp(i,j) = 3.d0*s(i,j) - 2.d0*sm(i,j)
               else if (abs(sm(i,j)-s(i,j)) .ge. 2.d0*abs(sp(i,j)-s(i,j))) then
                  sm(i,j) = 3.d0*s(i,j) - 2.d0*sp(i,j)
               end if
            end do
         end if
         
         if (bc(1,2) .eq. EXT_DIR  .or. bc(1,2) .eq. HOEXTRAP) then
!c     the value in the first c!c ghost cell represents the edge value
            sp(hi(1),lo(2)-1:hi(2)+1) = s(hi(1)+1,lo(2)-1:hi(2)+1)

!c     use a modified stencil to get sedgex on the first interior edge
            sedgex(hi(1),lo(2)-1:hi(2)+1) =&
                -(1.d0/5.d0)  *s(hi(1)+1,lo(2)-1:hi(2)+1)&
                +(3.d0/4.d0)  *s(hi(1)  ,lo(2)-1:hi(2)+1)&
                +0.5d0        *s(hi(1)-1,lo(2)-1:hi(2)+1)&
                -(1.d0/20.0d0)*s(hi(1)-2,lo(2)-1:hi(2)+1)

!c     make sure sedgex lies in between adjacent cell-centered values
            do j=lo(2)-1,hi(2)+1
               sedgex(hi(1),j) = max(sedgex(hi(1),j),min(s(hi(1)-1,j),s(hi(1),j)))
               sedgex(hi(1),j) = min(sedgex(hi(1),j),max(s(hi(1)-1,j),s(hi(1),j)))
            end do

!c     copy sedgex into sp and sm
            do j=lo(2)-1,hi(2)+1
               sp(hi(1)-1,j) = sedgex(hi(1),j)
               sm(hi(1)  ,j) = sedgex(hi(1),j)
            end do

!c     reset sm on second interior edge
            do j=lo(2)-1,hi(2)+1
               sm(hi(1)-1,j) = sedgex(hi(1)-1,j)
            end do

!c     modify using quadrati!c limiters
            do j=lo(2)-1,hi(2)+1
               i = hi(1)-1
               if ((sp(i,j)-s(i,j))*(s(i,j)-sm(i,j)) .le. 0.d0) then
                  sp(i,j) = s(i,j)
                  sm(i,j) = s(i,j)
               else if (abs(sp(i,j)-s(i,j)) .ge. 2.d0*abs(sm(i,j)-s(i,j))) then
                  sp(i,j) = 3.d0*s(i,j) - 2.d0*sm(i,j)
               else if (abs(sm(i,j)-s(i,j)) .ge. 2.d0*abs(sp(i,j)-s(i,j))) then
                  sm(i,j) = 3.d0*s(i,j) - 2.d0*sp(i,j)
               end if
            end do
         end if

      else if (ppm_type .eq. 2) then

!c     interpolate s to x-edges
         do j=lo(2)-1,hi(2)+1
            do i=lo(1)-2,hi(1)+3
               sedgex(i,j) = (7.d0/12.d0)*(s(i-1,j)+s(i,j)) - (1.d0/12.d0)*(s(i-2,j)+s(i+1,j))
!c     limit sedgex
               if ((sedgex(i,j)-s(i-1,j))*(s(i,j)-sedgex(i,j)) .lt. 0.d0) then
                  D2  = 3.d0*(s(i-1,j)-2.d0*sedgex(i,j)+s(i,j))
                  D2L = s(i-2,j)-2.d0*s(i-1,j)+s(i,j)
                  D2R = s(i-1,j)-2.d0*s(i,j)+s(i+1,j)
                  sgn = sign(1.d0,D2)
                  D2LIM = sgn*max(min(C*sgn*D2L,C*sgn*D2R,sgn*D2),0.d0)
                  sedgex(i,j) = 0.5d0*(s(i-1,j)+s(i,j)) - (1.d0/6.d0)*D2LIM
               end if
            end do
         end do

!c     use Colella 2008 limiters
!c     This is a new version of the algorithm 
!c     to eliminate sensitivity to roundoff.
         do j=lo(2)-1,hi(2)+1
            do i=lo(1)-1,hi(1)+1

               alphap = sedgex(i+1,j)-s(i,j)
               alpham = sedgex(i  ,j)-s(i,j)
               bigp = abs(alphap).gt.2.d0*abs(alpham)
               bigm = abs(alpham).gt.2.d0*abs(alphap)
               extremum = .false.

               if (alpham*alphap .ge. 0.d0) then
                  extremum = .true.
               else if (bigp .or. bigm) then
!c     Possible extremum. We look at cell centered values and face
!c     centered values for a change in sign in the differences adjacent to
!c     the cell. We use the pair of differences whose minimum magnitude is the
!c     largest, and thus least susceptible to sensitivity to roundoff.
                  dafacem = sedgex(i,j) - sedgex(i-1,j)
                  dafacep = sedgex(i+2,j) - sedgex(i+1,j)
                  dabarm = s(i,j) - s(i-1,j)
                  dabarp = s(i+1,j) - s(i,j)
                  dafacemin = min(abs(dafacem),abs(dafacep))
                  dabarmin= min(abs(dabarm),abs(dabarp))
                  if (dafacemin.ge.dabarmin) then
                     dachkm = dafacem
                     dachkp = dafacep
                  else
                     dachkm = dabarm
                     dachkp = dabarp
                  endif
                  extremum = (dachkm*dachkp .le. 0.d0)
               end if

               if (extremum) then
                  D2  = 6.d0*(alpham + alphap)
                  D2L = s(i-2,j)-2.d0*s(i-1,j)+s(i,j)
                  D2R = s(i,j)-2.d0*s(i+1,j)+s(i+2,j)
                  D2C = s(i-1,j)-2.d0*s(i,j)+s(i+1,j)
                  sgn = sign(1.d0,D2)
                  D2LIM = max(min(sgn*D2,C*sgn*D2L,C*sgn*D2R,C*sgn*D2C),0.d0)
                  alpham = alpham*D2LIM/max(abs(D2),1.d-10)
                  alphap = alphap*D2LIM/max(abs(D2),1.d-10)
               else
                  if (bigp) then
                     sgn = sign(1.d0,alpham)
                     amax = -alphap**2 / (4*(alpham + alphap))
                     delam = s(i-1,j) - s(i,j)
                     if (sgn*amax .ge. sgn*delam) then
                        if (sgn*(delam - alpham).ge.1.d-10) then
                           alphap = (-2.d0*delam - 2.d0*sgn*sqrt(delam**2 - delam*alpham))
                        else 
                           alphap = -2.d0*alpham
                        endif
                     endif
                  end if
                  if (bigm) then
                     sgn = sign(1.d0,alphap)
                     amax = -alpham**2 / (4*(alpham + alphap))
                     delap = s(i+1,j) - s(i,j)
                     if (sgn*amax .ge. sgn*delap) then
                        if (sgn*(delap - alphap).ge.1.d-10) then
                           alpham = (-2.d0*delap - 2.d0*sgn*sqrt(delap**2 - delap*alphap))
                        else
                           alpham = -2.d0*alphap
                        endif
                     endif
                  end if
               end if

               sm(i,j) = s(i,j) + alpham
               sp(i,j) = s(i,j) + alphap

            end do
         end do

!c     different stencil needed for x-component of EXT_DIR and HOEXTRAP bc's
         if (bc(1,1) .eq. EXT_DIR  .or. bc(1,1) .eq. HOEXTRAP) then
!c     the value in the first c!c ghost cell represents the edge value
            sm(lo(1),lo(2)-1:hi(2)+1)    = s(lo(1)-1,lo(2)-1:hi(2)+1)
            sedgex(lo(1),lo(2)-1:hi(2)+1) = s(lo(1)-1,lo(2)-1:hi(2)+1)

!c     use a modified stencil to get sedgex on the first interior edge
            sedgex(lo(1)+1,lo(2)-1:hi(2)+1) =&
                -(1.d0/5.d0)  *s(lo(1)-1,lo(2)-1:hi(2)+1)&
                +(3.d0/4.d0)  *s(lo(1)  ,lo(2)-1:hi(2)+1)&
                +0.5d0        *s(lo(1)+1,lo(2)-1:hi(2)+1)&
                -(1.d0/20.0d0)*s(lo(1)+2,lo(2)-1:hi(2)+1)

!c     make sure sedgex lies in between adjacent cell-centered values
            do j=lo(2)-1,hi(2)+1
               sedgex(lo(1)+1,j) = max(sedgex(lo(1)+1,j),min(s(lo(1)+1,j),s(lo(1),j)))
               sedgex(lo(1)+1,j) = min(sedgex(lo(1)+1,j),max(s(lo(1)+1,j),s(lo(1),j)))
            end do

!c     copy sedgex into sp
            do j=lo(2)-1,hi(2)+1
               sp(lo(1)  ,j) = sedgex(lo(1)+1,j)
            end do

!c     apply Colella 2008 limiters to compute sm and sp in the second
!c     and third inner cells
            do j=lo(2)-1,hi(2)+1
               do i=lo(1)+1,lo(1)+2

                  alphap = sedgex(i+1,j)-s(i,j)
                  alpham = sedgex(i  ,j)-s(i,j)
                  bigp = abs(alphap).gt.2.d0*abs(alpham)
                  bigm = abs(alpham).gt.2.d0*abs(alphap)
                  extremum = .false.

                  if (alpham*alphap .ge. 0.d0) then
                     extremum = .true.
                  else if (bigp .or. bigm) then
!c     Possible extremum. We look at cell centered values and face
!c     centered values for a change in sign in the differences adjacent to
!c     the cell. We use the pair of differences whose minimum magnitude is the
!c     largest, and thus least susceptible to sensitivity to roundoff.
                     dafacem = sedgex(i,j) - sedgex(i-1,j)
                     dafacep = sedgex(i+2,j) - sedgex(i+1,j)
                     dabarm = s(i,j) - s(i-1,j)
                     dabarp = s(i+1,j) - s(i,j)
                     dafacemin = min(abs(dafacem),abs(dafacep))
                     dabarmin= min(abs(dabarm),abs(dabarp))
                     if (dafacemin.ge.dabarmin) then
                        dachkm = dafacem
                        dachkp = dafacep
                     else
                        dachkm = dabarm
                        dachkp = dabarp
                     endif
                     extremum = (dachkm*dachkp .le. 0.d0)
                  end if

                  if (extremum) then
                     D2  = 6.d0*(alpham + alphap)
                     D2L = s(i-2,j)-2.d0*s(i-1,j)+s(i,j)
                     D2R = s(i,j)-2.d0*s(i+1,j)+s(i+2,j)
                     D2C = s(i-1,j)-2.d0*s(i,j)+s(i+1,j)
                     sgn = sign(1.d0,D2)
                     D2LIM = max(min(sgn*D2,C*sgn*D2L,C*sgn*D2R,C*sgn*D2C),0.d0)
                     alpham = alpham*D2LIM/max(abs(D2),1.d-10)
                     alphap = alphap*D2LIM/max(abs(D2),1.d-10)
                  else
                     if (bigp) then
                        sgn = sign(1.d0,alpham)
                        amax = -alphap**2 / (4*(alpham + alphap))
                        delam = s(i-1,j) - s(i,j)
                        if (sgn*amax .ge. sgn*delam) then
                           if (sgn*(delam - alpham).ge.1.d-10) then
                              alphap = (-2.d0*delam - 2.d0*sgn*sqrt(delam**2 - delam*alpham))
                           else 
                              alphap = -2.d0*alpham
                           endif
                        endif
                     end if
                     if (bigm) then
                        sgn = sign(1.d0,alphap)
                        amax = -alpham**2 / (4*(alpham + alphap))
                        delap = s(i+1,j) - s(i,j)
                        if (sgn*amax .ge. sgn*delap) then
                           if (sgn*(delap - alphap).ge.1.d-10) then
                              alpham = (-2.d0*delap - 2.d0*sgn*sqrt(delap**2 - delap*alphap))
                           else
                              alpham = -2.d0*alphap
                           endif
                        endif
                     end if
                  end if

                  sm(i,j) = s(i,j) + alpham
                  sp(i,j) = s(i,j) + alphap

               end do
            end do
         end if

         if (bc(1,2) .eq. EXT_DIR  .or. bc(1,2) .eq. HOEXTRAP) then
!c     the value in the first c!c ghost cell represents the edge value
            sp(hi(1),lo(2)-1:hi(2)+1)      = s(hi(1)+1,lo(2)-1:hi(2)+1)
            sedgex(hi(1)+1,lo(2)-1:hi(2)+1) = s(hi(1)+1,lo(2)-1:hi(2)+1)

!c     use a modified stencil to get sedgex on the first interior edge
            sedgex(hi(1),lo(2)-1:hi(2)+1) =&
                -(1.d0/5.d0)  *s(hi(1)+1,lo(2)-1:hi(2)+1)&
                +(3.d0/4.d0)  *s(hi(1)  ,lo(2)-1:hi(2)+1)&
                +0.5d0        *s(hi(1)-1,lo(2)-1:hi(2)+1)&
                -(1.d0/20.0d0)*s(hi(1)-2,lo(2)-1:hi(2)+1)

!c     make sure sedgex lies in between adjacent cell-centered values
            do j=lo(2)-1,hi(2)+1
               sedgex(hi(1),j) = max(sedgex(hi(1),j),min(s(hi(1)-1,j),s(hi(1),j)))
               sedgex(hi(1),j) = min(sedgex(hi(1),j),max(s(hi(1)-1,j),s(hi(1),j)))
            end do

!c     copy sedgex into sm
            do j=lo(2)-1,hi(2)+1
               sm(hi(1)  ,j) = sedgex(hi(1),j)
            end do

!c     reset sm on second interior edge
            do j=lo(2)-1,hi(2)+1
               sm(hi(1)-1,j) = sedgex(hi(1)-1,j)
            end do

!c     apply Colella 2008 limiters to compute sm and sp in the second
!c     and third inner cells
            do j=lo(2)-1,hi(2)+1
               do i=hi(1)-2,hi(1)-1

                  alphap = sedgex(i+1,j)-s(i,j)
                  alpham = sedgex(i  ,j)-s(i,j)
                  bigp = abs(alphap).gt.2.d0*abs(alpham)
                  bigm = abs(alpham).gt.2.d0*abs(alphap)
                  extremum = .false.

                  if (alpham*alphap .ge. 0.d0) then
                     extremum = .true.
                  else if (bigp .or. bigm) then
!c     Possible extremum. We look at cell centered values and face
!c     centered values for a change in sign in the differences adjacent to
!c     the cell. We use the pair of differences whose minimum magnitude is the
!c     largest, and thus least susceptible to sensitivity to roundoff.
                     dafacem = sedgex(i,j) - sedgex(i-1,j)
                     dafacep = sedgex(i+2,j) - sedgex(i+1,j)
                     dabarm = s(i,j) - s(i-1,j)
                     dabarp = s(i+1,j) - s(i,j)
                     dafacemin = min(abs(dafacem),abs(dafacep))
                     dabarmin= min(abs(dabarm),abs(dabarp))
                     if (dafacemin.ge.dabarmin) then
                        dachkm = dafacem
                        dachkp = dafacep
                     else
                        dachkm = dabarm
                        dachkp = dabarp
                     endif
                     extremum = (dachkm*dachkp .le. 0.d0)
                  end if

                  if (extremum) then
                     D2  = 6.d0*(alpham + alphap)
                     D2L = s(i-2,j)-2.d0*s(i-1,j)+s(i,j)
                     D2R = s(i,j)-2.d0*s(i+1,j)+s(i+2,j)
                     D2C = s(i-1,j)-2.d0*s(i,j)+s(i+1,j)
                     sgn = sign(1.d0,D2)
                     D2LIM = max(min(sgn*D2,C*sgn*D2L,C*sgn*D2R,C*sgn*D2C),0.d0)
                     alpham = alpham*D2LIM/max(abs(D2),1.d-10)
                     alphap = alphap*D2LIM/max(abs(D2),1.d-10)
                  else
                     if (bigp) then
                        sgn = sign(1.d0,alpham)
                        amax = -alphap**2 / (4*(alpham + alphap))
                        delam = s(i-1,j) - s(i,j)
                        if (sgn*amax .ge. sgn*delam) then
                           if (sgn*(delam - alpham).ge.1.d-10) then
                              alphap = (-2.d0*delam - 2.d0*sgn*sqrt(delam**2 - delam*alpham))
                           else 
                              alphap = -2.d0*alpham
                           endif
                        endif
                     end if
                     if (bigm) then
                        sgn = sign(1.d0,alphap)
                        amax = -alpham**2 / (4*(alpham + alphap))
                        delap = s(i+1,j) - s(i,j)
                        if (sgn*amax .ge. sgn*delap) then
                           if (sgn*(delap - alphap).ge.1.d-10) then
                              alpham = (-2.d0*delap - 2.d0*sgn*sqrt(delap**2 - delap*alphap))
                           else
                              alpham = -2.d0*alphap
                           endif
                        endif
                     end if
                  end if

                  sm(i,j) = s(i,j) + alpham
                  sp(i,j) = s(i,j) + alphap

               end do
            end do
         end if

      end if

!c     compute x-component of Ip and Im
      do j=lo(2)-1,hi(2)+1
         do i=lo(1)-1,hi(1)+1
            sigmap = abs(uedge(i+1,j))*dt/dx(1)
            sigmam = abs(uedge(i,j))*dt/dx(1)
            s6 = 6.0d0*s(i,j) - 3.0d0*(sm(i,j)+sp(i,j))
            if (uedge(i+1,j) .gt. eps) then
               Ipx(i,j) = sp(i,j) - (sigmap/2.0d0)*&
                   (sp(i,j)-sm(i,j)-(1.0d0-(2.0d0/3.0d0)*sigmap)*s6)
            else
               Ipx(i,j) = s(i,j)
            end if
            if (uedge(i,j) .lt. -eps) then
               Imx(i,j) = sm(i,j) + (sigmam/2.0d0)*&
                   (sp(i,j)-sm(i,j)+(1.0d0-(2.0d0/3.0d0)*sigmam)*s6)
            else
               Imx(i,j) = s(i,j)
            end if
         end do
      end do

!c     !!!!!!!!!!!!!!!!!!!!!!!!!!!!!!!!!!!!!!!
!c     y-direction
!c     !!!!!!!!!!!!!!!!!!!!!!!!!!!!!!!!!!!!!!!

!c     compute s at y-edges
      if (ppm_type .eq. 1) then

!c     compute van Leer slopes in y-direction
         dsvl = 0.d0
         do j=lo(2)-2,hi(2)+2
            do i=lo(1)-1,hi(1)+1
               dsc = 0.5d0 * (s(i,j+1) - s(i,j-1))
               dsl = 2.d0  * (s(i,j  ) - s(i,j-1))
               dsr = 2.d0  * (s(i,j+1) - s(i,j  ))
               if (dsl*dsr .gt. 0.d0)&
                   dsvl(i,j) = sign(1.d0,dsc)*min(abs(dsc),abs(dsl),abs(dsr))
            end do
         end do
         
!c     interpolate s to y-edges
         do j=lo(2)-1,hi(2)+2
            do i=lo(1)-1,hi(1)+1
               sedgey(i,j) = 0.5d0*(s(i,j)+s(i,j-1)) - (1.d0/6.d0)*(dsvl(i,j)-dsvl(i,j-1))
!c     make sure sedgey lies in between adjacent cell-centered values
               sedgey(i,j) = max(sedgey(i,j),min(s(i,j),s(i,j-1)))
               sedgey(i,j) = min(sedgey(i,j),max(s(i,j),s(i,j-1)))
            end do
         end do

!c     copy sedgey into sp and sm
         do j=lo(2)-1,hi(2)+1
            do i=lo(1)-1,hi(1)+1
               sp(i,j) = sedgey(i,j+1)
               sm(i,j) = sedgey(i,j  )
            end do
         end do

!c     modify using quadrati!c limiters
         do j=lo(2)-1,hi(2)+1
            do i=lo(1)-1,hi(1)+1
               if ((sp(i,j)-s(i,j))*(s(i,j)-sm(i,j)) .le. 0.d0) then
                  sp(i,j) = s(i,j)
                  sm(i,j) = s(i,j)
               else if (abs(sp(i,j)-s(i,j)) .ge. 2.d0*abs(sm(i,j)-s(i,j))) then
                  sp(i,j) = 3.d0*s(i,j) - 2.d0*sm(i,j)
               else if (abs(sm(i,j)-s(i,j)) .ge. 2.d0*abs(sp(i,j)-s(i,j))) then
                  sm(i,j) = 3.d0*s(i,j) - 2.d0*sp(i,j)
               end if
            end do
         end do
         
!c     different stencil needed for y-component of EXT_DIR and HOEXTRAP bc's
         if (bc(2,1) .eq. EXT_DIR  .or. bc(2,1) .eq. HOEXTRAP) then
!c     the value in the first c!c ghost cell represents the edge value
            sm(lo(1)-1:hi(1)+1,lo(2)) = s(lo(1)-1:hi(1)+1,lo(2)-1)

!c     use a modified stencil to get sedgey on the first interior edge
            sedgey(lo(1)-1:hi(1)+1,lo(2)+1) =&
                -(1.d0/5.d0)  *s(lo(1)-1:hi(1)+1,lo(2)-1)&
                +(3.d0/4.d0)  *s(lo(1)-1:hi(1)+1,lo(2)  )&
                +0.5d0        *s(lo(1)-1:hi(1)+1,lo(2)+1)&
                -(1.d0/20.0d0)*s(lo(1)-1:hi(1)+1,lo(2)+2)

!c     make sure sedgey lies in between adjacent cell-centered values
            do i=lo(1)-1,hi(1)+1
               sedgey(i,lo(2)+1) = max(sedgey(i,lo(2)+1),min(s(i,lo(2)+1),s(i,lo(2))))
               sedgey(i,lo(2)+1) = min(sedgey(i,lo(2)+1),max(s(i,lo(2)+1),s(i,lo(2))))
            end do

!c     copy sedgey into sp and sm
            do i=lo(1)-1,hi(1)+1
               sp(i,lo(2)  ) = sedgey(i,lo(2)+1)
               sm(i,lo(2)+1) = sedgey(i,lo(2)+1)
            end do

!c     reset sp on second interior edge
            do i=lo(1)-1,hi(1)+1
               sp(i,lo(2)+1) = sedgey(i,lo(2)+2)
            end do

!c     modify using quadrati!c limiters
            do i=lo(1)-1,hi(1)+1
               j = lo(2)+1
               if ((sp(i,j)-s(i,j))*(s(i,j)-sm(i,j)) .le. 0.d0) then
                  sp(i,j) = s(i,j)
                  sm(i,j) = s(i,j)
               else if (abs(sp(i,j)-s(i,j)) .ge. 2.d0*abs(sm(i,j)-s(i,j))) then
                  sp(i,j) = 3.d0*s(i,j) - 2.d0*sm(i,j)
               else if (abs(sm(i,j)-s(i,j)) .ge. 2.d0*abs(sp(i,j)-s(i,j))) then
                  sm(i,j) = 3.d0*s(i,j) - 2.d0*sp(i,j)
               end if
            end do
         end if

         if (bc(2,2) .eq. EXT_DIR  .or. bc(2,2) .eq. HOEXTRAP) then
!c     the value in the first c!c ghost cell represents the edge value
            sp(lo(1)-1:hi(1)+1,hi(2)) = s(lo(1)-1:hi(1)+1,hi(2)+1)

!c     use a modified stencil to get sedgey on the first interior edge
            sedgey(lo(1)-1:hi(1)+1,hi(2)) =&
                -(1.d0/5.d0)  *s(lo(1)-1:hi(1)+1,hi(2)+1)&
                +(3.d0/4.d0)  *s(lo(1)-1:hi(1)+1,hi(2)  )&
                +0.5d0        *s(lo(1)-1:hi(1)+1,hi(2)-1)&
                -(1.d0/20.0d0)*s(lo(1)-1:hi(1)+1,hi(2)-2)

!c     make sure sedgey lies in between adjacent cell-centered values
            do i=lo(1)-1,hi(1)+1
               sedgey(i,hi(2)) = max(sedgey(i,hi(2)),min(s(i,hi(2)-1),s(i,hi(2))))
               sedgey(i,hi(2)) = min(sedgey(i,hi(2)),max(s(i,hi(2)-1),s(i,hi(2))))
            end do

!c     copy sedgey into sp and sm
            do i=lo(1)-1,hi(1)+1
               sp(i,hi(2)-1) = sedgey(i,hi(2))
               sm(i,hi(2)  ) = sedgey(i,hi(2))
            end do

!c     reset sm on second interior edge
            do i=lo(1)-1,hi(1)+1
               sm(i,hi(2)-1) = sedgey(i,hi(2)-1)
            end do

!c     modify using quadrati!c limiters
            do i=lo(1)-1,hi(1)+1
               j = hi(2)-1
               if ((sp(i,j)-s(i,j))*(s(i,j)-sm(i,j)) .le. 0.d0) then
                  sp(i,j) = s(i,j)
                  sm(i,j) = s(i,j)
               else if (abs(sp(i,j)-s(i,j)) .ge. 2.d0*abs(sm(i,j)-s(i,j))) then
                  sp(i,j) = 3.d0*s(i,j) - 2.d0*sm(i,j)
               else if (abs(sm(i,j)-s(i,j)) .ge. 2.d0*abs(sp(i,j)-s(i,j))) then
                  sm(i,j) = 3.d0*s(i,j) - 2.d0*sp(i,j)
               end if
            end do
         end if

      else if (ppm_type .eq. 2) then
         
!c     interpolate s to y-edges
         do j=lo(2)-2,hi(2)+3
            do i=lo(1)-1,hi(1)+1
               sedgey(i,j) = (7.d0/12.d0)*(s(i,j-1)+s(i,j)) - (1.d0/12.d0)*(s(i,j-2)+s(i,j+1))
!c     limit sedgey
               if ((sedgey(i,j)-s(i,j-1))*(s(i,j)-sedgey(i,j)) .lt. 0.d0) then
                  D2  = 3.d0*(s(i,j-1)-2.d0*sedgey(i,j)+s(i,j))
                  D2L = s(i,j-2)-2.d0*s(i,j-1)+s(i,j)
                  D2R = s(i,j-1)-2.d0*s(i,j)+s(i,j+1)
                  sgn = sign(1.d0,D2)
                  D2LIM = sgn*max(min(C*sgn*D2L,C*sgn*D2R,sgn*D2),0.d0)
                  sedgey(i,j) = 0.5d0*(s(i,j-1)+s(i,j)) - (1.d0/6.d0)*D2LIM
               end if
            end do
         end do

!c     use Colella 2008 limiters
!c     This is a new version of the algorithm 
!c     to eliminate sensitivity to roundoff.
         do j=lo(2)-1,hi(2)+1
            do i=lo(1)-1,hi(1)+1

               alphap = sedgey(i,j+1)-s(i,j)
               alpham = sedgey(i,j  )-s(i,j)
               bigp = abs(alphap).gt.2.d0*abs(alpham)
               bigm = abs(alpham).gt.2.d0*abs(alphap)
               extremum = .false.

               if (alpham*alphap .ge. 0.d0) then
                  extremum = .true.
               else if (bigp .or. bigm) then
!c     Possible extremum. We look at cell centered values and face
!c     centered values for a change in sign in the differences adjacent to
!c     the cell. We use the pair of differences whose minimum magnitude is the
!c     largest, and thus least susceptible to sensitivity to roundoff.
                  dafacem = sedgey(i,j) - sedgey(i,j-1)
                  dafacep = sedgey(i,j+2) - sedgey(i,j+1)
                  dabarm = s(i,j) - s(i,j-1)
                  dabarp = s(i,j+1) - s(i,j)
                  dafacemin = min(abs(dafacem),abs(dafacep))
                  dabarmin= min(abs(dabarm),abs(dabarp))
                  if (dafacemin.ge.dabarmin) then
                     dachkm = dafacem
                     dachkp = dafacep
                  else
                     dachkm = dabarm
                     dachkp = dabarp
                  endif
                  extremum = (dachkm*dachkp .le. 0.d0)
               end if

               if (extremum) then
                  D2  = 6.d0*(alpham + alphap)
                  D2L = s(i,j-2)-2.d0*s(i,j-1)+s(i,j)
                  D2R = s(i,j)-2.d0*s(i,j+1)+s(i,j+2)
                  D2C = s(i,j-1)-2.d0*s(i,j)+s(i,j+1)
                  sgn = sign(1.d0,D2)
                  D2LIM = max(min(sgn*D2,C*sgn*D2L,C*sgn*D2R,C*sgn*D2C),0.d0)
                  alpham = alpham*D2LIM/max(abs(D2),1.d-10)
                  alphap = alphap*D2LIM/max(abs(D2),1.d-10)
               else
                  if (bigp) then
                     sgn = sign(1.d0,alpham)
                     amax = -alphap**2 / (4*(alpham + alphap))
                     delam = s(i,j-1) - s(i,j)
                     if (sgn*amax .ge. sgn*delam) then
                        if (sgn*(delam - alpham).ge.1.d-10) then
                           alphap = (-2.d0*delam - 2.d0*sgn*sqrt(delam**2 - delam*alpham))
                        else 
                           alphap = -2.d0*alpham
                        endif
                     endif
                  end if
                  if (bigm) then
                     sgn = sign(1.d0,alphap)
                     amax = -alpham**2 / (4*(alpham + alphap))
                     delap = s(i,j+1) - s(i,j)
                     if (sgn*amax .ge. sgn*delap) then
                        if (sgn*(delap - alphap).ge.1.d-10) then
                           alpham = (-2.d0*delap - 2.d0*sgn*sqrt(delap**2 - delap*alphap))
                        else
                           alpham = -2.d0*alphap
                        endif
                     endif
                  end if
               end if

               sm(i,j) = s(i,j) + alpham
               sp(i,j) = s(i,j) + alphap

            end do
         end do

!c     different stencil needed for y-component of EXT_DIR and HOEXTRAP bc's
         if (bc(2,1) .eq. EXT_DIR  .or. bc(2,1) .eq. HOEXTRAP) then
!c     the value in the first c!c ghost cell represents the edge value
            sm(lo(1)-1:hi(1)+1,lo(2))    = s(lo(1)-1:hi(1)+1,lo(2)-1)
            sedgey(lo(1)-1:hi(1)+1,lo(2)) = s(lo(1)-1:hi(1)+1,lo(2)-1)

!c     use a modified stencil to get sedgey on the first interior edge
            sedgey(lo(1)-1:hi(1)+1,lo(2)+1) =&
                -(1.d0/5.d0)  *s(lo(1)-1:hi(1)+1,lo(2)-1)&
                +(3.d0/4.d0)  *s(lo(1)-1:hi(1)+1,lo(2)  )&
                +0.5d0        *s(lo(1)-1:hi(1)+1,lo(2)+1)&
                -(1.d0/20.0d0)*s(lo(1)-1:hi(1)+1,lo(2)+2)

!c     make sure sedgey lies in between adjacent cell-centered values
            do i=lo(1)-1,hi(1)+1
               sedgey(i,lo(2)+1) = max(sedgey(i,lo(2)+1),min(s(i,lo(2)+1),s(i,lo(2))))
               sedgey(i,lo(2)+1) = min(sedgey(i,lo(2)+1),max(s(i,lo(2)+1),s(i,lo(2))))
            end do

!c     copy sedgey into sp
            do i=lo(1)-1,hi(1)+1
               sp(i,lo(2)  ) = sedgey(i,lo(2)+1)
            end do

!c     apply Colella 2008 limiters to compute sm and sp in the second
!c     and third inner cells
            do j=lo(2)+1,lo(2)+1
               do i=lo(1)-1,hi(1)+1

                  alphap = sedgey(i,j+1)-s(i,j)
                  alpham = sedgey(i,j  )-s(i,j)
                  bigp = abs(alphap).gt.2.d0*abs(alpham)
                  bigm = abs(alpham).gt.2.d0*abs(alphap)
                  extremum = .false.

                  if (alpham*alphap .ge. 0.d0) then
                     extremum = .true.
                  else if (bigp .or. bigm) then
!c     Possible extremum. We look at cell centered values and face
!c     centered values for a change in sign in the differences adjacent to
!c     the cell. We use the pair of differences whose minimum magnitude is the
!c     largest, and thus least susceptible to sensitivity to roundoff.
                     dafacem = sedgey(i,j) - sedgey(i,j-1)
                     dafacep = sedgey(i,j+2) - sedgey(i,j+1)
                     dabarm = s(i,j) - s(i,j-1)
                     dabarp = s(i,j+1) - s(i,j)
                     dafacemin = min(abs(dafacem),abs(dafacep))
                     dabarmin= min(abs(dabarm),abs(dabarp))
                     if (dafacemin.ge.dabarmin) then
                        dachkm = dafacem
                        dachkp = dafacep
                     else
                        dachkm = dabarm
                        dachkp = dabarp
                     endif
                     extremum = (dachkm*dachkp .le. 0.d0)
                  end if

                  if (extremum) then
                     D2  = 6.d0*(alpham + alphap)
                     D2L = s(i,j-2)-2.d0*s(i,j-1)+s(i,j)
                     D2R = s(i,j)-2.d0*s(i,j+1)+s(i,j+2)
                     D2C = s(i,j-1)-2.d0*s(i,j)+s(i,j+1)
                     sgn = sign(1.d0,D2)
                     D2LIM = max(min(sgn*D2,C*sgn*D2L,C*sgn*D2R,C*sgn*D2C),0.d0)
                     alpham = alpham*D2LIM/max(abs(D2),1.d-10)
                     alphap = alphap*D2LIM/max(abs(D2),1.d-10)
                  else
                     if (bigp) then
                        sgn = sign(1.d0,alpham)
                        amax = -alphap**2 / (4*(alpham + alphap))
                        delam = s(i,j-1) - s(i,j)
                        if (sgn*amax .ge. sgn*delam) then
                           if (sgn*(delam - alpham).ge.1.d-10) then
                              alphap = (-2.d0*delam - 2.d0*sgn*sqrt(delam**2 - delam*alpham))
                           else 
                              alphap = -2.d0*alpham
                           endif
                        endif
                     end if
                     if (bigm) then
                        sgn = sign(1.d0,alphap)
                        amax = -alpham**2 / (4*(alpham + alphap))
                        delap = s(i,j+1) - s(i,j)
                        if (sgn*amax .ge. sgn*delap) then
                           if (sgn*(delap - alphap).ge.1.d-10) then
                              alpham = (-2.d0*delap - 2.d0*sgn*sqrt(delap**2 - delap*alphap))
                           else
                              alpham = -2.d0*alphap
                           endif
                        endif
                     end if
                  end if

                  sm(i,j) = s(i,j) + alpham
                  sp(i,j) = s(i,j) + alphap

               end do
            end do
         end if

         if (bc(2,2) .eq. EXT_DIR  .or. bc(2,2) .eq. HOEXTRAP) then
!c     the value in the first c!c ghost cell represents the edge value
            sp(lo(1)-1:hi(1)+1,hi(2))      = s(lo(1)-1:hi(1)+1,hi(2)+1)
            sedgey(lo(1)-1:hi(1)+1,hi(2)+1) = s(lo(1)-1:hi(1)+1,hi(2)+1)

!c     use a modified stencil to get sedgey on the first interior edge
            sedgey(lo(1)-1:hi(1)+1,hi(2)) =&
                -(1.d0/5.d0)  *s(lo(1)-1:hi(1)+1,hi(2)+1)&
                +(3.d0/4.d0)  *s(lo(1)-1:hi(1)+1,hi(2)  )&
                +0.5d0        *s(lo(1)-1:hi(1)+1,hi(2)-1)&
                -(1.d0/20.0d0)*s(lo(1)-1:hi(1)+1,hi(2)-2)

!c     make sure sedgey lies in between adjacent cell-centered values
            do i=lo(1)-1,hi(1)+1
               sedgey(i,hi(2)) = max(sedgey(i,hi(2)),min(s(i,hi(2)-1),s(i,hi(2))))
               sedgey(i,hi(2)) = min(sedgey(i,hi(2)),max(s(i,hi(2)-1),s(i,hi(2))))
            end do

!c     copy sedgey into sm
            do i=lo(1)-1,hi(1)+1
               sm(i,hi(2)  ) = sedgey(i,hi(2))
            end do

!c     apply Colella 2008 limiters to compute sm and sp in the second
!c     and third inner cells
            do j=hi(2)-2,hi(2)-1
               do i=lo(1)-1,hi(1)+1

                  alphap = sedgey(i,j+1)-s(i,j)
                  alpham = sedgey(i,j  )-s(i,j)
                  bigp = abs(alphap).gt.2.d0*abs(alpham)
                  bigm = abs(alpham).gt.2.d0*abs(alphap)
                  extremum = .false.

                  if (alpham*alphap .ge. 0.d0) then
                     extremum = .true.
                  else if (bigp .or. bigm) then
!c     Possible extremum. We look at cell centered values and face
!c     centered values for a change in sign in the differences adjacent to
!c     the cell. We use the pair of differences whose minimum magnitude is the
!c     largest, and thus least susceptible to sensitivity to roundoff.
                     dafacem = sedgey(i,j) - sedgey(i,j-1)
                     dafacep = sedgey(i,j+2) - sedgey(i,j+1)
                     dabarm = s(i,j) - s(i,j-1)
                     dabarp = s(i,j+1) - s(i,j)
                     dafacemin = min(abs(dafacem),abs(dafacep))
                     dabarmin= min(abs(dabarm),abs(dabarp))
                     if (dafacemin.ge.dabarmin) then
                        dachkm = dafacem
                        dachkp = dafacep
                     else
                        dachkm = dabarm
                        dachkp = dabarp
                     endif
                     extremum = (dachkm*dachkp .le. 0.d0)
                  end if

                  if (extremum) then
                     D2  = 6.d0*(alpham + alphap)
                     D2L = s(i,j-2)-2.d0*s(i,j-1)+s(i,j)
                     D2R = s(i,j)-2.d0*s(i,j+1)+s(i,j+2)
                     D2C = s(i,j-1)-2.d0*s(i,j)+s(i,j+1)
                     sgn = sign(1.d0,D2)
                     D2LIM = max(min(sgn*D2,C*sgn*D2L,C*sgn*D2R,C*sgn*D2C),0.d0)
                     alpham = alpham*D2LIM/max(abs(D2),1.d-10)
                     alphap = alphap*D2LIM/max(abs(D2),1.d-10)
                  else
                     if (bigp) then
                        sgn = sign(1.d0,alpham)
                        amax = -alphap**2 / (4*(alpham + alphap))
                        delam = s(i,j-1) - s(i,j)
                        if (sgn*amax .ge. sgn*delam) then
                           if (sgn*(delam - alpham).ge.1.d-10) then
                              alphap = (-2.d0*delam - 2.d0*sgn*sqrt(delam**2 - delam*alpham))
                           else 
                              alphap = -2.d0*alpham
                           endif
                        endif
                     end if
                     if (bigm) then
                        sgn = sign(1.d0,alphap)
                        amax = -alpham**2 / (4*(alpham + alphap))
                        delap = s(i,j+1) - s(i,j)
                        if (sgn*amax .ge. sgn*delap) then
                           if (sgn*(delap - alphap).ge.1.d-10) then
                              alpham = (-2.d0*delap - 2.d0*sgn*sqrt(delap**2 - delap*alphap))
                           else
                              alpham = -2.d0*alphap
                           endif
                        endif
                     end if
                  end if

                  sm(i,j) = s(i,j) + alpham
                  sp(i,j) = s(i,j) + alphap

               end do
            end do
         end if

      end if

!c     compute y-component of Ip and Im
      do j=lo(2)-1,hi(2)+1
         do i=lo(1)-1,hi(1)+1
            sigmap = abs(vedge(i,j+1))*dt/dx(2)
            sigmam = abs(vedge(i,j))*dt/dx(2)
            s6 = 6.0d0*s(i,j) - 3.0d0*(sm(i,j)+sp(i,j))
            if (vedge(i,j+1) .gt. eps) then
               Ipy(i,j) = sp(i,j) - (sigmap/2.0d0)*&
                   (sp(i,j)-sm(i,j)-(1.0d0-(2.0d0/3.0d0)*sigmap)*s6)
            else
               Ipy(i,j) = s(i,j)
            end if

            if (vedge(i,j) .lt. -eps) then
               Imy(i,j) = sm(i,j) + (sigmam/2.0d0)*&
                   (sp(i,j)-sm(i,j)+(1.0d0-(2.0d0/3.0d0)*sigmam)*s6)
            else
               Imy(i,j) = s(i,j)
            end if
         end do
      end do

    end subroutine ppm_fpu_msd

      subroutine convscalminmax(s,DIMS(s),sn,DIMS(sn),&
                                    lo,hi,bc) bind(C,name="convscalminmax")
!c
!c     correct an convectively-advected field for under/over shoots
!c
      implicit none
      integer DIMDEC(s)
      integer DIMDEC(sn)
      integer lo(SDIM), hi(SDIM)
      integer bc(SDIM,2)
      REAL_T s(DIMV(s))
      REAL_T sn(DIMV(sn))
      integer  i, j, imin, imax, jmin, jmax
      REAL_T   smin, smax

      imin = lo(1)
      imax = hi(1)
      jmin = lo(2)
      jmax = hi(2)
!c
!c     compute extrema of s
!c
      do j = jmin, jmax         
         do i = imin, imax
            smin = min(&
                s(i-1,j-1),s(i  ,j-1),s(i+1,j-1),&
                s(i-1,j  ),s(i  ,j  ),s(i+1,j  ),&
                s(i-1,j+1),s(i  ,j+1),s(i+1,j+1))
            smax = max(&
                s(i-1,j-1),s(i  ,j-1),s(i+1,j-1),&
                s(i-1,j  ),s(i  ,j  ),s(i+1,j  ),&
                s(i-1,j+1),s(i  ,j+1),s(i+1,j+1))
            sn(i,j) = max(sn(i,j),smin)
            sn(i,j) = min(sn(i,j),smax)
         end do
      end do

    end subroutine convscalminmax

      subroutine consscalminmax(s,rho,DIMS(s),sn,rhon,DIMS(sn),&
                                    lo,hi,bc) bind(C,name="consscalminmax")
!c
!c     correct an conservatively-advected field for under/over shoots
!c
      implicit none
      integer DIMDEC(s),DIMDEC(sn)
      integer lo(SDIM), hi(SDIM)
      integer bc(SDIM,2)
      REAL_T    s(DIMV(s))
      REAL_T  rho(DIMV(s))
      REAL_T   sn(DIMV(sn))
      REAL_T rhon(DIMV(sn))
      integer  i, j, imin, imax, jmin, jmax
      REAL_T   slo_min,smd_min,shi_min
      REAL_T   slo_max,smd_max,shi_max
      REAL_T   smin, smax

      imin = lo(1)
      imax = hi(1)
      jmin = lo(2)
      jmax = hi(2)
!c
!c     compute extrema of s
!c
      do j = jmin-1, jmax+1         
         do i = imin-1, imax+1
            s(i,j) = s(i,j) / rho(i,j)
         end do
      end do

      do j = jmin, jmax         
         do i = imin, imax
            slo_min = min(s(i-1,j-1),s(i  ,j-1),s(i+1,j-1))
            smd_min = min(s(i-1,j  ),s(i  ,j  ),s(i+1,j  ))
            shi_min = min(s(i-1,j+1),s(i  ,j+1),s(i+1,j+1))
            smin = min(slo_min,smd_min,shi_min)

            slo_max = max(s(i-1,j-1),s(i  ,j-1),s(i+1,j-1))
            smd_max = max(s(i-1,j  ),s(i  ,j  ),s(i+1,j  ))
            shi_max = max(s(i-1,j+1),s(i  ,j+1),s(i+1,j+1))
            smax = max(slo_max,smd_max,shi_max)

            sn(i,j) = max(sn(i,j)/rhon(i,j),smin) * rhon(i,j)
            sn(i,j) = min(sn(i,j)/rhon(i,j),smax) * rhon(i,j)
         end do
      end do

      do j = jmin-1, jmax+1         
         do i = imin-1, imax+1
            s(i,j) = s(i,j) * rho(i,j)
         end do
      end do
      
    end subroutine consscalminmax

      subroutine fort_sum_tf_gp(&
          tforces,DIMS(tf),&
          gp,DIMS(gp),&
          rho,DIMS(rho),&
          lo,hi ) bind(C,name="fort_sum_tf_gp")
!c
!c     sum pressure forcing into tforces
!c
      implicit none
      integer i, j, n
      integer DIMDEC(tf)
      integer DIMDEC(gp)
      integer DIMDEC(rho)
      integer lo(SDIM), hi(SDIM)
      REAL_T tforces(DIMV(tf),SDIM)
      REAL_T gp(DIMV(gp),SDIM)
      REAL_T rho(DIMV(rho))

      do n = 1, SDIM
         do j = lo(2), hi(2)
            do i = lo(1), hi(1)
               tforces(i,j,n) = (&
                   tforces(i,j,n)&
                   -    gp(i,j,n))/rho(i,j)
            end do
         end do
      end do

    end subroutine fort_sum_tf_gp

      subroutine fort_sum_tf_gp_visc(&
          tforces,DIMS(tf),&
          visc,DIMS(visc),&
          gp,DIMS(gp),&
          rho,DIMS(rho),&
          lo,hi ) bind(C,name="fort_sum_tf_gp_visc")
!c
!c     sum pressure forcing and viscous forcing into
!c     tforces
!c
      implicit none
      integer i, j, n
      integer DIMDEC(tf)
      integer DIMDEC(visc)
      integer DIMDEC(gp)
      integer DIMDEC(rho)
      integer lo(SDIM), hi(SDIM)
      REAL_T tforces(DIMV(tf),SDIM)
      REAL_T visc(DIMV(visc),SDIM)
      REAL_T gp(DIMV(gp),SDIM)
      REAL_T rho(DIMV(rho))

      do n = 1, SDIM
         do j = lo(2), hi(2)
            do i = lo(1), hi(1)
               tforces(i,j,n) = (&
                   tforces(i,j,n)&
                   +  visc(i,j,n)&
                   -    gp(i,j,n))/rho(i,j)
            end do
         end do
      end do

    end subroutine fort_sum_tf_gp_visc

      subroutine fort_sum_tf_divu(&
          s,DIMS(S),&
          tforces,DIMS(tf),&
          divu,DIMS(divu),&
          rho,DIMS(rho),&
          lo,hi,nvar,iconserv ) bind(C,name="fort_sum_tf_divu")
!c
!c     sum divU*S into tforces or divide tforces by rho
!c     depending on the value of iconserv
!c
      implicit none
      integer nvar, iconserv
      integer lo(SDIM), hi(SDIM)
      integer i, j, n

      integer DIMDEC(S)
      integer DIMDEC(tf)
      integer DIMDEC(divu)
      integer DIMDEC(rho)

      REAL_T S(DIMV(S),nvar)
      REAL_T tforces(DIMV(tf),nvar)
      REAL_T divu(DIMV(divu))
      REAL_T rho(DIMV(rho))

      if ( iconserv .eq. 1 ) then
         do n = 1, nvar
            do j = lo(2), hi(2)
               do i = lo(1), hi(1)
                  tforces(i,j,n) = &
                 tforces(i,j,n) - S(i,j,n)*divu(i,j)
               end do
            end do
         end do
      else
         do n = 1, nvar
            do j = lo(2), hi(2)
               do i = lo(1), hi(1)
                  tforces(i,j,n) =&
                 tforces(i,j,n)/rho(i,j)
               end do
            end do
         end do
      end if

    end subroutine fort_sum_tf_divu

      subroutine fort_sum_tf_divu_visc(&
          S,DIMS(S),&
          tforces,DIMS(tf),&
          divu,DIMS(divu),&
          visc,DIMS(visc),&
          rho,DIMS(rho),&
          lo,hi,nvar,iconserv ) bind(C,name="fort_sum_tf_divu_visc")
!c
!c     sum tforces, viscous foricing and divU*S into tforces
!c     depending on the value of iconserv
!c
      implicit none
      integer nvar, iconserv
      integer lo(SDIM), hi(SDIM)
      integer i, j, n

      integer DIMDEC(S)
      integer DIMDEC(tf)
      integer DIMDEC(divu)
      integer DIMDEC(visc)
      integer DIMDEC(rho)

      REAL_T S(DIMV(S),nvar)
      REAL_T tforces(DIMV(tf),nvar)
      REAL_T divu(DIMV(divu))
      REAL_T visc(DIMV(visc),nvar)
      REAL_T rho(DIMV(rho))

      if ( iconserv .eq. 1 ) then
         do n = 1, nvar
            do j = lo(2), hi(2)
               do i = lo(1), hi(1)
                  tforces(i,j,n) = &
                      tforces(i,j,n)&
                      +  visc(i,j,n)&
                      -     S(i,j,n)*divu(i,j)
               end do
            end do
         end do
      else
         do n = 1, nvar
            do j = lo(2), hi(2)
               do i = lo(1), hi(1)
                  tforces(i,j,n) = (&
                      tforces(i,j,n)&
                      +  visc(i,j,n) )/rho(i,j)
               end do
            end do
         end do
      end if

    end subroutine fort_sum_tf_divu_visc

      subroutine update_tf(&
          s,       DIMS(s),&
          sn,      DIMS(sn),&
          tforces, DIMS(tf),&
          lo,hi,dt,nvar) bind(C,name="update_tf")
!c
!c     update a field with a forcing term
!c
      implicit none
      integer i, j, n, nvar
      integer DIMDEC(s)
      integer DIMDEC(sn)
      integer DIMDEC(tf)
      integer lo(SDIM), hi(SDIM)
      REAL_T dt
      REAL_T s(DIMV(s),nvar)
      REAL_T sn(DIMV(sn),nvar)
      REAL_T tforces(DIMV(tf),nvar)

      do n = 1,nvar
         do j = lo(2), hi(2)
            do i = lo(1), hi(1)
               sn(i,j,n) = s(i,j,n) + dt*tforces(i,j,n)
            end do
         end do
      end do

    end subroutine update_tf

      subroutine update_aofs_tf(&
          s,       DIMS(s),&
          sn,      DIMS(sn),&
          aofs,    DIMS(aofs),&
          tforces, DIMS(tf),&
          lo,hi,dt,nvar) bind(C,name="update_aofs_tf")
!c
!c     update a field with an advective tendency
!c     and a forcing term
!c
      implicit none
      integer i, j, n, nvar
      integer DIMDEC(s)
      integer DIMDEC(sn)
      integer DIMDEC(aofs)
      integer DIMDEC(tf)
      integer lo(SDIM), hi(SDIM)
      REAL_T dt
      REAL_T s(DIMV(s),nvar)
      REAL_T sn(DIMV(sn),nvar)
      REAL_T aofs(DIMV(aofs),nvar)
      REAL_T tforces(DIMV(tf),nvar)

      do n = 1,nvar
         do j = lo(2), hi(2)
            do i = lo(1), hi(1)
               sn(i,j,n) = s(i,j,n)&
                   - dt*aofs(i,j,n)&
                   + dt*tforces(i,j,n)
            end do
         end do
      end do

    end subroutine update_aofs_tf

      subroutine update_aofs_tf_gp(&
          u,       DIMS(u),&
          un,      DIMS(un),&
          aofs,    DIMS(aofs),&
          tforces, DIMS(tf),&
          gp,      DIMS(gp),&
          rho,     DIMS(rho),&
          lo, hi, dt) bind(C,name="update_aofs_tf_gp")

!c
!c     update the velocities
!c
      implicit none
      integer i, j, n
      integer DIMDEC(u)
      integer DIMDEC(un)
      integer DIMDEC(aofs)
      integer DIMDEC(rho)
      integer DIMDEC(gp)
      integer DIMDEC(tf)
      integer lo(SDIM), hi(SDIM)
      REAL_T u(DIMV(u),SDIM)
      REAL_T un(DIMV(un),SDIM)
      REAL_T aofs(DIMV(aofs),SDIM)
      REAL_T rho(DIMV(rho))
      REAL_T gp(DIMV(gp),SDIM)
      REAL_T tforces(DIMV(tf),SDIM)
      REAL_T dt

      do n = 1, SDIM
         do j = lo(2), hi(2)
            do i = lo(1), hi(1)
               un(i,j,n) = u(i,j,n) &
                   - dt*   aofs(i,j,n)&
                   + dt*tforces(i,j,n)/rho(i,j)&
                   - dt*     gp(i,j,n)/rho(i,j)
            end do
         end do
      end do

    end subroutine update_aofs_tf_gp


      subroutine bdsslope(s,lo_1,lo_2,hi_1,hi_2,slx,sly,sc,dx)

      implicit none
      integer lo_1,lo_2,hi_1,hi_2
! C      
! C     FIXME? Do the arrays s, slx, sly, sc have the same bounds
! C            here and in the calling function?
! C            Perhaps passing in loop bounds (is,js,ie,je) instead
! C            of infering from lo and hi would be better...
! C
      REAL_T      s(lo_1-3:hi_1+3,lo_2-3:hi_2+3)
      REAL_T    slx(lo_1-1:hi_1+1,lo_2-1:hi_2+1)
      REAL_T    sly(lo_1-1:hi_1+1,lo_2-1:hi_2+1)
      REAL_T   slxy(lo_1-1:hi_1+1,lo_2-1:hi_2+1)
      REAL_T   sint(lo_1-2:hi_1+2,lo_2-2:hi_2+2)
      REAL_T     sc(lo_1-1:hi_1+1,lo_2-1:hi_2+1,4)
      REAL_T dx(2)     

      REAL_T   diff(lo_1-1:hi_1+1,4)
      REAL_T   smin(lo_1-1:hi_1+1,4)
      REAL_T   smax(lo_1-1:hi_1+1,4)
      REAL_T sumdif(lo_1-1:hi_1+1)
      REAL_T sgndif(lo_1-1:hi_1+1)
      integer   kdp(lo_1-1:hi_1+1)

      REAL_T hx,hy,sumloc,redfac,redmax,div
      REAL_T choice1,choice2
      REAL_T eps
      integer inc1, inc2, inc3, inc4
      integer i,j,k,ll,is,ie,js,je

      hx = dx(1)
      hy = dx(2)
      is = lo_1
      ie = hi_1
      js = lo_2
      je = hi_2

      eps = 1.d-8

      do i = is-2,ie+1
        do j = js-2,je+1
          sint(i,j) = (&
                   s(i-1,j-1) + s(i-1,j+2) + s(i+2,j-1) + s(i+2,j+2) &
          - seven*(s(i-1,j  ) + s(i-1,j+1) + s(i  ,j-1) + s(i+1,j-1) +& 
                   s(i  ,j+2) + s(i+1,j+2) + s(i+2,j  ) + s(i+2,j+1)) +& 
            49.d0*(s(i  ,j  ) + s(i+1,j  ) + s(i  ,j+1) + s(i+1,j+1)) ) / 144.d0
        enddo
      enddo

      do j = js-1,je+1
        do i = is-1,ie+1 

          slx(i,j) = half*(sint(i  ,j) + sint(i  ,j-1) - &
                          sint(i-1,j) - sint(i-1,j-1) ) / hx
          sly(i,j) = half*(sint(i  ,j) - sint(i  ,j-1) + &
                          sint(i-1,j) - sint(i-1,j-1) ) / hy
          slxy(i,j) = (sint(i,j  ) - sint(i  ,j-1) - &
                      sint(i-1,j) + sint(i-1,j-1) ) / (hx*hy)
        enddo
      enddo

      do j = js-1,je+1

        do i = is-1,ie+1
          smin(i,4) = min(s(i,j), s(i+1,j), s(i,j+1), s(i+1,j+1))
          smax(i,4) = max(s(i,j), s(i+1,j), s(i,j+1), s(i+1,j+1))
          smin(i,3) = min(s(i,j), s(i+1,j), s(i,j-1), s(i+1,j-1))
          smax(i,3) = max(s(i,j), s(i+1,j), s(i,j-1), s(i+1,j-1))
          smin(i,2) = min(s(i,j), s(i-1,j), s(i,j+1), s(i-1,j+1))
          smax(i,2) = max(s(i,j), s(i-1,j), s(i,j+1), s(i-1,j+1))
          smin(i,1) = min(s(i,j), s(i-1,j), s(i,j-1), s(i-1,j-1))
          smax(i,1) = max(s(i,j), s(i-1,j), s(i,j-1), s(i-1,j-1))

          sc(i,j,4) = s(i,j) + half*(hx*slx(i,j) + hy*sly(i,j)) &
                     + fourth*hx*hy*slxy(i,j)
          sc(i,j,3) = s(i,j) + half*(hx*slx(i,j) - hy*sly(i,j)) &
                     - fourth*hx*hy*slxy(i,j)
          sc(i,j,2) = s(i,j) - half*(hx*slx(i,j) - hy*sly(i,j)) &
                     - fourth*hx*hy*slxy(i,j)
          sc(i,j,1) = s(i,j) - half*(hx*slx(i,j) + hy*sly(i,j)) &
                     + fourth*hx*hy*slxy(i,j)

          sc(i,j,4) = max(min(sc(i,j,4), smax(i,4)), smin(i,4))
          sc(i,j,3) = max(min(sc(i,j,3), smax(i,3)), smin(i,3))
          sc(i,j,2) = max(min(sc(i,j,2), smax(i,2)), smin(i,2))
          sc(i,j,1) = max(min(sc(i,j,1), smax(i,1)), smin(i,1))
        enddo

        do ll = 1,3 
          do i = is-1,ie+1 
            sumloc = fourth*(sc(i,j,4) + sc(i,j,3) + &
                            sc(i,j,2) + sc(i,j,1))
            sumdif(i) = (sumloc - s(i,j))*4.
            sgndif(i) = sign(one,sumdif(i))

            diff(i,4) = (sc(i,j,4) - s(i,j))*sgndif(i)
            diff(i,3) = (sc(i,j,3) - s(i,j))*sgndif(i)
            diff(i,2) = (sc(i,j,2) - s(i,j))*sgndif(i)
            diff(i,1) = (sc(i,j,1) - s(i,j))*sgndif(i)

            inc1 = merge(1,0,(diff(i,1) - eps) .ge. 0.0d0)
            inc2 = merge(1,0,(diff(i,2) - eps) .ge. 0.0d0)
            inc3 = merge(1,0,(diff(i,3) - eps) .ge. 0.0d0)
            inc4 = merge(1,0,(diff(i,4) - eps) .ge. 0.0d0)
            kdp(i) = inc1 + inc2 + inc3 + inc4
          enddo

          do k = 1,4 
            do i = is-1,ie+1 
              div = merge(1,kdp(i),kdp(i) .lt. 1)
	      choice1 = sumdif(i)*sgndif(i)/div
              redfac = merge(choice1,zero,diff(i,k).gt.eps)
              kdp(i) = merge(kdp(i) - 1,kdp(i),diff(i,k) .gt. eps)
              choice1 = sc(i,j,k) - smin(i,k)
              choice2 = smax(i,k) - sc(i,j,k)
              redmax = merge(choice1,choice2,sgndif(i) .ge. 0.0d0)
              redfac = min(redfac,redmax)
              sumdif(i) = sumdif(i) - redfac*sgndif(i)
              sc(i,j,k) = sc(i,j,k) - redfac*sgndif(i)
            enddo
          enddo
        enddo

        do i = is-1,ie+1 
          slx(i,j) = half*( sc(i,j,4) + sc(i,j,3)&
                          -sc(i,j,1) - sc(i,j,2))/hx
          sly(i,j) = half*( sc(i,j,4) + sc(i,j,2)&
                          -sc(i,j,1) - sc(i,j,3))/hy
          slxy(i,j) = ( sc(i,j,4) + sc(i,j,1)&
                      -sc(i,j,2) - sc(i,j,3) ) / (hx*hy)
        enddo
      enddo

      return
    end subroutine bdsslope

      subroutine estate_bds(s, tforces, divu, DIMS(s),&
          xlo, xhi, sx, slxscr, stxlo, stxhi,&
          uedge, DIMS(uedge), xstate, DIMS(xstate),&

          ylo, yhi, sy, slyscr, stylo, styhi,&
          vedge, DIMS(vedge), ystate, DIMS(ystate),&

          DIMS(work),&
          bc,lo,hi,dt,dx,n,use_minion,iconserv) bind(C,name="estate_bds")
! c
! c     This subroutine computes edges states, right now it uses
! c     a lot of memory, but there becomes a trade off between
! c     simplicity-efficiency in the new way of computing states
! c     and complexity in the old way.  By eliminating loops over
! c     state components though, the new way uses much less memory.
! c
      implicit none
      integer i,j,n
      integer lo(SDIM),hi(SDIM),bc(SDIM,2)
      integer is,js,ie,je
      REAL_T hx, hy, dt, dth, dthx, dthy
      REAL_T dx(SDIM)
      REAL_T eps,eps_for_bc
      parameter( eps        = 1.0D-6 )
      parameter( eps_for_bc = 1.0D-10 )

      integer DIMDEC(s)
      integer DIMDEC(work)
      integer DIMDEC(uedge)
      integer DIMDEC(xstate)
      integer DIMDEC(vedge)
      integer DIMDEC(ystate)

      REAL_T s(DIMV(s))
      REAL_T stxlo(DIM1(s)),stxhi(DIM1(s)),slxscr(DIM1(s),4)
      REAL_T stylo(DIM2(s)),styhi(DIM2(s)),slyscr(DIM2(s),4)

      REAL_T uedge(DIMV(uedge)), xstate(DIMV(xstate))
      REAL_T vedge(DIMV(vedge)), ystate(DIMV(ystate))

      REAL_T xlo(DIMV(work)), xhi(DIMV(work))
      REAL_T ylo(DIMV(work)), yhi(DIMV(work))
      REAL_T  sx(DIMV(work))
      REAL_T  sy(DIMV(work))
      REAL_T tforces(DIMV(work))
      REAL_T    divu(DIMV(work))
      
      REAL_T smin,smax

      REAL_T   sc(DIMV(work),4)
      REAL_T gamp(DIM1(work))
      REAL_T gamm(DIM1(work))
      REAL_T   xm(DIM1(work))
      REAL_T   ym(DIM1(work))
      REAL_T    c(DIM1(work),4)
      REAL_T dt3rd

      integer choose_hi(DIM1(work))

      integer use_minion, iconserv
      integer iup,isign,jup,jsign
      REAL_T vtrans,vmult,vdif,stem,vaddif

      dth  = half*dt
      dthx = half*dt / dx(1)
      dthy = half*dt / dx(2)
      hx   = dx(1)
      hy   = dx(2)
      is = lo(1)
      js = lo(2)
      ie = hi(1)
      je = hi(2)

      dt3rd = dt * third

      smax = s(is,js)
      smin = s(is,js)
      do j = js,je
        do i = is,ie
          smax = max(smax,s(i,j))
          smin = min(smin,s(i,j))
        enddo
      enddo

!C see comments in subroutine bdsslope      
      call bdsslope(s,lo(1),lo(2),hi(1),hi(2),sx,sy,sc,dx)

      do j = js,je 

        do i = is-1,ie 
          choose_hi(i+1) = merge(0,1,uedge(i+1,j) .ge. 0.0d0)
        end do 
        if (bc(1,1).eq.FOEXTRAP.or.bc(1,1).eq.HOEXTRAP&
               .or.bc(1,1).eq.REFLECT_EVEN) then
           choose_hi(is) = 1
        endif
        if (bc(1,2).eq.FOEXTRAP.or.bc(1,2).eq.HOEXTRAP&
               .or.bc(1,2).eq.REFLECT_EVEN) then
           choose_hi(ie+1) = 0
        endif

        do i = is-1,ie 
          iup   = merge(i,i+1,choose_hi(i+1).eq.0)
          isign = merge(1,-1, choose_hi(i+1).eq.0)
          vtrans = vedge(iup,j+1)
          jup   = merge(j,j+1,vtrans .ge. 0.0d0)
          jsign = merge(1,-1,vtrans .ge. 0.0d0)
          vmult = merge(uedge(i+1,j),half*(uedge(i+1,j)+uedge(i+1,j+1)),vtrans .ge. 0.0d0)
          xm(i) = isign*half*hx - two3rd*dt*vmult
          xm(i) = merge(xm(i), isign*min(isign*xm(i),hx*half), vtrans .ge. 0.0d0)
          ym(i) = jsign*half*hy - dt3rd*vedge(iup,j+1)

          c(i,1) = sc(iup,jup,1)
          c(i,2) = sc(iup,jup,2)
          c(i,3) = sc(iup,jup,3)
          c(i,4) = sc(iup,jup,4)

        enddo

        call bilin(gamp,c,xm,ym,hx,hy,is-1,ie,lo(1),hi(1))

!c       Impose BCs on gamp.
        if (j .eq. je) then
          do i = is-1, ie  
            if (bc(2,2).eq.EXT_DIR .and.(vedge(i,je+1).le.zero) ) then
               gamp(i) = s(i,je+1)
            else if (bc(2,2).eq.REFLECT_ODD) then
               gamp(i) = zero
            end if
          end do
        end if

        do i = is-1,ie 
          iup   = merge(i,i+1,choose_hi(i+1).eq.0)
          isign = merge(1,-1, choose_hi(i+1).eq.0)
          vtrans = vedge(iup,j)
          jup   = merge(j-1,j,vtrans .ge. 0.0d0)
          jsign = merge(1,-1,vtrans .ge. 0.0d0)
          vmult = merge(half*(uedge(i+1,j)+uedge(i+1,j-1)),uedge(i+1,j),vtrans .ge. 0.0d0)
          xm(i) = isign*half*hx - two3rd*dt*vmult
          xm(i) = merge(isign*min(isign*xm(i),hx*half), xm(i), vtrans .ge. 0.0d0)
          ym(i) = jsign*half*hy - dt3rd*vedge(iup,j)

          c(i,1) = sc(iup,jup,1)
          c(i,2) = sc(iup,jup,2)
          c(i,3) = sc(iup,jup,3)
          c(i,4) = sc(iup,jup,4)

        enddo

        call bilin(gamm,c,xm,ym,hx,hy,is-1,ie,lo(1),hi(1))

!c       Impose BCs on gamm.
        if (j .eq. js) then
          do i = is-1, ie 
            if (bc(2,1).eq.EXT_DIR .and.(vedge(i,js).ge.zero) ) then
               gamm(i) = s(i,js-1)
            else if (bc(2,1).eq.REFLECT_ODD) then
               gamm(i) = zero
            end if
          end do
        end if

        do i = is-1, ie 
          iup   = merge(i,i+1,choose_hi(i+1).eq.0)
          isign = merge(1,-1, choose_hi(i+1).eq.0)
          vdif   = dth*(vedge(iup,j+1)*gamp(i) - vedge(iup,j  )*gamm(i) ) / hy
          stem   = s(iup,j) + (isign*hx - uedge(i+1,j)*dt)*half*sx(iup,j)

!c         vaddif = dth*stem*(uedge(iup+1,j) - uedge(iup,j))/hx
!c         vaddif = dth*stem*(divu(iup,j) - (vedge(iup,j+1)-vedge(iup,j))/hy)
!c         Change per JBB - dont use stem here!
          vaddif = dth*s(iup,j)*(divu(iup,j) - (vedge(iup,j+1)-vedge(iup,j))/hy)

          xstate(i+1,j) = stem - vdif - vaddif + dth*tforces(iup,j)

          if (iconserv .eq. 0) &
           xstate(i+1,j) = xstate(i+1,j) + dth*stem*divu(iup,j)

        enddo
      enddo

      do j = js-1,je 

        do i = is,ie 
          choose_hi(i) = merge(0,1,vedge(i,j+1) .ge. 0.0d0)
          if ( (j .eq. js-1) .and. &
            (bc(2,1).eq.FOEXTRAP.or.bc(2,1).eq.HOEXTRAP&
                                .or.bc(2,1).eq.REFLECT_EVEN) )&
          choose_hi(i) = 1
          if ( (j .eq. je) .and. &
            (bc(2,2).eq.FOEXTRAP.or.bc(2,2).eq.HOEXTRAP&
                                .or.bc(2,2).eq.REFLECT_EVEN) )&
          choose_hi(i) = 0
        end do 

        do i = is,ie 
          jup   = merge(j,j+1,choose_hi(i).eq.0)
          jsign = merge(1, -1,choose_hi(i).eq.0)
          vtrans = uedge(i+1,jup)
          iup   = merge(i,i+1,vtrans .ge. 0.0d0)
          isign = merge(1,-1,vtrans .ge. 0.0d0)
          vmult = merge(vedge(i,j+1),half*(vedge(i,j+1)+vedge(i+1,j+1)),vtrans .ge. 0.0d0)
          xm(i) = isign*half*hx - dt3rd*uedge(i+1,jup)
          ym(i) = jsign*half*hy - two3rd*dt*vmult
          ym(i) = merge(ym(i),jsign*min(jsign*ym(i),hy*half),vtrans .ge. 0.0d0)

          c(i,1) = sc(iup,jup,1)
          c(i,2) = sc(iup,jup,2)
          c(i,3) = sc(iup,jup,3)
          c(i,4) = sc(iup,jup,4)
        enddo

        call bilin(gamp,c,xm,ym,hx,hy,is,ie,lo(1),hi(1))

!c       Impose BCs on gamp.
        if (bc(1,2).eq.EXT_DIR .and.(uedge(ie+1,j).le.zero) ) then
           gamp(ie) = s(ie+1,j)
        else if (bc(1,2).eq.REFLECT_ODD) then
           gamp(ie) = zero
        end if

        do i = is,ie 
          jup   = merge(j,j+1,choose_hi(i).eq.0)
          jsign = merge(1, -1,choose_hi(i).eq.0)
          vtrans = uedge(i,jup)
          iup   = merge(i-1,i,vtrans .ge. 0.0d0)
          isign = merge(1,-1,vtrans .ge. 0.0d0)
          vmult = merge(half*(vedge(i,j+1)+vedge(i-1,j+1)),vedge(i,j+1),vtrans .ge. 0.0d0)
          xm(i) = isign*half*hx - dt3rd*uedge(i,jup)
          ym(i) = jsign*half*hy - two3rd*dt*vmult
          ym(i) = merge(jsign*min(jsign*ym(i),hy*half),ym(i),vtrans .ge. 0.0d0)

          c(i,1) = sc(iup,jup,1)
          c(i,2) = sc(iup,jup,2)
          c(i,3) = sc(iup,jup,3)
          c(i,4) = sc(iup,jup,4)
        enddo

        call bilin(gamm,c,xm,ym,hx,hy,is,ie,lo(1),hi(1))

!c       Impose BCs on gamm.
        if (bc(1,1).eq.EXT_DIR .and.(uedge(is,j).ge.zero) ) then
           gamm(is) = s(is,j)
        else if (bc(1,1).eq.REFLECT_ODD) then
           gamm(is) = zero
        end if

        do i = is,ie 
          jup   = merge(j,j+1,choose_hi(i).eq.0)
          jsign = merge(1, -1,choose_hi(i).eq.0)
          vdif   = dth*(uedge(i+1,jup)*gamp(i)-uedge(i,jup)*gamm(i))/hx
          stem   = s(i,jup) + (jsign*hy - vedge(i,j+1)*dt)*half*sy(i,jup)

!c         vaddif = dth*stem*(vedge(i,jup+1) - vedge(i,jup))/hy
!c         vaddif = dth*stem*(divu(i,jup) - (uedge(i+1,jup)-uedge(i,jup))/hx)
!c         Change per JBB - dont use stem here!
          vaddif = dth*s(i,jup)*(divu(i,jup) - (uedge(i+1,jup)-uedge(i,jup))/hx)

          ystate(i,j+1) = stem - vdif - vaddif + dth*tforces(i,jup)

          if (iconserv .eq. 0) &
           ystate(i,j+1) = ystate(i,j+1) + dth*stem*divu(i,jup)

        enddo
      enddo

!c     
!c     Impose BCs on xstate.
!c     
      do j = js,je 
        if (bc(1,1).eq.EXT_DIR .and. uedge(is,j).ge.zero) then
           xstate(is,j) = s(is-1,j)
        else if (bc(1,1).eq.REFLECT_ODD) then
           xstate(is,j) = zero
        end if

        if (bc(1,2).eq.EXT_DIR .and. uedge(ie+1,j).le.zero) then
           xstate(ie+1,j) = s(ie+1,j)
        else if (bc(1,2).eq.REFLECT_ODD) then
           xstate(ie+1,j) = zero
        end if
      enddo

!c     
!c     Impose BCs on ystate.
!c     
      do i = is,ie 
        if (bc(2,1).eq.EXT_DIR .and.(vedge(i,js).ge.zero) ) then
           ystate(i,js) = s(i,js-1)
        else if (bc(2,1).eq.REFLECT_ODD) then
            ystate(i,js) = zero
        end if

        if (bc(2,2).eq.EXT_DIR .and. (vedge(i,je+1).le.zero) ) then
           ystate(i,je+1) = s(i,je+1)
        else if (bc(2,2).eq.REFLECT_ODD) then
            ystate(i,je+1) = zero
        end if
      enddo

    end subroutine estate_bds

!C FIXME? check that the arrays are properly sized      
      subroutine bilin(poly,c,x,y,hx,hy,istart,iend,lo_1,hi_1)

      implicit none
      integer lo_1,hi_1
      integer istart,iend
      REAL_T poly(lo_1-1:hi_1+1)
      REAL_T    x(lo_1-1:hi_1+1)
      REAL_T    y(lo_1-1:hi_1+1)
      REAL_T    c(lo_1-1:hi_1+1,4)
      REAL_T hx, hy
      REAL_T centx, centy
      REAL_T l1,l2,l3,l4

      integer i

      centx = hx/2
      centy = hy/2

      do i = istart,iend

        l1 = (-centx - x(i))*(-centy - y(i))
        l2 = (-centx - x(i))*( centy - y(i))
        l3 = ( centx - x(i))*(-centy - y(i))
        l4 = ( centx - x(i))*( centy - y(i))

        poly(i) = l2*c(i,3) + l3*c(i,2) - l1*c(i,4) - l4*c(i,1)
        poly(i) = -poly(i)/(hx*hy)
      enddo

    end subroutine bilin

 end module godunov_2d_module
 <|MERGE_RESOLUTION|>--- conflicted
+++ resolved
@@ -24,12 +24,7 @@
   private 
 
   public :: extrap_vel_to_faces, fort_estdt, fort_maxchng_velmag,fort_test_u_rho, &
-<<<<<<< HEAD
-       fort_test_umac_rho, transvel,estate,estate_fpu,&
-       estate_bds, estate_premac_msd, estate_fpu_msd, adv_forcing, &
-=======
        fort_test_umac_rho, adv_forcing, &
->>>>>>> 38247d3f
        sync_adv_forcing, convscalminmax,consscalminmax,&
        fort_sum_tf_gp,fort_sum_tf_gp_visc,fort_sum_tf_divu,&
        fort_sum_tf_divu_visc, update_tf,&
@@ -127,11 +122,7 @@
     ! When advecting the other states, we will use the projected velocities, not these approximate versions.
     ! These face-centered arrays for each direction, dir, are needed on surroundingNodes(gBox(lo,hi),dir), where
     ! gBox is Box(lo,hi) grown in all directions but dir.
-<<<<<<< HEAD
-    call transvel_msd(lo, hi,&
-=======
     call transvel(lo, hi,&
->>>>>>> 38247d3f
          u(u_lo(1),u_lo(2),1),u_lo,u_hi,&
          uad,uwlo,uwhi,&
          xhi,wklo,wkhi,&
@@ -159,11 +150,7 @@
     ! sides (including the transverse terms resolved using uad,vad from above).
 
     ! get velocity on x-face, predict from cc u (because velpred=1 && n=XVEL, only predicts to xfaces)
-<<<<<<< HEAD
-    call estate_premac_msd(lo,hi,&
-=======
     call estate_premac(lo,hi,&
->>>>>>> 38247d3f
          u(u_lo(1),u_lo(2),1),u_lo,u_hi,&
          tfx,tfx_lo,tfx_hi,&
          u(u_lo(1),u_lo(2),1),u_lo,u_hi,&
@@ -192,11 +179,7 @@
          ubc, dt, dx, XVEL, 1, velpred, use_forces_in_trans, ppm_type)
 
     ! get velocity on y-face, predict from cc v (because velpred=1 && n=YVEL, only predicts to yfaces)
-<<<<<<< HEAD
-    call estate_premac_msd(lo,hi,&
-=======
     call estate_premac(lo,hi,&
->>>>>>> 38247d3f
          u(u_lo(1),u_lo(2),2),u_lo,u_hi,&
          tfy,tfy_lo,tfy_hi,&
          u(u_lo(1),u_lo(2),1),u_lo,u_hi,&
@@ -322,11 +305,7 @@
        call amrex_allocate(dsvl,g2lo(1),g2hi(1),g2lo(2),g2hi(2))
     endif
 
-<<<<<<< HEAD
-    call estate_fpu_msd(lo,hi,&
-=======
     call estate_fpu(lo,hi,&
->>>>>>> 38247d3f
          s,s_lo,s_hi,&
          tf,tf_lo,tf_hi,&
          divu,divu_lo,divu_hi,&
@@ -371,11 +350,7 @@
 
   end subroutine extrap_state_to_faces
 
-<<<<<<< HEAD
-      subroutine fort_estdt (&
-=======
   subroutine fort_estdt (&
->>>>>>> 38247d3f
           vel,DIMS(vel),&
           tforces,DIMS(tf),&
           rho,DIMS(rho),&
@@ -630,11 +605,7 @@
 
     end subroutine fort_test_umac_rho
 
-<<<<<<< HEAD
-    subroutine transvel_msd(lo,hi,&
-=======
     subroutine transvel(lo,hi,&
->>>>>>> 38247d3f
            u,u_lo,u_hi,&
            ulo,ulo_lo,ulo_hi,&
            uhi,uhi_lo,uhi_hi,&
@@ -715,11 +686,7 @@
 ! c     --------------------------------------------------------------
 ! c
       if (ppm_type .gt. 0) then
-<<<<<<< HEAD
-         call ppm_msd(lo,hi,&
-=======
          call ppm(lo,hi,&
->>>>>>> 38247d3f
               u,u_lo,u_hi,&
               u,u_lo,u_hi,&
               v,v_lo,v_hi,&
@@ -734,11 +701,7 @@
               sedgey,sedgey_lo,sedgey_hi,&
               dx, dt, ubc, eps_for_bc, ppm_type)
       else
-<<<<<<< HEAD
-         call slopes_msd(lo,hi,&
-=======
          call slopes(lo,hi,&
->>>>>>> 38247d3f
               u,u_lo,u_hi,&
               sx,sx_lo,sx_hi,&
               sy,sy_lo,sy_hi,&
@@ -770,11 +733,7 @@
         end do
       end if
 
-<<<<<<< HEAD
-      call trans_xbc_msd(lo,hi,&
-=======
       call trans_xbc(lo,hi,&
->>>>>>> 38247d3f
            u,u_lo,u_hi,&
            ulo,ulo_lo,ulo_hi,&
            uhi,uhi_lo,uhi_hi,&
@@ -793,11 +752,7 @@
 ! c     compute the y transverse velocities
 ! c
       if (ppm_type .gt. 0) then
-<<<<<<< HEAD
-         call ppm_msd(lo,hi,&
-=======
          call ppm(lo,hi,&
->>>>>>> 38247d3f
               v,v_lo,v_hi,&
               u,u_lo,u_hi,&
               v,v_lo,v_hi,&
@@ -812,11 +767,7 @@
               sedgey,sedgey_lo,sedgey_hi,&
               dx, dt, vbc, eps_for_bc,ppm_type)
       else
-<<<<<<< HEAD
-         call slopes_msd(lo,hi,&
-=======
          call slopes(lo,hi,&
->>>>>>> 38247d3f
               v,v_lo,v_hi,&
               sx,sx_lo,sx_hi,&
               sy,sy_lo,sy_hi,&
@@ -848,11 +799,7 @@
          end do
       end if
 
-<<<<<<< HEAD
-      call trans_ybc_msd(lo,hi,&
-=======
       call trans_ybc(lo,hi,&
->>>>>>> 38247d3f
            v,v_lo,v_hi,&
            vlo,vlo_lo,vlo_hi,&
            vhi,vhi_lo,vhi_hi,&
@@ -868,15 +815,9 @@
          end do
       end do
 
-<<<<<<< HEAD
-    end subroutine transvel_msd
-
-    subroutine estate_premac_msd(lo,hi,&
-=======
     end subroutine transvel
 
     subroutine estate_premac(lo,hi,&
->>>>>>> 38247d3f
          s,s_lo,s_hi,&
          tf,tf_lo,tf_hi,&
          u,u_lo,u_hi,&
@@ -971,11 +912,7 @@
          ! c     trace the state to the cell edges
          ! c
          if (ppm_type .gt. 0) then
-<<<<<<< HEAD
-            call ppm_msd(lo,hi,&
-=======
             call ppm(lo,hi,&
->>>>>>> 38247d3f
                  s(s_lo(1),s_lo(2),L),s_lo,s_hi,&
                  u,u_lo,u_hi,&
                  v,v_lo,v_hi,&
@@ -990,11 +927,7 @@
                  sedgey,sedgey_lo,sedgey_hi,&
                  dx, dt, bc, eps_for_bc, ppm_type)
          else
-<<<<<<< HEAD
-            call slopes_msd(lo,hi,&
-=======
             call slopes(lo,hi,&
->>>>>>> 38247d3f
                  s(s_lo(1),s_lo(2),L),s_lo,s_hi,&
                  sx,sx_lo,sx_hi,&
                  sy,sy_lo,sy_hi,&
@@ -1028,11 +961,7 @@
             end do
          end if
 
-<<<<<<< HEAD
-         call trans_xbc_msd(lo,hi,&
-=======
          call trans_xbc(lo,hi,&
->>>>>>> 38247d3f
               s(s_lo(1),s_lo(2),L),s_lo,s_hi,&
               xlo,xlo_lo,xlo_hi,&
               xhi,xhi_lo,xhi_hi,&
@@ -1072,11 +1001,7 @@
             end do
          end if
 
-<<<<<<< HEAD
-         call trans_ybc_msd(lo,hi,&
-=======
          call trans_ybc(lo,hi,&
->>>>>>> 38247d3f
               s(s_lo(1),s_lo(2),L),s_lo,s_hi,&
               ylo,ylo_lo,ylo_hi,&
               yhi,yhi_lo,yhi_hi,&
@@ -1128,7 +1053,6 @@
                else if (bc(1,1).eq.FOEXTRAP.or.bc(1,1).eq.HOEXTRAP) then
                   if (n+L-1.eq.XVEL) then
                      if (velpred.eq.1) then
-<<<<<<< HEAD
 #ifndef ALLOWXINFLOW
                         !c     prevent backflow
                         stxhi(imin) = MIN(stxhi(imin),0.d0)
@@ -1140,19 +1064,6 @@
                            !c     prevent backflow
                            stxhi(imin) = MIN(stxhi(imin),0.d0)
 #endif
-=======
-#ifndef ALLOWXINFLOW
-                        !c     prevent backflow
-                        stxhi(imin) = MIN(stxhi(imin),0.d0)
-#endif
-                        stxlo(imin) = stxhi(imin)
-                     else
-                        if (uad(imin,j).ge.0.d0) then
-#ifndef ALLOWXINFLOW
-                           !c     prevent backflow
-                           stxhi(imin) = MIN(stxhi(imin),0.d0)
-#endif
->>>>>>> 38247d3f
                            stxlo(imin) = stxhi(imin)
                         endif
                      endif
@@ -1333,15 +1244,9 @@
             end do
          end if
       enddo
-<<<<<<< HEAD
-    end subroutine estate_premac_msd
-       
-    subroutine estate_fpu_msd(lo,hi,&
-=======
     end subroutine estate_premac
        
     subroutine estate_fpu(lo,hi,&
->>>>>>> 38247d3f
          s,s_lo,s_hi,&
          tf,tf_lo,tf_hi,&
          divu,divu_lo,divu_hi,&
@@ -1426,11 +1331,7 @@
 !c     compute the slopes
 !c
       if (ppm_type .gt. 0) then
-<<<<<<< HEAD
-         call ppm_fpu_msd(lo, hi,&
-=======
          call ppm_fpu(lo, hi,&
->>>>>>> 38247d3f
               s(s_lo(1),s_lo(2),L),s_lo,s_hi,&
               uedge,uedge_lo,uedge_hi,&
               vedge,vedge_lo,vedge_hi,&
@@ -1445,11 +1346,7 @@
               sedgey,sedgey_lo,sedgey_hi,&
               dx, dt, bc(1,1,L), eps_for_bc, ppm_type)
       else
-<<<<<<< HEAD
-         call slopes_msd(lo,hi,&
-=======
          call slopes(lo,hi,&
->>>>>>> 38247d3f
               s(s_lo(1),s_lo(2),L),s_lo,s_hi,&
               sx,sx_lo,sx_hi,&
               sy,sy_lo,sy_hi,&
@@ -1492,11 +1389,7 @@
          end if
       end if
 
-<<<<<<< HEAD
-      call trans_xbc_msd(lo,hi,&
-=======
       call trans_xbc(lo,hi,&
->>>>>>> 38247d3f
            s(s_lo(1),s_lo(2),L),s_lo,s_hi,&
            xlo,xlo_lo,xlo_hi,&
            xhi,xhi_lo,xhi_hi,&
@@ -1544,11 +1437,7 @@
          end if
       end if
 
-<<<<<<< HEAD
-      call trans_ybc_msd(lo,hi,&
-=======
       call trans_ybc(lo,hi,&
->>>>>>> 38247d3f
            s(s_lo(1),s_lo(2),L),s_lo,s_hi,&
            ylo,ylo_lo,ylo_hi,&
            yhi,yhi_lo,yhi_hi,&
@@ -1765,15 +1654,9 @@
          end do
       end do
 
-<<<<<<< HEAD
-    end subroutine estate_fpu_msd
-
-    subroutine trans_xbc_msd(lo,hi,&
-=======
     end subroutine estate_fpu
 
     subroutine trans_xbc(lo,hi,&
->>>>>>> 38247d3f
          s,s_lo,s_hi,&
          xlo,xlo_lo,xlo_hi,&
          xhi,xhi_lo,xhi_hi,&
@@ -1867,13 +1750,9 @@
          end do
       end if
 
-    end subroutine trans_xbc_msd
-
-<<<<<<< HEAD
-    subroutine trans_ybc_msd(lo,hi,&
-=======
+    end subroutine trans_xbc
+
     subroutine trans_ybc(lo,hi,&
->>>>>>> 38247d3f
          s,s_lo,s_hi,&
          ylo,ylo_lo,ylo_hi,&
          yhi,yhi_lo,yhi_hi,&
@@ -1967,13 +1846,9 @@
          end do
       end if
 
-    end subroutine trans_ybc_msd
-
-<<<<<<< HEAD
-    subroutine slopes_msd (lo,hi,&
-=======
+    end subroutine trans_ybc
+
     subroutine slopes(lo,hi,&
->>>>>>> 38247d3f
          s,s_lo,s_hi,&
          slx,slx_lo,slx_hi,&
          sly,sly_lo,sly_hi,&
@@ -2262,7 +2137,6 @@
                   sflg = sign(one,del)
                   slx(imax,  j) = sflg*min(slim,abs(del))
                   slx(imax+1,j) = 0.d0
-<<<<<<< HEAD
 
 !c                 Recalculate the slope at imax-1 using the revised slxscr(imax,fromm)
                   slxscr(imax,fromm) = slx(imax,j)
@@ -2360,9 +2234,9 @@
 !c
       end if
 
-    end subroutine slopes_msd
-
-    subroutine ppm_msd(lo,hi,&
+    end subroutine slopes
+
+    subroutine ppm(lo,hi,&
          s,s_lo,s_hi,&
          u,u_lo,u_hi,&
          v,v_lo,v_hi,&
@@ -3325,3733 +3199,6 @@
          end do
       end do
 
-    end subroutine ppm_msd
-
-      subroutine transvel(&
-          u, ulo, uhi, sx, ubc, slxscr, Imx, Ipx, sedgex, DIMS(sedgex),&
-          v, vlo, vhi, sy, vbc, slyscr, Imy, Ipy, sedgey, DIMS(sedgey),&
-          DIMS(u), DIMS(work), DIMS(I),&
-          dsvl, DIMS(dsvl), sm, sp, DIMS(smp),&
-          lo,hi,dt,dx,use_minion,tforces,ppm_type) bind(C,name="transvel")
-! c
-! c     This subroutine computes the advective velocities used in
-! c     the transverse derivatives of the Godunov box
-! c
-      implicit none
-      integer i,j
-      integer ubc(SDIM,2),vbc(SDIM,2)
-      integer lo(SDIM),hi(SDIM)
-      integer imin,jmin,imax,jmax
-      REAL_T hx, hy, dt, dth, dthx, dthy,dx(SDIM)
-      REAL_T uad,vad
-      REAL_T eps,eps_for_bc
-      logical ltm
-      parameter( eps        = 1.0D-6 )
-      parameter( eps_for_bc = 1.0D-10 )
-      integer DIMDEC(u)
-      integer DIMDEC(work)
-      integer DIMDEC(I)
-      integer DIMDEC(dsvl)
-      integer DIMDEC(smp)
-      integer DIMDEC(sedgex)
-      integer DIMDEC(sedgey)
-      REAL_T  u(DIMV(u))
-      REAL_T  v(DIMV(u))
-      REAL_T ulo(DIMV(work)),uhi(DIMV(work))
-      REAL_T vlo(DIMV(work)),vhi(DIMV(work))
-      REAL_T sx(DIMV(work))
-      REAL_T sy(DIMV(work))
-      REAL_T slxscr(DIM1(u), 4)
-      REAL_T slyscr(DIM2(u), 4)
-      REAL_T Imx(DIMV(I))
-      REAL_T Ipx(DIMV(I))
-      REAL_T Imy(DIMV(I))
-      REAL_T Ipy(DIMV(I))
-      REAL_T sedgex(DIMV(sedgex))
-      REAL_T sedgey(DIMV(sedgey))
-      REAL_T dsvl(DIMV(dsvl)), sm(DIMV(smp)), sp(DIMV(smp))
-
-      integer use_minion, ppm_type
-      REAL_T tforces(DIMV(work),SDIM)
-
-      dth  = half*dt
-      dthx = half*dt / dx(1)
-      dthy = half*dt / dx(2)
-      hx   = dx(1)
-      hy   = dx(2)
-      imin = lo(1)
-      jmin = lo(2)
-      imax = hi(1)
-      jmax = hi(2)
-
-! c
-! c     --------------------------------------------------------------
-! c     compute the x transverse velocities
-! c     --------------------------------------------------------------
-! c
-      if (ppm_type .gt. 0) then
-         call ppm(u,DIMS(u),u,v,DIMS(u),&
-             Ipx,Imx,Ipy,Imy,DIMS(work),sm,sp,DIMS(smp),dsvl,DIMS(dsvl),&
-             sedgex,DIMS(sedgex),sedgey,DIMS(sedgey),lo,hi,dx,dt,ubc,&
-             eps_for_bc,ppm_type)
-
-      else
-         call slopes(u,DIMS(u),&
-             sx,sy,DIMS(work),lo,hi,slxscr,slyscr,ubc)
-      end if
-         
-      if (ppm_type .gt. 0) then
-         do i = imin, imax+1
-            do j = jmin-1,jmax+1
-               ulo(i,j) = Ipx(i-1,j)
-               uhi(i,j) = Imx(i  ,j)
-            end do
-         end do
-      else
-         do i = imin, imax+1
-            do j = jmin-1,jmax+1
-               ulo(i,j) = u(i-1,j) + (half  - dthx*u(i-1,j))*sx(i-1,j)
-               uhi(i,j) = u(i,j)   + (-half - dthx*u(i,  j))*sx(i,j)
-            end do
-         end do
-      end if
-
-      if(use_minion.eq.1)then
-        do i = imin, imax+1
-          do j = jmin-1,jmax+1
-            ulo(i,j) = ulo(i,j) + dth*tforces(i-1,j,1)
-            uhi(i,j) = uhi(i,j) + dth*tforces(i,  j,1)
-          end do
-        end do
-      end if
-
-      call trans_xbc(u,DIMS(u),&
-          ulo,uhi,DIMS(work),ulo,DIMS(work),lo,hi,XVEL,ubc,eps_for_bc)
-
-      do i = imin,imax+1
-         do j = jmin-1,jmax+1
-            uad = merge(ulo(i,j),uhi(i,j),(ulo(i,j)+uhi(i,j)) .ge. 0.0d0)
-            ltm = ulo(i,j) .le. zero  .and.  uhi(i,j) .ge. zero
-            ltm = ltm .or. (abs(ulo(i,j)+uhi(i,j)) .lt. eps)
-            ulo(i,j) = merge(zero,uad,ltm)
-         end do
-      end do
-! c
-! c     compute the y transverse velocities
-! c
-      if (ppm_type .gt. 0) then
-         call ppm(v,DIMS(u),u,v,DIMS(u),&
-             Ipx,Imx,Ipy,Imy,DIMS(work),sm,sp,DIMS(smp),dsvl,DIMS(dsvl),&
-             sedgex,DIMS(sedgex),sedgey,DIMS(sedgey),lo,hi,dx,dt,vbc,&
-             eps_for_bc,ppm_type)
-      else
-         call slopes(v,DIMS(u),&
-             sx,sy,DIMS(work),lo,hi,slxscr,slyscr,vbc)
-      end if
-
-      if (ppm_type .gt. 0) then
-         do i = imin-1,imax+1
-            do j = jmin,jmax+1
-               vlo(i,j) = Ipy(i,j-1)
-               vhi(i,j) = Imy(i,j  )
-            end do
-         end do
-      else
-         do i = imin-1,imax+1
-            do j = jmin,jmax+1
-               vlo(i,j) = v(i,j-1) + (half  - dthy*v(i,j-1))*sy(i,j-1)
-               vhi(i,j) = v(i,j)   + (-half - dthy*v(i,j  ))*sy(i,j)
-            end do
-         end do
-      end if
-
-      if(use_minion.eq.1)then
-         do i = imin-1, imax+1
-            do j = jmin,jmax+1
-               vlo(i,j) = vlo(i,j) + dth*tforces(i,j-1,2)
-               vhi(i,j) = vhi(i,j) + dth*tforces(i,j,  2)
-            end do
-         end do
-      end if
-
-      call trans_ybc(v,DIMS(u),&
-          vlo,vhi,DIMS(work),vlo,DIMS(work),lo,hi,YVEL,vbc,eps_for_bc)
-
-      do i = imin-1,imax+1
-         do j = jmin,jmax+1
-            vad = merge(vlo(i,j),vhi(i,j),(vlo(i,j)+vhi(i,j)) .ge. 0.0d0)
-            ltm = vlo(i,j) .le. zero  .and.  vhi(i,j) .ge. zero
-            ltm = ltm .or. (abs(vlo(i,j)+vhi(i,j)) .lt. eps)
-            vlo(i,j) = merge(zero,vad,ltm)
-         end do
-      end do
-
-    end subroutine transvel
-
-      subroutine estate(s, DIMS(s), tforces, DIMS(tforces),&
-          u, DIMS(u),&
-          xlo, xhi, sx, uad, slxscr, stxlo, stxhi,&
-          uedge, DIMS(uedge), xstate, DIMS(xstate), Imx, Ipx, sedgex, DIMS(sedgex),&
-
-          v, ylo, yhi, sy, vad, slyscr, stylo, styhi,&
-          vedge, DIMS(vedge), ystate, DIMS(ystate), Imy, Ipy, sedgey, DIMS(sedgey),&
-
-          DIMS(work), DIMS(I), dsvl, DIMS(dsvl), sm, sp, DIMS(smp),&
-          bc,lo,hi,dt,dx,n,velpred, use_minion, ppm_type) bind(C,name="estate")
-
-      implicit none
-      integer i,j,n,velpred
-      integer lo(SDIM),hi(SDIM),bc(SDIM,2)
-      integer imin,jmin,imax,jmax
-      REAL_T place_to_break
-      REAL_T hx, hy, dt, dth, dthx, dthy, dx(SDIM)
-      REAL_T tr,stx,sty,fu,fv
-      REAL_T eps,eps_for_bc
-      logical ltx,lty
-      parameter( eps        = 1.0D-6 )
-      parameter( eps_for_bc = 1.0D-10 )
-
-      integer DIMDEC(s)
-      integer DIMDEC(u)
-      integer DIMDEC(tforces)
-      integer DIMDEC(work)
-      integer DIMDEC(uedge)
-      integer DIMDEC(vedge)
-      integer DIMDEC(xstate)
-      integer DIMDEC(ystate)
-      integer DIMDEC(I)
-      integer DIMDEC(sedgex)
-      integer DIMDEC(sedgey)
-      integer DIMDEC(dsvl)
-      integer DIMDEC(smp)
-
-      REAL_T s(DIMV(s))
-      REAL_T stxlo(DIM1(s)),stxhi(DIM1(s)),slxscr(DIM1(s),4)
-      REAL_T stylo(DIM2(s)),styhi(DIM2(s)),slyscr(DIM2(s),4)
-
-      REAL_T u(DIMV(u))
-      REAL_T v(DIMV(u))
-      REAL_T tforces(DIMV(tforces))
-
-      REAL_T uedge(DIMV(uedge)), xstate(DIMV(xstate)), Imx(DIMV(I)), Ipx(DIMV(I)), sedgex(DIMV(sedgex))
-      REAL_T vedge(DIMV(vedge)), ystate(DIMV(ystate)), Imy(DIMV(I)), Ipy(DIMV(I)), sedgey(DIMV(sedgey))
-      REAL_T dsvl(DIMV(dsvl)), sm(DIMV(smp)), sp(DIMV(smp))
-
-      REAL_T xlo(DIMV(work)), xhi(DIMV(work))
-      REAL_T ylo(DIMV(work)), yhi(DIMV(work))
-      REAL_T  sx(DIMV(work)), uad(DIMV(work)) 
-      REAL_T  sy(DIMV(work)), vad(DIMV(work)) 
-
-      integer use_minion, ppm_type
-
-      dth  = half*dt
-      dthx = half*dt/dx(1)
-      dthy = half*dt/dx(2)
-      hx = dx(1)
-      hy = dx(2)
-      imin = lo(1)
-      jmin = lo(2)
-      imax = hi(1)
-      jmax = hi(2)
-
-! c     
-! c     compute the slopes
-! c
-! c     trace the state to the cell edges
-! c
-      if (ppm_type .gt. 0) then
-         call ppm(s,DIMS(s),u,v,DIMS(u),&
-             Ipx,Imx,Ipy,Imy,DIMS(work),sm,sp,DIMS(smp),dsvl,DIMS(dsvl),&
-             sedgex,DIMS(sedgex),sedgey,DIMS(sedgey),lo,hi,dx,dt,bc,&
-             eps_for_bc,ppm_type)
-      else
-         call slopes(s,DIMS(s),&
-             sx,sy,DIMS(work),lo,hi,slxscr,slyscr,bc)
-      end if
-!c
-!c     trace the state to the cell edges
-!c
-      if (ppm_type .gt. 0) then
-         do i = imin, imax+1
-            do j = jmin-1,jmax+1
-               xlo(i,j) = Ipx(i-1,j)
-               xhi(i,j) = Imx(i  ,j)
-            end do
-         end do
-      else
-         do i = imin, imax+1
-            do j = jmin-1,jmax+1
-               xlo(i,j) = s(i-1,j) + (half - dthx*u(i-1,j))*sx(i-1,j)
-               xhi(i,j) = s(i  ,j) - (half + dthx*u(i  ,j))*sx(i  ,j)
-            end do
-         end do
-      end if
-
-      if(use_minion.eq.1)then
-         do i = imin, imax+1
-            do j = jmin-1,jmax+1
-               xlo(i,j) = xlo(i,j) + dth*tforces(i-1,j)
-               xhi(i,j) = xhi(i,j) + dth*tforces(i,  j)
-            end do
-         end do
-      end if
-
-      call trans_xbc(&
-          s,DIMS(s),&
-          xlo,xhi,DIMS(work),uad,DIMS(work),&
-          lo,hi,n,bc,eps_for_bc)
-      
-      do j = jmin-1,jmax+1
-         do i = imin, imax+1
-            fu  = merge(zero,one,abs(uad(i,j)).lt.eps)
-            stx = merge(xlo(i,j),xhi(i,j),uad(i,j) .ge. 0.0d0)
-            xlo(i,j) = fu*stx + (one - fu)*half*(xhi(i,j)+xlo(i,j))
-         end do
-      end do
-
-      if (ppm_type .gt. 0) then
-         do j = jmin,jmax+1
-            do i = imin-1,imax+1
-               ylo(i,j) = Ipy(i,j-1)
-               yhi(i,j) = Ipy(i,j  )
-            end do
-         end do
-      else
-         do j = jmin,jmax+1
-            do i = imin-1,imax+1
-               ylo(i,j) = s(i,j-1) + (half - dthy*v(i,j-1))*sy(i,j-1)
-               yhi(i,j) = s(i,j  ) - (half + dthy*v(i,j  ))*sy(i,j  )
-            end do
-         end do
-      end if
-
-      if(use_minion.eq.1)then
-         do i = imin-1, imax+1
-            do j = jmin,jmax+1
-               ylo(i,j) = ylo(i,j) + dth*tforces(i,j-1)
-               yhi(i,j) = yhi(i,j) + dth*tforces(i,j)
-            end do
-         end do
-      end if
-
-      call trans_ybc(&
-          s,DIMS(s),&
-          ylo,yhi,DIMS(work),vad,DIMS(work),&
-          lo,hi,n,bc,eps_for_bc)
-
-      do j = jmin,jmax+1
-         do i = imin-1,imax+1
-            fv  = merge(zero,one,abs(vad(i,j)).lt.eps)
-            sty = merge(ylo(i,j),yhi(i,j),vad(i,j) .ge. 0.0d0)
-            ylo(i,j) = fv*sty + (one - fv)*half*(yhi(i,j)+ylo(i,j))
-         end do
-      end do
-!c
-!c     compute the xedge state
-!c
-      if ((velpred.ne.1) .or. (n.eq.XVEL)) then
-         do 100 j = jmin,jmax
-            do i = imin-1,imax+1
-               tr = half*&
-                   (vad(i,j+1)+vad(i,j))*&
-                   (ylo(i,j+1)-ylo(i,j))/hy
-               
-               if (ppm_type .gt. 0) then
-                  stxlo(i+1) = Ipx(i,j)&
-                      - dth*tr&
-                      + dth*tforces(i,j)
-                  stxhi(i  ) = Imx(i,j)&
-                      - dth*tr&
-                      + dth*tforces(i,j)
-               else
-                  stxlo(i+1) = s(i,j) + (half-dthx*u(i,j))*sx(i,j)&
-                      - dth*tr&
-                      + dth*tforces(i,j)
-                  stxhi(i  ) = s(i,j) - (half+dthx*u(i,j))*sx(i,j)&
-                      - dth*tr&
-                      + dth*tforces(i,j)
-               end if
-            end do
-
-            if (bc(1,1).eq.EXT_DIR .and. velpred.eq.1) then
-               stxhi(imin) = s(imin-1,j)
-               stxlo(imin) = s(imin-1,j)
-            else if (bc(1,1).eq.EXT_DIR .and. uad(imin,j).ge.zero) then
-               stxhi(imin) = s(imin-1,j)
-               stxlo(imin) = s(imin-1,j)
-            else if (bc(1,1).eq.EXT_DIR .and. uad(imin,j).lt.zero) then
-               stxlo(imin) = stxhi(imin)
-            else if (bc(1,1).eq.FOEXTRAP.or.bc(1,1).eq.HOEXTRAP) then
-               if (n.eq.XVEL) then
-                  if (velpred.eq.1) then
-#ifndef ALLOWXINFLOW
-!c     prevent backflow
-                     stxhi(imin) = MIN(stxhi(imin),zero)
-#endif
-                     stxlo(imin) = stxhi(imin)
-                  else
-                     if (uad(imin,j).ge.zero) then
-#ifndef ALLOWXINFLOW
-!c     prevent backflow
-                        stxhi(imin) = MIN(stxhi(imin),zero)
-#endif
-                        stxlo(imin) = stxhi(imin)
-                     endif
-                  endif
-               else
-                  stxlo(imin) = stxhi(imin)
-               end if
-            else if (bc(1,1).eq.REFLECT_EVEN) then
-               stxlo(imin) = stxhi(imin)
-            else if (bc(1,1).eq.REFLECT_ODD) then
-               stxhi(imin) = zero
-               stxlo(imin) = stxhi(imin)
-            end if
-
-            if (bc(1,2).eq.EXT_DIR .and. velpred.eq.1) then
-               stxlo(imax+1) = s(imax+1,j)
-               stxhi(imax+1) = s(imax+1,j)
-            else if (bc(1,2).eq.EXT_DIR .and. uad(imax+1,j).le.zero) then
-               stxlo(imax+1) = s(imax+1,j)
-               stxhi(imax+1) = s(imax+1,j)
-            else if (bc(1,2).eq.EXT_DIR .and. uad(imax+1,j).gt.zero) then
-               stxhi(imax+1) = stxlo(imax+1) 
-            else if (bc(1,2).eq.FOEXTRAP.or.bc(1,2).eq.HOEXTRAP) then
-               if (n.eq.XVEL) then
-                  if (velpred.eq.1) then
-#ifndef ALLOWXINFLOW
-!c     prevent backflow
-                     stxlo(imax+1) = MAX(stxlo(imax+1),zero)
-#endif
-                     stxhi(imax+1) = stxlo(imax+1)
-                  else
-                     if (uad(imax+1,j).le.zero) then
-#ifndef ALLOWXINFLOW
-!c     prevent backflow
-                        stxlo(imax+1) = MAX(stxlo(imax+1),zero)
-#endif
-                        stxhi(imax+1) = stxlo(imax+1)
-                     endif
-                  endif
-               else
-                  stxhi(imax+1) = stxlo(imax+1)
-               endif
-            else if (bc(1,2).eq.REFLECT_EVEN) then
-               stxhi(imax+1) = stxlo(imax+1)
-            else if (bc(1,2).eq.REFLECT_ODD) then
-               stxlo(imax+1) = zero
-               stxhi(imax+1) = zero
-            end if
-
-            if ( velpred .eq. 1 ) then
-               do i = imin, imax+1
-                  ltx = stxlo(i) .le. zero  .and.  stxhi(i) .ge. zero
-                  ltx = ltx .or. (abs(stxlo(i)+stxhi(i)) .lt. eps)
-                  stx = merge(stxlo(i),stxhi(i),(stxlo(i)+stxhi(i)) .ge. 0.0d0)
-                  xstate(i,j) = merge(zero,stx,ltx)
-               end do
-            else
-               do i = imin, imax+1
-                  xstate(i,j) = merge(stxlo(i),stxhi(i),uedge(i,j) .ge. 0.0d0)
-                  xstate(i,j) = merge(half*(stxlo(i)+stxhi(i)),xstate(i,j),&
-                      abs(uedge(i,j)).lt.eps)
-               end do
-            end if
-            place_to_break = 1
-100      continue
-         end if
-!c
-!c     compute the yedge states
-!c      
-      if ((velpred.ne.1) .or. (n.eq.YVEL)) then
-         do 200 i = imin, imax
-            do j = jmin-1,jmax+1
-               tr = half*&
-                   (uad(i+1,j)+uad(i,j))*&
-                   (xlo(i+1,j)-xlo(i,j))/hx
-
-               if (ppm_type .gt. 0) then
-                  stylo(j+1)= Ipy(i,j)&
-                      - dth*tr&
-                      + dth*tforces(i,j)
-                  styhi(j  )= Imy(i,j)&
-                      - dth*tr&
-                      + dth*tforces(i,j)
-               else
-                  stylo(j+1)= s(i,j) + (half-dthy*v(i,j))*sy(i,j)&
-                      - dth*tr&
-                      + dth*tforces(i,j)
-                  styhi(j  )= s(i,j) - (half+dthy*v(i,j))*sy(i,j)&
-                      - dth*tr&
-                      + dth*tforces(i,j)
-               end if
-            end do
-
-            if (bc(2,1).eq.EXT_DIR .and. velpred .eq. 1) then
-               styhi(jmin) = s(i,jmin-1)
-               stylo(jmin) = s(i,jmin-1)
-            else if (bc(2,1).eq.EXT_DIR .and. vad(i,jmin).ge.zero) then
-               styhi(jmin) = s(i,jmin-1)
-               stylo(jmin) = s(i,jmin-1)
-            else if (bc(2,1).eq.EXT_DIR .and. vad(i,jmin).lt.zero) then
-               stylo(jmin) = styhi(jmin)
-            else if (bc(2,1).eq.FOEXTRAP.or.bc(2,1).eq.HOEXTRAP) then
-               if (n.eq.YVEL) then
-                  if (velpred.eq.1) then
-#ifndef ALLOWYINFLOW
-!c     prevent backflow
-                     styhi(jmin) = MIN(styhi(jmin),zero)
-#endif
-                     stylo(jmin) = styhi(jmin)
-                  else
-                     if (vad(i,jmin).ge.zero) then
-#ifndef ALLOWYINFLOW
-!c     prevent backflow
-                        styhi(jmin) = MIN(styhi(jmin),zero)
-#endif
-                        stylo(jmin) = styhi(jmin)
-                     endif
-                  endif
-               else
-                  stylo(jmin) = styhi(jmin)
-               endif
-            else if (bc(2,1).eq.REFLECT_EVEN) then
-               stylo(jmin) = styhi(jmin)
-            else if (bc(2,1).eq.REFLECT_ODD) then
-               styhi(jmin) = zero
-               stylo(jmin) = zero
-            end if
-            
-            if (bc(2,2).eq.EXT_DIR .and. velpred .eq. 1) then
-               stylo(jmax+1) = s(i,jmax+1)
-               styhi(jmax+1) = s(i,jmax+1)
-            else if (bc(2,2).eq.EXT_DIR .and. vad(i,jmax+1).le.zero) then
-               stylo(jmax+1) = s(i,jmax+1)
-               styhi(jmax+1) = s(i,jmax+1)
-            else if (bc(2,2).eq.EXT_DIR .and. vad(i,jmax+1).gt.zero) then
-               styhi(jmax+1) = stylo(jmax+1)
-            else if (bc(2,2).eq.FOEXTRAP.or.bc(2,2).eq.HOEXTRAP) then
-               if (n.eq.YVEL) then
-                  if (velpred.eq.1) then
-#ifndef ALLOWYINFLOW
-!c     prevent backflow
-                     stylo(jmax+1) = MAX(stylo(jmax+1),zero)
-#endif
-                     styhi(jmax+1) = stylo(jmax+1)
-                  else
-                     if (vad(i,jmax+1).le.zero) then
-#ifndef ALLOWYINFLOW
-!c     prevent backflow
-                        stylo(jmax+1) = MAX(stylo(jmax+1),zero)
-#endif
-                        styhi(jmax+1) = stylo(jmax+1)
-                     endif
-                  endif
-               else
-                  styhi(jmax+1) = stylo(jmax+1)
-               endif
-            else if (bc(2,2).eq.REFLECT_EVEN) then
-               styhi(jmax+1) = stylo(jmax+1)
-            else if (bc(2,2).eq.REFLECT_ODD) then
-               stylo(jmax+1) = zero
-               styhi(jmax+1) = zero
-            end if
-
-            if ( velpred .eq. 1 ) then
-               do j = jmin, jmax+1
-                  lty = stylo(j) .le. zero  .and.  styhi(j) .ge. zero
-                  lty = lty .or. (abs(stylo(j)+styhi(j)) .lt. eps)
-                  sty = merge(stylo(j),styhi(j),(stylo(j)+styhi(j)) .ge. 0.0d0)
-                  ystate(i,j)=merge(zero,sty,lty)
-               end do
-            else
-               do j=jmin,jmax+1
-                  ystate(i,j) = merge(stylo(j),styhi(j),vedge(i,j) .ge. 0.0d0)
-                  ystate(i,j) = merge(half*(stylo(j)+styhi(j)),ystate(i,j),&
-                      abs(vedge(i,j)).lt.eps)
-               end do
-            end if
-            place_to_break = 1
-200      continue
-         end if
-      end subroutine estate
-
-      subroutine estate_fpu(&
-          s, DIMS(s), tforces, DIMS(t), divu, DIMS(d),&
-          xlo, xhi, sx, slxscr, stxlo, stxhi,&
-          uedge, DIMS(uedge), xstate, DIMS(xstate), Imx, Ipx, sedgex, DIMS(sedgex),&
-
-          ylo, yhi, sy, slyscr, stylo, styhi,&
-          vedge, DIMS(vedge), ystate, DIMS(ystate), Imy, Ipy, sedgey, DIMS(sedgey),&
-
-          DIMS(work), DIMS(I), dsvl, DIMS(dsvl), sm, sp, DIMS(smp),&
-          bc,lo,hi,dt,dx,n,use_minion,iconserv,ppm_type) bind(C,name="estate_fpu")
-! c
-! c     This subroutine computes edges states, right now it uses
-! c     a lot of memory, but there becomes a trade off between
-! c     simplicity-efficiency in the new way of computing states
-! c     and complexity in the old way.  By eliminating loops over
-! c     state components though, the new way uses much less memory.
-! c
-      implicit none
-      integer i,j,n
-      integer lo(SDIM),hi(SDIM),bc(SDIM,2)
-      integer imin,jmin,imax,jmax
-      REAL_T place_to_break
-      REAL_T hx, hy, dt, dth, dthx, dthy
-      REAL_T tr,ubar,vbar,stx,sty,fu,fv,dx(SDIM)
-      REAL_T eps,eps_for_bc
-      parameter( eps        = 1.0D-6 )
-      parameter( eps_for_bc = 1.0D-10 )
-
-      integer DIMDEC(s)
-      integer DIMDEC(t)
-      integer DIMDEC(d)
-      integer DIMDEC(work)
-      integer DIMDEC(uedge)
-      integer DIMDEC(xstate)
-      integer DIMDEC(vedge)
-      integer DIMDEC(ystate)
-      integer DIMDEC(I)
-      integer DIMDEC(sedgex)
-      integer DIMDEC(sedgey)
-      integer DIMDEC(dsvl)
-      integer DIMDEC(smp)
-
-      REAL_T s(DIMV(s))
-      REAL_T stxlo(DIM1(s)),stxhi(DIM1(s)),slxscr(DIM1(s),4)
-      REAL_T stylo(DIM2(s)),styhi(DIM2(s)),slyscr(DIM2(s),4)
-
-      REAL_T uedge(DIMV(uedge)), xstate(DIMV(xstate)), Imx(DIMV(I)), Ipx(DIMV(I)), sedgex(DIMV(sedgex))
-      REAL_T vedge(DIMV(vedge)), ystate(DIMV(ystate)), Imy(DIMV(I)), Ipy(DIMV(I)), sedgey(DIMV(sedgey))
-      REAL_T dsvl(DIMV(dsvl)), sm(DIMV(smp)), sp(DIMV(smp))
-
-      REAL_T xlo(DIMV(work)), xhi(DIMV(work))
-      REAL_T ylo(DIMV(work)), yhi(DIMV(work))
-      REAL_T  sx(DIMV(work))
-      REAL_T  sy(DIMV(work))
-      REAL_T tforces(DIMV(t))
-      REAL_T divu(DIMV(d))
-      REAL_T st
-      integer ppm_type
-
-      integer use_minion, iconserv, inc
-
-      dth  = half*dt
-      dthx = half*dt / dx(1)
-      dthy = half*dt / dx(2)
-      hx   = dx(1)
-      hy   = dx(2)
-      imin = lo(1)
-      jmin = lo(2)
-      imax = hi(1)
-      jmax = hi(2)
-
-!c
-!c     compute the slopes
-!c
-      if (ppm_type .gt. 0) then
-         call ppm_fpu(lo,hi,&
-              s,DIMS(s),&
-              uedge,DIMS(uedge),&
-              vedge,DIMS(vedge),&
-              Ipx,Imx,Ipy,Imy,DIMS(work),&
-              sm,sp,DIMS(smp),&
-              dsvl,DIMS(dsvl),&
-              sedgex,DIMS(sedgex),&
-              sedgey,DIMS(sedgey),&
-              dx, dt, bc, eps_for_bc, ppm_type)
-      else
-         call slopes(&
-             s,DIMS(s),&
-             sx,sy,DIMS(work),&
-             lo,hi,slxscr,slyscr,bc)
-      end if
-
-!c
-!c     trace the state to the cell edges
-!c
-
-      if (ppm_type .gt. 0) then
-         do j = jmin-1,jmax+1
-            do i = imin,  imax+1
-               xlo(i,j) = Ipx(i-1,j)
-               xhi(i,j) = Imx(i  ,j)
-            end do
-         end do
-      else
-         do j = jmin-1,jmax+1
-            do i = imin,  imax+1
-               xlo(i,j) = s(i-1,j) + (half - dthx*uedge(i,j))*sx(i-1,j)
-               xhi(i,j) = s(i,  j) - (half + dthx*uedge(i,j))*sx(i,  j)
-            end do
-         end do
-      end if
-
-      if(use_minion.eq.1)then
-         do j = jmin-1,jmax+1
-            do i = imin,  imax+1
-               xlo(i,j) = xlo(i,j) + dth*tforces(i-1,j)
-               xhi(i,j) = xhi(i,j) + dth*tforces(i,  j)
-            end do
-         end do
-         if (iconserv .eq. 1) then
-           do j = jmin-1,jmax+1
-            do i = imin,  imax+1
-               xlo(i,j) = xlo(i,j) - dth*s(i-1,j)*divu(i-1,j)
-               xhi(i,j) = xhi(i,j) - dth*s(i  ,j)*divu(i,  j)
-            end do
-           end do
-         end if
-      end if
-
-      call trans_xbc(&
-          s,DIMS(s),&
-          xlo,xhi,DIMS(work),uedge,DIMS(uedge),&
-          lo,hi,n,bc,eps_for_bc)
-
-      do j = jmin-1,jmax+1
-         do i = imin,  imax+1
-            fu  = merge(zero,one,abs(uedge(i,j)).lt.eps)
-            stx = merge(xlo(i,j),xhi(i,j),uedge(i,j) .ge. 0.0d0)
-            xlo(i,j) = fu*stx + (one - fu)*half*(xhi(i,j)+xlo(i,j))
-         end do
-      end do
-
-      if (ppm_type .gt. 0) then
-         do j = jmin,  jmax+1
-            do i = imin-1,imax+1
-               ylo(i,j) = Ipy(i,j-1)
-               yhi(i,j) = Imy(i,j  )
-            end do
-         end do
-      else
-         do j = jmin,  jmax+1
-            do i = imin-1,imax+1
-               ylo(i,j) = s(i,j-1) + (half - dthy*vedge(i,j))*sy(i,j-1)
-               yhi(i,j) = s(i,j)   - (half + dthy*vedge(i,j))*sy(i,j)
-            end do
-         end do
-      end if
-
-      if (use_minion.eq.1)then
-         do j = jmin, jmax+1
-            do i = imin-1,  imax+1
-               ylo(i,j) = ylo(i,j) + dth*tforces(i,j-1)
-               yhi(i,j) = yhi(i,j) + dth*tforces(i,j  )
-            end do
-         end do
-         if (iconserv .eq. 1) then
-           do j = jmin-1,jmax+1
-            do i = imin,  imax+1
-               ylo(i,j) = ylo(i,j) - dth*s(i,j-1)*divu(i,j-1)
-               yhi(i,j) = yhi(i,j) - dth*s(i,j  )*divu(i,j  )
-            end do
-           end do
-         end if
-      end if
-
-      call trans_ybc(&
-          s,DIMS(s),&
-          ylo,yhi,DIMS(work),vedge,DIMS(vedge),&
-          lo,hi,n,bc,eps_for_bc)
-
-      do j = jmin,  jmax+1
-         do i = imin-1,imax+1
-            fv  = merge(zero,one,abs(vedge(i,j)).lt.eps)
-            sty = merge(ylo(i,j),yhi(i,j),vedge(i,j) .ge. 0.0d0)
-            ylo(i,j) = fv*sty + (one - fv)*half*(yhi(i,j)+ylo(i,j))
-         end do
-      end do
-
-#if 0
-      call bdsslope(s,lo(1),lo(2),hi(1),hi(2),&
-                   extra_work(lo(1)-1,lo(2)-1,1),&
-                   extra_work(lo(1)-1,lo(2)-1,2),&
-                   extra_work(lo(1)-1,lo(2)-1,3),&
-                   dx)
-#endif
-!c
-!c     compute the xedge states
-!c
-      do j = jmin,jmax
-
-            do i = imin-1,imax+1
-
-               if (iconserv.eq.1) then
-
-                  st = -(vedge(i,j+1)*ylo(i,j+1) - vedge(i,j)*ylo(i,j))/hy&
-                      + s(i,j)*(vedge(i,j+1)-vedge(i,j))/hy&
-                      - s(i,j)*divu(i,j)
-
-               else
-
-#if 1
-                  if (vedge(i,j)*vedge(i,j+1).le.0.d0) then
-                     vbar = 0.5d0*(vedge(i,j)+vedge(i,j+1))
-                     if (vbar.lt.0.d0) then
-                        inc = 1
-                     else
-                        inc = 0
-                     endif
-                     tr = vbar*(s(i,j+inc)-s(i,j+inc-1))/hy
-                  else
-                     tr = half*(vedge(i,j+1) + vedge(i,j)) *&
-                         (  ylo(i,j+1) - ylo(i,j)  ) / hy
-                  endif
-
-#else
-                  tr = half*(vedge(i,j+1) + vedge(i,j)) * extra_work(i,j,2)
-#endif
-                  st =  -tr
-
-               endif
-
-               if (ppm_type .gt. 0) then
-                  stxlo(i+1)= Ipx(i,j)&
-                      + dth*(st + tforces(i,j))
-                  stxhi(i  )= Imx(i,j)&
-                      + dth*(st + tforces(i,j))
-               else
-                  stxlo(i+1)= s(i,j) + (half-dthx*uedge(i+1,j))*sx(i,j)&
-                      + dth*(st + tforces(i,j))
-                  stxhi(i  )= s(i,j) - (half+dthx*uedge(i  ,j))*sx(i,j)&
-                      + dth*(st + tforces(i,j))
-               end if
-
-            end do
-
-            if (bc(1,1).eq.EXT_DIR .and. uedge(imin,j).ge.zero) then
-               stxhi(imin) = s(imin-1,j)
-               stxlo(imin) = s(imin-1,j)
-            else if (bc(1,1).eq.EXT_DIR .and. uedge(imin,j).lt.zero) then
-               stxlo(imin) = stxhi(imin)
-            else if (bc(1,1).eq.FOEXTRAP.or.bc(1,1).eq.HOEXTRAP) then
-               if (n.eq.XVEL) then
-                  if (uedge(imin,j).ge.zero) then
-#ifndef ALLOWXINFLOW
-!c     prevent backflow
-                     stxhi(imin) = MIN(stxhi(imin),zero)
-#endif
-                     stxlo(imin) = stxhi(imin)
-                  endif
-               else
-                  stxlo(imin) = stxhi(imin)
-               endif
-            else if (bc(1,1).eq.REFLECT_EVEN) then
-               stxlo(imin) = stxhi(imin)
-            else if (bc(1,1).eq.REFLECT_ODD) then
-               stxhi(imin) = zero
-               stxlo(imin) = zero
-            end if
-            if (bc(1,2).eq.EXT_DIR .and. uedge(imax+1,j).le.zero) then
-               stxlo(imax+1) = s(imax+1,j)
-               stxhi(imax+1) = s(imax+1,j)
-            else if (bc(1,2).eq.EXT_DIR .and. uedge(imax+1,j).gt.zero) then
-               stxhi(imax+1) = stxlo(imax+1)
-            else if (bc(1,2).eq.FOEXTRAP.or.bc(1,2).eq.HOEXTRAP) then
-               if (n.eq.XVEL) then
-                  if (uedge(imax+1,j).le.zero) then
-#ifndef ALLOWXINFLOW
-!c     prevent backflow
-                     stxlo(imax+1) = MAX(stxlo(imax+1),zero)
-#endif
-                     stxhi(imax+1) = stxlo(imax+1)
-                  endif
-               else
-                  stxhi(imax+1) = stxlo(imax+1)
-               endif
-            else if (bc(1,2).eq.REFLECT_EVEN) then
-               stxhi(imax+1) = stxlo(imax+1)
-            else if (bc(1,2).eq.REFLECT_ODD) then
-               stxlo(imax+1) = zero
-               stxhi(imax+1) = zero
-            end if
-            
-            do i = imin, imax+1
-               xstate(i,j) = merge(stxlo(i),stxhi(i),uedge(i,j) .ge. 0.0d0)
-               xstate(i,j) = merge(half*(stxlo(i)+stxhi(i)),xstate(i,j)&
-                   ,abs(uedge(i,j)).lt.eps)
-            end do
-            place_to_break = 1
-      end do
-!c
-!c     compute the yedge states
-!c
-      do i = imin,imax
-            
-            do j = jmin-1,jmax+1
-
-               if (iconserv.eq.1) then
-
-                  st = -(uedge(i+1,j)*xlo(i+1,j) - uedge(i,j)*xlo(i,j))/hx&
-                      + s(i,j)*(uedge(i+1,j)-uedge(i,j))/hx&
-                      - s(i,j)*divu(i,j)
-
-               else
-
-#if 1
-                  if (uedge(i,j)*uedge(i+1,j).le.0.d0) then
-                     ubar = 0.5d0*(uedge(i,j)+uedge(i+1,j))
-                     if (ubar.lt.0.d0) then
-                        inc = 1
-                     else
-                        inc = 0
-                     endif
-                     tr = ubar*(s(i+inc,j)-s(i+inc-1,j))/hx
-                  else
-                     tr = half*(uedge(i+1,j) + uedge(i,j)) *&
-                                (xlo(i+1,j) -   xlo(i,j)  ) / hx
-                  endif
-#else
-                  tr = half*(uedge(i+1,j) + uedge(i,j)) * extra_work(i,j,1)
-#endif
-                  st = -tr
-
-               endif
-
-               if (ppm_type .gt. 0) then
-                  stylo(j+1)= Ipy(i,j)&
-                      + dth*(st + tforces(i,j))
-                  styhi(j  )= Imy(i,j)&
-                      + dth*(st + tforces(i,j))
-               else
-                  stylo(j+1)= s(i,j) + (half-dthy*vedge(i,j+1))*sy(i,j)&
-                      + dth*(st + tforces(i,j))
-                  styhi(j  )= s(i,j) - (half+dthy*vedge(i,j  ))*sy(i,j)&
-                      + dth*(st + tforces(i,j))
-               end if
-
-            end do
-            
-            if (bc(2,1).eq.EXT_DIR .and. vedge(i,jmin).ge.zero) then
-               styhi(jmin) = s(i,jmin-1)
-               stylo(jmin) = s(i,jmin-1)
-            else if (bc(2,1).eq.EXT_DIR .and. vedge(i,jmin).lt.zero) then
-               stylo(jmin) = styhi(jmin)
-            else if (bc(2,1).eq.FOEXTRAP.or.bc(2,1).eq.HOEXTRAP) then
-               if (n.eq.YVEL) then
-                  if (vedge(i,jmin).ge.zero) then
-#ifndef ALLOWYINFLOW
-!c     prevent backflow
-                     styhi(jmin) = MIN(styhi(jmin),zero)
-#endif
-                     stylo(jmin) = styhi(jmin)
-                  endif
-               else
-                  stylo(jmin) = styhi(jmin)
-               endif
-            else if (bc(2,1).eq.REFLECT_EVEN) then
-               stylo(jmin) = styhi(jmin)
-            else if (bc(2,1).eq.REFLECT_ODD) then
-               styhi(jmin) = zero
-               stylo(jmin) = zero
-            end if
-            
-            if (bc(2,2).eq.EXT_DIR .and. vedge(i,jmax+1).le.zero) then
-               stylo(jmax+1) = s(i,jmax+1)
-               styhi(jmax+1) = s(i,jmax+1)
-            else if (bc(2,2).eq.EXT_DIR .and. vedge(i,jmax+1).gt.zero) then
-               styhi(jmax+1) = stylo(jmax+1)
-            else if (bc(2,2).eq.FOEXTRAP.or.bc(2,2).eq.HOEXTRAP) then
-               if (n.eq.YVEL) then
-                  if (vedge(i,jmax+1).le.zero) then
-#ifndef ALLOWYINFLOW
-!c     prevent backflow
-                     stylo(jmax+1) = MAX(stylo(jmax+1),zero)
-#endif
-                     styhi(jmax+1) = stylo(jmax+1)
-                  endif
-               else
-                  styhi(jmax+1) = stylo(jmax+1)
-               endif
-            else if (bc(2,2).eq.REFLECT_EVEN) then
-               styhi(jmax+1) = stylo(jmax+1)
-            else if (bc(2,2).eq.REFLECT_ODD) then
-               stylo(jmax+1) = zero
-               styhi(jmax+1) = zero
-            end if
-            
-            do j=jmin,jmax+1
-               ystate(i,j) = merge(stylo(j),styhi(j),vedge(i,j) .ge. 0.0d0)
-               ystate(i,j) = merge(half*(stylo(j)+styhi(j)),ystate(i,j),&
-                   abs(vedge(i,j)).lt.eps)
-            end do
-            place_to_break = 1
-      end do
-
-    end subroutine estate_fpu
-
-
-      subroutine adv_forcing(&
-          aofs,DIMS(aofs),&
-          xflux,DIMS(xflux),&
-          uedge,DIMS(uedge),&
-          areax,DIMS(ax),&
-          yflux,DIMS(yflux),&
-          vedge,DIMS(vedge),&
-          areay,DIMS(ay),&
-          vol,DIMS(vol),&
-          lo,hi,iconserv ) bind(C,name="adv_forcing")
-! c
-! c     This subroutine uses scalar edge states to compute
-! c     an advective tendency
-! c
-      implicit none
-      integer i,j
-      integer iconserv
-      REAL_T divux,divuy
-      integer imin,jmin,imax,jmax
-      integer lo(SDIM),hi(SDIM)
-      integer DIMDEC(aofs)
-      integer DIMDEC(vol)
-      integer DIMDEC(uedge)
-      integer DIMDEC(vedge)
-      integer DIMDEC(xflux)
-      integer DIMDEC(yflux)
-      integer DIMDEC(ax)
-      integer DIMDEC(ay)
-      REAL_T aofs(DIMV(aofs))
-      REAL_T vol(DIMV(vol))
-      REAL_T uedge(DIMV(uedge))
-      REAL_T vedge(DIMV(vedge))
-      REAL_T xflux(DIMV(xflux))
-      REAL_T yflux(DIMV(yflux))
-      REAL_T areax(DIMV(ax))
-      REAL_T areay(DIMV(ay))
-
-      imin = lo(1)
-      jmin = lo(2)
-      imax = hi(1)
-      jmax = hi(2)
-!c
-!c     if nonconservative initialize the advective tendency as -U*grad(S)
-!c
-      if ( iconserv .ne. 1 ) then
-         do j = jmin,jmax
-            do i = imin,imax
-               divux = (&
-                   areax(i+1,j)*uedge(i+1,j) -&
-                   areax(i,  j)*uedge(i,  j) )/vol(i,j)
-               divuy = (&
-                   areay(i,j+1)*vedge(i,j+1) -&
-                   areay(i,j  )*vedge(i,j  ) )/vol(i,j)
-               aofs(i,j) =&
-                   - divux*half*(xflux(i+1,j) + xflux(i,j))&
-                   - divuy*half*(yflux(i,j+1) + yflux(i,j))
-            end do
-         end do
-      end if
-!c
-!c     convert edge states to fluxes
-!c
-      do j = jmin,jmax
-         do i = imin,imax+1
-            xflux(i,j) = xflux(i,j)*uedge(i,j)*areax(i,j)
-         end do
-      end do
-      do j = jmin,jmax+1
-         do i = imin,imax
-            yflux(i,j) = yflux(i,j)*vedge(i,j)*areay(i,j)
-         end do
-      end do
-!c     
-!c     compute part of advective tendency that depends on the flux convergence
-!c     
-      if ( iconserv .ne. 1 ) then
-         do j = jmin,jmax
-            do i = imin,imax
-               aofs(i,j) = aofs(i,j) + (&
-                   xflux(i+1,j) - xflux(i,j) +&
-                   yflux(i,j+1) - yflux(i,j))/vol(i,j)
-            end do
-         end do
-      else
-         do j = jmin,jmax
-            do i = imin,imax
-               aofs(i,j) = (&
-                   xflux(i+1,j) - xflux(i,j) +&
-                   yflux(i,j+1) - yflux(i,j))/vol(i,j)
-            end do
-         end do
-      end if
-
-    end subroutine adv_forcing
-
-      subroutine sync_adv_forcing(&
-          sync,DIMS(sync),&
-          xflux,DIMS(xflux),&
-          ucor,DIMS(ucor),&
-          areax,DIMS(ax),&
-          yflux,DIMS(yflux),&
-          vcor,DIMS(vcor),&
-          areay,DIMS(ay),&
-          vol,DIMS(vol),&
-          lo,hi ) bind(C,name="sync_adv_forcing")
-! c
-! c     This subroutine computes the sync advective tendency
-! c     for a state variable
-! c
-      implicit none
-      integer i,j
-      integer imin,jmin,imax,jmax
-      integer lo(SDIM),hi(SDIM)
-      integer DIMDEC(sync)
-      integer DIMDEC(vol)
-      integer DIMDEC(ucor)
-      integer DIMDEC(vcor)
-      integer DIMDEC(xflux)
-      integer DIMDEC(yflux)
-      integer DIMDEC(ax)
-      integer DIMDEC(ay)
-      REAL_T sync(DIMV(sync))
-      REAL_T vol(DIMV(vol))
-      REAL_T ucor(DIMV(ucor))
-      REAL_T vcor(DIMV(vcor))
-      REAL_T xflux(DIMV(xflux))
-      REAL_T yflux(DIMV(yflux))
-      REAL_T areax(DIMV(ax))
-      REAL_T areay(DIMV(ay))
-
-      imin = lo(1)
-      jmin = lo(2)
-      imax = hi(1)
-      jmax = hi(2)
-! c
-! c     compute corrective fluxes from edge states 
-! c     and perform conservative update
-! c
-      do j = jmin,jmax
-         do i = imin,imax+1
-            xflux(i,j) = xflux(i,j)*ucor(i,j)*areax(i,j)
-         end do
-      end do
-      do j = jmin,jmax+1
-         do i = imin,imax
-            yflux(i,j) = yflux(i,j)*vcor(i,j)*areay(i,j)
-         end do
-      end do
-
-      do j = jmin,jmax
-         do i = imin,imax
-            sync(i,j) = sync(i,j) + (&
-                 xflux(i+1,j) - xflux(i,j) +&
-                yflux(i,j+1) - yflux(i,j) )/vol(i,j)
-         end do
-      end do
-
-    end subroutine sync_adv_forcing
-
-      subroutine trans_xbc(&
-          s,DIMS(s),&
-          xlo,xhi,DIMS(xx),uad,DIMS(uad),&
-          lo,hi,n,xbc,eps)
-! c
-! c     This subroutine processes boundary conditions on information
-! c     traced to cell faces in the x direction.  This is used for
-! c     computing velocities and edge states used in calculating
-! c     transverse derivatives
-! c
-      implicit none
-      integer DIMDEC(s), DIMDEC(xx), DIMDEC(uad)
-      integer n
-      integer lo(SDIM), hi(SDIM)
-      REAL_T stx
-      REAL_T s(DIMV(s))
-      REAL_T xlo(DIMV(xx))
-      REAL_T xhi(DIMV(xx))
-      REAL_T uad(DIMV(uad))
-      REAL_T eps
-      integer xbc(SDIM,2)
-      logical ltest
-      integer j
-      integer imin,jmin,imax,jmax
-
-      imin = lo(1)
-      jmin = lo(2)
-      imax = hi(1)
-      jmax = hi(2)
-
-      if (xbc(1,1).eq.EXT_DIR) then
-         if (n .eq. XVEL) then
-            do j = jmin-1,jmax+1
-              if (uad(imin,j) .ge. zero) then
-                 xhi(imin,j) = s(imin-1,j)
-                 xlo(imin,j) = s(imin-1,j)
-              else 
-                 xlo(imin,j) = xhi(imin,j)
-              end if
-            end do
-         else
-            do j = jmin-1,jmax+1
-               ltest = uad(imin,j).le.eps
-               stx   = merge(xhi(imin,j),s(imin-1,j),ltest)
-               xhi(imin,j) = stx
-               xlo(imin,j) = stx
-            end do
-         end if
-      else if (xbc(1,1).eq.FOEXTRAP.or.xbc(1,1).eq.HOEXTRAP&
-             .or.xbc(1,1).eq.REFLECT_EVEN) then
-         do j = jmin-1,jmax+1
-            xlo(imin,j) = xhi(imin,j)
-         end do
-      else if (xbc(1,1).eq.REFLECT_ODD) then
-         do j = jmin-1,jmax+1
-            xhi(imin,j) = zero
-            xlo(imin,j) = zero
-         end do
-      end if
-
-      if (xbc(1,2).eq.EXT_DIR) then
-         if (n .eq. XVEL) then
-            do j = jmin-1,jmax+1
-              if (uad(imax+1,j) .le. zero) then
-                 xhi(imax+1,j) = s(imax+1,j)
-                 xlo(imax+1,j) = s(imax+1,j)
-               else 
-                 xhi(imax+1,j) = xlo(imax+1,j)
-               end if
-             end do
-         else
-            do j = jmin-1,jmax+1
-               ltest = uad(imax+1,j).ge.-eps
-               stx   = merge(xlo(imax+1,j),s(imax+1,j),ltest)
-               xhi(imax+1,j) = stx
-               xlo(imax+1,j) = stx
-            end do
-         end if
-      else if (xbc(1,2).eq.FOEXTRAP.or.xbc(1,2).eq.HOEXTRAP&
-             .or.xbc(1,2).eq.REFLECT_EVEN) then
-         do j = jmin-1,jmax+1
-            xhi(imax+1,j) = xlo(imax+1,j)
-         end do
-      else if (xbc(1,2).eq.REFLECT_ODD) then
-         do j = jmin-1,jmax+1
-            xhi(imax+1,j) = zero
-            xlo(imax+1,j) = zero
-         end do
-      end if
-
-    end subroutine trans_xbc
-
-      subroutine trans_ybc(&
-          s,DIMS(s),&
-          ylo,yhi,DIMS(yy),vad,DIMS(vad),&
-          lo,hi,n,ybc,eps)
-! c
-! c     This subroutine processes boundary conditions on information
-! c     traced to cell faces in the y direction.  This is used for
-! c     computing velocities and edge states used in calculating
-! c     transverse derivatives
-! c
-      implicit none
-      integer DIMDEC(s), DIMDEC(yy), DIMDEC(vad)
-      integer n
-      integer lo(SDIM), hi(SDIM)
-      REAL_T sty
-      REAL_T s(DIMV(s))
-      REAL_T ylo(DIMV(yy))
-      REAL_T yhi(DIMV(yy))
-      REAL_T vad(DIMV(vad))
-      REAL_T eps
-      integer ybc(SDIM,2)
-      logical ltest
-      integer i
-      integer imin,jmin,imax,jmax
-
-      imin = lo(1)
-      jmin = lo(2)
-      imax = hi(1)
-      jmax = hi(2)
-
-      if (ybc(2,1).eq.EXT_DIR) then
-         if (n .eq. YVEL) then
-            do i = imin-1,imax+1
-              if (vad(i,jmin).ge.zero) then
-                 yhi(i,jmin) = s(i,jmin-1)
-                 ylo(i,jmin) = s(i,jmin-1)
-              else
-                 ylo(i,jmin) = yhi(i,jmin)
-              end if
-            end do
-         else
-            do i = imin-1,imax+1
-               ltest = vad(i,jmin).le.eps
-               sty   = merge(yhi(i,jmin),s(i,jmin-1),ltest)
-               yhi(i,jmin) = sty
-               ylo(i,jmin) = sty
-            end do
-         end if
-      else if (ybc(2,1).eq.FOEXTRAP.or.ybc(2,1).eq.HOEXTRAP&
-             .or.ybc(2,1).eq.REFLECT_EVEN) then
-         do i = imin-1,imax+1
-            ylo(i,jmin) = yhi(i,jmin)
-         end do
-      else if (ybc(2,1).eq.REFLECT_ODD) then
-         do i = imin-1,imax+1
-            yhi(i,jmin) = zero
-            ylo(i,jmin) = zero
-         end do
-      end if
-
-      if (ybc(2,2).eq.EXT_DIR) then
-         if (n .eq. YVEL) then
-            do i = imin-1,imax+1
-              if (vad(i,jmax+1).le.zero) then
-                 ylo(i,jmax+1) = s(i,jmax+1)
-                 yhi(i,jmax+1) = s(i,jmax+1)
-              else
-                 yhi(i,jmax+1) = ylo(i,jmax+1)
-              end if
-            end do
-         else
-            do i = imin-1,imax+1
-               ltest = vad(i,jmax+1).ge.-eps
-               sty   = merge(ylo(i,jmax+1),s(i,jmax+1),ltest)
-               yhi(i,jmax+1) = sty
-               ylo(i,jmax+1) = sty
-            end do
-         end if
-      else if (ybc(2,2).eq.FOEXTRAP.or.ybc(2,2).eq.HOEXTRAP&
-             .or.ybc(2,2).eq.REFLECT_EVEN) then
-         do i = imin-1,imax+1
-            yhi(i,jmax+1) = ylo(i,jmax+1)
-         end do
-      else if (ybc(2,2).eq.REFLECT_ODD) then
-         do i = imin-1,imax+1
-            ylo(i,jmax+1) = zero
-            yhi(i,jmax+1) = zero
-         end do
-      end if
-
-    end subroutine trans_ybc
-
-      subroutine slopes (s,DIMS(s),slx,sly,DIMS(sl),&
-          lo,hi,slxscr,slyscr,bc)
-! c 
-! c     this subroutine computes first, second or forth order slopes of
-! c     a 2D scalar field.
-! c
-! c     Boundary conditions on interior slopes are handled automatically
-! c     by the ghost cells
-! c
-! c     Boundary conditions on EXT_DIR and HOEXTRAP slopes are implemented
-! c     by setting them to zero outside of the domain and using a
-! c     one-sided derivative from the interior
-! c
-      implicit none
-
-#include <GODCOMM_F.H>
-
-      integer lo(SDIM), hi(SDIM)
-      integer bc(SDIM,2)
-      integer DIMDEC(s)
-      integer DIMDEC(sl)
-      REAL_T     s(DIMV(s))
-      REAL_T   slx(DIMV(sl))
-      REAL_T   sly(DIMV(sl))
-      REAL_T slxscr(DIM1(s), 4)
-      REAL_T slyscr(DIM2(s), 4)
-
-      integer cen,lim,flag,fromm
-      parameter( cen = 1 )
-      parameter( lim = 2 )
-      parameter( flag = 3 )
-      parameter( fromm = 4 )
-
-      integer imin,jmin,imax,jmax,i,j
-      integer ng
-      REAL_T dpls,dmin,ds
-      REAL_T del,slim,sflg
-
-! C
-! C     Determine ng in a way that covers the case of tiling where
-! C     (lo:hi) is only a portion of the box s is defined on.
-! C
-      ng = lo(1) - ARG_L1(s)
-      if (slope_order .eq.1) then
-         if (ng .lt. 1) then
-            call bl_abort('slopes: too few bndry cells for first order')
-         endif
-         ng = 1
-      else if (slope_order .eq. 2) then
-         if (ng .lt. 2) then
-            call bl_abort("SLOPE_2D: not enough bndry cells for 2nd order")
-         endif
-         ng = 2
-      else
-         if (ng .lt. 3) then
-            call bl_abort("SLOPE_2D: not enough bndry cells for 4th order")
-         end if
-         ng = 3
-      endif
-
-      imin = lo(1)
-      jmin = lo(2)
-      imax = hi(1)
-      jmax = hi(2)
-!c
-!c ::: ::::: added to prevent underflow for small s values
-!c
-      do j = lo(2)-ng, hi(2)+ng
-        do i = lo(1)-ng, hi(1)+ng
-           s(i,j) = merge(s(i,j), zero, abs(s(i,j)).gt.1.0D-20)
-       end do
-      end do
-!c
-!c     COMPUTE 0TH order slopes
-!c
-      if (slope_order.eq.1) then
-        do j = jmin-1,jmax+1
-           do i = imin-1,imax+1
-              slx(i,j) = zero
-              sly(i,j) = zero
-  	   end do
-        end do
-      end if
-!c
-!c     COMPUTE 2nd order slopes
-!c
-      if (slope_order.eq.2) then
-!c
-!c     ------------------------ x slopes
-!c
-         if (use_unlimited_slopes) then
-            do j = jmin-1,jmax+1
-               do i = imin-1,imax+1
-                  slx(i,j) = half*(s(i+1,j)-s(i-1,j))
-               end do
-            end do
-            if (bc(1,1) .eq. EXT_DIR .or. bc(1,1) .eq. HOEXTRAP) then
-               do j = jmin-1, jmax+1
-                  slx(imin-1,j) = zero
-                  slx(imin,j)   = (s(imin+1,j)+three*s(imin,j)-four*s(imin-1,j))/three
-               end do
-            end if
-            if (bc(1,2) .eq. EXT_DIR .or. bc(1,2) .eq. HOEXTRAP) then
-               do j = jmin-1, jmax+1
-                  slx(imax+1,j) = zero
-                  slx(imax,j)   = -(s(imax-1,j)+three*s(imax,j)-four*s(imax+1,j))/three
-               end do
-            end if
-         else
-            do j = jmin-1,jmax+1
-               do i = imin-1,imax+1
-                  del  = half*(s(i+1,j)-s(i-1,j))
-                  dpls = two*(s(i+1,j) - s(i ,j))
-                  dmin = two*(s(i ,j) - s(i-1,j))
-                  slim = min(abs(dpls), abs(dmin))
-                  slim = merge(slim, zero, (dpls*dmin) .ge. 0.0d0)
-                  sflg = sign(one,del)
-                  slx(i,j)= sflg*min(slim,abs(del))
-               end do
-            end do
-            
-            if (bc(1,1) .eq. EXT_DIR .or. bc(1,1) .eq. HOEXTRAP) then
-               do j = jmin-1, jmax+1
-                  slx(imin-1,j) = zero
-                  del  = (s(imin+1,j)+three*s(imin,j)-four*s(imin-1,j))/three
-                  dpls = two*(s(imin+1,j) - s(imin  ,j))
-                  dmin = two*(s(imin  ,j) - s(imin-1,j))
-                  slim = min(abs(dpls), abs(dmin))
-                  slim = merge(slim, zero, (dpls*dmin) .ge. 0.0d0)
-                  sflg = sign(one,del)
-                  slx(imin,j)= sflg*min(slim,abs(del))
-               end do
-            end if
-            if (bc(1,2) .eq. EXT_DIR .or. bc(1,2) .eq. HOEXTRAP) then
-               do j = jmin-1, jmax+1
-                  slx(imax+1,j) = zero
-                  del  = -(s(imax-1,j)+three*s(imax,j)-four*s(imax+1,j))/three
-                  dpls = two*(s(imax+1,j) - s(imax  ,j))
-                  dmin = two*(s(imax  ,j) - s(imax-1,j))
-                  slim = min(abs(dpls), abs(dmin))
-                  slim = merge(slim, zero, (dpls*dmin) .ge. 0.0d0)
-                  sflg = sign(one,del)
-                  slx(imax,j)= sflg*min(slim,abs(del))
-               end do
-            end if
-         end if
-!c
-!c     ------------------------ y slopes
-!c
-         if (use_unlimited_slopes) then
-            do j = jmin-1,jmax+1
-               do i = imin-1,imax+1
-                  sly(i,j) = half*(s(i,j+1)-s(i,j-1))
-               end do
-            end do
-            if (bc(2,1) .eq. EXT_DIR .or. bc(2,1) .eq. HOEXTRAP) then
-               do i = imin-1, imax+1
-                  sly(i,jmin-1) = zero
-                  sly(i,jmin) = (s(i,jmin+1)+three*s(i,jmin)-four*s(i,jmin-1))/three
-               end do
-            end if
-            if (bc(2,2) .eq. EXT_DIR .or. bc(2,2) .eq. HOEXTRAP) then
-               do i = imin-1, imax+1
-                  sly(i,jmax+1) = zero
-                  sly(i,jmax) = -(s(i,jmax-1)+three*s(i,jmax)-four*s(i,jmax+1))/three
-               end do
-            end if
-         else
-            do j = jmin-1,jmax+1
-               do i = imin-1,imax+1
-                  del  = half*(s(i,j+1)-s(i,j-1))
-                  dpls = two*(s(i,j+1) - s(i,j ))
-                  dmin = two*(s(i,j ) - s(i,j-1))
-                  slim = min(abs(dpls),abs(dmin))
-                  slim = merge(slim, zero, (dpls*dmin) .ge. 0.0d0)
-                  sflg = sign(one,del)
-                  sly(i,j)= sflg*min(slim,abs(del))
-               end do
-            end do
-
-            if (bc(2,1) .eq. EXT_DIR .or. bc(2,1) .eq. HOEXTRAP) then
-               do i = imin-1, imax+1
-                  sly(i,jmin-1) = zero
-                  del  = (s(i,jmin+1)+three*s(i,jmin)-four*s(i,jmin-1))/three
-                  dpls = two*(s(i,jmin+1) - s(i,jmin  ))
-                  dmin = two*(s(i,jmin  ) - s(i,jmin-1))
-                  slim = min(abs(dpls), abs(dmin))
-                  slim = merge(slim, zero, (dpls*dmin) .ge. 0.0d0)
-                  sflg = sign(one,del)
-                  sly(i,jmin)= sflg*min(slim,abs(del))
-               end do
-            end if
-            if (bc(2,2) .eq. EXT_DIR .or. bc(2,2) .eq. HOEXTRAP) then
-               do i = imin-1, imax+1
-                  sly(i,jmax+1) = zero
-                  del  = -(s(i,jmax-1)+three*s(i,jmax)-four*s(i,jmax+1))/three
-                  dpls = two*(s(i,jmax+1) - s(i,jmax  ))
-                  dmin = two*(s(i,jmax  ) - s(i,jmax-1))
-                  slim = min(abs(dpls), abs(dmin))
-                  slim = merge(slim, zero, (dpls*dmin) .ge. 0.0d0)
-                  sflg = sign(one,del)
-                  sly(i,jmax)= sflg*min(slim,abs(del))
-               end do
-            end if
-         end if
-!c
-!c ... end, if slope_order .eq. 2
-!c
-      end if
-!c
-!c     COMPUTE 4TH order slopes
-!c
-      if (slope_order.eq.4) then
-!c         
-!c     ------------------------ x slopes
-!c
-         if (use_unlimited_slopes) then
-            do j = jmin-1,jmax+1
-               do i = imin-2,imax+2
-                  slxscr(i,cen)  = half*(s(i+1,j)-s(i-1,j))
-               end do
-               do i = imin-1,imax+1
-                  slx(i,j) = two * two3rd * slxscr(i,cen) -&
-                      sixth * (slxscr(i+1,cen) + slxscr(i-1,cen))
-               end do
-            end do
-            
-            if (bc(1,1) .eq. EXT_DIR .or. bc(1,1) .eq. HOEXTRAP) then
-               do j = jmin-1, jmax+1
-                  slx(imin,j) = -sixteen/fifteen*s(imin-1,j) + half*s(imin,j) + &
-                      two3rd*s(imin+1,j) - tenth*s(imin+2,j)
-                  slx(imin-1,j) = zero
-               end do
-            end if
-            if (bc(1,2) .eq. EXT_DIR .or. bc(1,2) .eq. HOEXTRAP) then
-               do j = jmin-1, jmax+1
-                  slx(imax,j) = -( -sixteen/fifteen*s(imax+1,j) + half*s(imax,j) + &
-                      two3rd*s(imax-1,j) - tenth*s(imax-2,j) )
-                  slx(imax+1,j) = zero
-               end do
-            end if
-         else
-            do j = jmin-1,jmax+1
-               do i = imin-2,imax+2
-                  dmin           =  two*(s(i,  j)-s(i-1,j))
-                  dpls           =  two*(s(i+1,j)-s(i  ,j))
-                  slxscr(i,cen)  = half*(s(i+1,j)-s(i-1,j))
-                  slxscr(i,lim)  = min(abs(dmin),abs(dpls))
-                  slxscr(i,lim)  = merge(slxscr(i,lim),zero,(dpls*dmin) .ge. 0.0d0)
-                  slxscr(i,flag) = sign(one,slxscr(i,cen))
-                  slxscr(i,fromm)= slxscr(i,flag)*&
-                      min(slxscr(i,lim),abs(slxscr(i,cen)))
-               end do
-
-               do i = imin-1,imax+1
-                  ds = two * two3rd * slxscr(i,cen) -&
-                      sixth * (slxscr(i+1,fromm) + slxscr(i-1,fromm))
-                  slx(i,j) = slxscr(i,flag)*min(abs(ds),slxscr(i,lim))
-               end do
-
-               if (bc(1,1) .eq. EXT_DIR .or. bc(1,1) .eq. HOEXTRAP) then
-                  del  = -sixteen/fifteen*s(imin-1,j) + half*s(imin,j) + &
-                      two3rd*s(imin+1,j) - tenth*s(imin+2,j)
-                  dmin = two*(s(imin  ,j)-s(imin-1,j))
-                  dpls = two*(s(imin+1,j)-s(imin  ,j))
-                  slim = min(abs(dpls), abs(dmin))
-                  slim = merge(slim, zero, (dpls*dmin) .ge. 0.0d0)
-                  sflg = sign(one,del)
-                  slx(imin-1,j) = zero
-                  slx(imin,  j) = sflg*min(slim,abs(del))
-
-!c                 Recalculate the slope at imin+1 using the revised slxscr(imin,fromm)
-                  slxscr(imin,fromm) = slx(imin,j)
-                  ds = two * two3rd * slxscr(imin+1,cen) -&
-                    sixth * (slxscr(imin+2,fromm) + slxscr(imin,fromm))
-                  slx(imin+1,j) = slxscr(imin+1,flag)*min(abs(ds),slxscr(imin+1,lim))
-               end if
-
-               if (bc(1,2) .eq. EXT_DIR .or. bc(1,2) .eq. HOEXTRAP) then
-                  del  = -( -sixteen/fifteen*s(imax+1,j) + half*s(imax,j) + &
-                      two3rd*s(imax-1,j) - tenth*s(imax-2,j) )
-                  dmin = two*(s(imax  ,j)-s(imax-1,j))
-                  dpls = two*(s(imax+1,j)-s(imax  ,j))
-                  slim = min(abs(dpls), abs(dmin))
-                  slim = merge(slim, zero, (dpls*dmin) .ge. 0.0d0)
-                  sflg = sign(one,del)
-                  slx(imax,  j) = sflg*min(slim,abs(del))
-                  slx(imax+1,j) = zero
-
-!c                 Recalculate the slope at imax-1 using the revised slxscr(imax,fromm)
-                  slxscr(imax,fromm) = slx(imax,j)
-                  ds = two * two3rd * slxscr(imax-1,cen) -&
-                    sixth * (slxscr(imax-2,fromm) + slxscr(imax,fromm))
-                  slx(imax-1,j) = slxscr(imax-1,flag)*min(abs(ds),slxscr(imax-1,lim))
-               end if
-            end do
-         end if
-!c
-!c     ------------------------ y slopes
-!c
-         if (use_unlimited_slopes) then
-            do i = imin-1,imax+1
-               do j = jmin-2,jmax+2
-                  slyscr(j,cen)  = half*(s(i,j+1)-s(i,j-1))
-               end do
-               do j = jmin-1,jmax+1
-                  sly(i,j) = two * two3rd * slyscr(j,cen) -&
-                      sixth * (slyscr(j+1,cen) + slyscr(j-1,cen))
-               end do
-            end do
-            
-            if (bc(2,1) .eq. EXT_DIR .or. bc(2,1) .eq. HOEXTRAP) then
-               do i = imin-1, imax+1
-                  sly(i,jmin-1) = zero
-                  sly(i,jmin) = -sixteen/fifteen*s(i,jmin-1) + half*s(i,jmin) + &
-                      two3rd*s(i,jmin+1) - tenth*s(i,jmin+2)
-               end do
-            end if
-            if (bc(2,2) .eq. EXT_DIR .or. bc(2,2) .eq. HOEXTRAP) then
-               do i = imin-1, imax+1
-                  sly(i,jmax) = -( -sixteen/fifteen*s(i,jmax+1) + half*s(i,jmax) + &
-                      two3rd*s(i,jmax-1) - tenth*s(i,jmax-2) )
-                  sly(i,jmax+1) = zero
-               end do
-            end if
-         else
-            do i = imin-1,imax+1
-              do j = jmin-2,jmax+2
-                  dmin           =  two*(s(i,j  )-s(i,j-1))
-                  dpls           =  two*(s(i,j+1)-s(i,j  ))
-                  slyscr(j,cen)  = half*(s(i,j+1)-s(i,j-1))
-                  slyscr(j,lim)  = min(abs(dmin),abs(dpls))
-                  slyscr(j,lim)  = merge(slyscr(j,lim),zero,(dpls*dmin) .ge. 0.0d0)
-                  slyscr(j,flag) = sign(one,slyscr(j,cen))
-                  slyscr(j,fromm)= slyscr(j,flag)*&
-                      min(slyscr(j,lim),abs(slyscr(j,cen)))
-               end do
-               do j = jmin-1,jmax+1
-                  ds = two * two3rd * slyscr(j,cen) -&
-                      sixth * (slyscr(j+1,fromm) + slyscr(j-1,fromm))
-                  sly(i,j) = slyscr(j,flag)*min(abs(ds),slyscr(j,lim))
-               end do
-
-               if (bc(2,1) .eq. EXT_DIR .or. bc(2,1) .eq. HOEXTRAP) then
-                  del  = -sixteen/fifteen*s(i,jmin-1) + half*s(i,jmin) + &
-                      two3rd*s(i,jmin+1) - tenth*s(i,jmin+2)
-                  dmin = two*(s(i,jmin  )-s(i,jmin-1))
-                  dpls = two*(s(i,jmin+1)-s(i,jmin  ))
-                  slim = min(abs(dpls), abs(dmin))
-                  slim = merge(slim, zero, (dpls*dmin) .ge. 0.0d0)
-                  sflg = sign(one,del)
-                  sly(i,jmin-1) = zero
-                  sly(i,jmin  ) = sflg*min(slim,abs(del))
-
-!c                 Recalculate the slope at jmin+1 using the revised slyscr(jmin,fromm)
-                  slyscr(jmin,fromm) = sly(i,jmin)
-                  ds = two * two3rd * slyscr(jmin+1,cen) -&
-                    sixth * (slyscr(jmin+2,fromm) + slyscr(jmin,fromm))
-                  sly(i,jmin+1) = slyscr(jmin+1,flag)*min(abs(ds),slyscr(jmin+1,lim))
-               end if
-
-               if (bc(2,2) .eq. EXT_DIR .or. bc(2,2) .eq. HOEXTRAP) then
-                  del  = -( -sixteen/fifteen*s(i,jmax+1) + half*s(i,jmax) + &
-                      two3rd*s(i,jmax-1) - tenth*s(i,jmax-2) )
-                  dmin = two*(s(i,jmax  )-s(i,jmax-1))
-                  dpls = two*(s(i,jmax+1)-s(i,jmax  ))
-                  slim = min(abs(dpls), abs(dmin))
-                  slim = merge(slim, zero, (dpls*dmin) .ge. 0.0d0)
-                  sflg = sign(one,del)
-                  sly(i,jmax  ) = sflg*min(slim,abs(del))
-                  sly(i,jmax+1) = zero
-
-!c                 Recalculate the slope at jmax-1 using the revised slyscr(jmax,fromm)
-                  slyscr(jmax,fromm) = sly(i,jmax)
-                  ds = two * two3rd * slyscr(jmax-1,cen) -&
-                    sixth * (slyscr(jmax-2,fromm) + slyscr(jmax,fromm))
-                  sly(i,jmax-1) = slyscr(jmax-1,flag)*min(abs(ds),slyscr(jmax-1,lim))
-               end if
-           end do
-         end if
-!c
-!c ... end, if slope_order .eq. 4
-!c
-      end if
-
-    end subroutine slopes
-
-      subroutine ppm(s,DIMS(s),u,v,DIMS(u),&
-          Ipx,Imx,Ipy,Imy,DIMS(work),sm,sp,DIMS(smp),dsvl,DIMS(dsvl),&
-          sedgex,DIMS(sedgex),sedgey,DIMS(sedgey),lo,hi,dx,dt,bc,eps,&
-          ppm_type)
-
-      implicit none
-
-      integer lo(SDIM), hi(SDIM)
-      integer bc(SDIM,2)
-      integer DIMDEC(s)
-      integer DIMDEC(u)
-      integer DIMDEC(work)
-      integer DIMDEC(smp)
-      integer DIMDEC(dsvl)
-      integer DIMDEC(sedgex)
-      integer DIMDEC(sedgey)
-      REAL_T  s(DIMV(s))
-      REAL_T  u(DIMV(u))
-      REAL_T  v(DIMV(u))
-      REAL_T  Ipx(DIMV(work))
-      REAL_T  Imx(DIMV(work))
-      REAL_T  Ipy(DIMV(work))
-      REAL_T  Imy(DIMV(work))
-      REAL_T   sm(DIMV(smp))
-      REAL_T   sp(DIMV(smp))
-      REAL_T dsvl(DIMV(dsvl))
-      REAL_T sedgex(DIMV(sedgex))
-      REAL_T sedgey(DIMV(sedgey))
-      REAL_T eps
-      REAL_T dx(SDIM)
-      REAL_T dt
-      integer ppm_type
-
-!c     local
-      integer i,j
-
-      logical extremum, bigp, bigm
-
-      REAL_T dsl, dsr, dsc, D2, D2C, D2L, D2R, D2LIM, C, alphap, alpham
-      REAL_T sgn, sigma, s6, amax, delam, delap
-      REAL_T dafacem, dafacep, dabarm, dabarp, dafacemin, dabarmin, dachkm, dachkp
-
-!c     constant used in Colella 2008
-      C = 1.25d0
-
-!c     !!!!!!!!!!!!!!!!!!!!!!!!!!!!!!!!!!!!!!!
-!c     x-direction
-!c     !!!!!!!!!!!!!!!!!!!!!!!!!!!!!!!!!!!!!!!
-
-!c     compute s at x-edges
-      if (ppm_type .eq. 1) then
-
-!c     compute van Leer slopes in x-direction
-         dsvl = 0.d0
-         do j=lo(2)-1,hi(2)+1
-            do i=lo(1)-2,hi(1)+2
-               dsc = 0.5d0 * (s(i+1,j) - s(i-1,j))
-               dsl = 2.d0  * (s(i  ,j) - s(i-1,j))
-               dsr = 2.d0  * (s(i+1,j) - s(i  ,j))
-               if (dsl*dsr .gt. 0.d0)&
-                   dsvl(i,j) = sign(1.d0,dsc)*min(abs(dsc),abs(dsl),abs(dsr))
-            end do
-         end do
-         
-!c     interpolate s to x-edges
-         do j=lo(2)-1,hi(2)+1
-            do i=lo(1)-1,hi(1)+2
-               sedgex(i,j) = 0.5d0*(s(i,j)+s(i-1,j)) - (1.d0/6.d0)*(dsvl(i,j)-dsvl(i-1,j))
-!c     make sure sedgex lies in between adjacent cell-centered values
-               sedgex(i,j) = max(sedgex(i,j),min(s(i,j),s(i-1,j)))
-               sedgex(i,j) = min(sedgex(i,j),max(s(i,j),s(i-1,j)))
-            end do
-         end do
-
-!c     copy sedgex into sp and sm
-         do j=lo(2)-1,hi(2)+1
-            do i=lo(1)-1,hi(1)+1
-               sp(i,j) = sedgex(i+1,j)
-               sm(i,j) = sedgex(i  ,j)
-            end do
-         end do
-
-!c     modify using quadratic limiters
-         do j=lo(2)-1,hi(2)+1
-            do i=lo(1)-1,hi(1)+1
-               if ((sp(i,j)-s(i,j))*(s(i,j)-sm(i,j)) .le. 0.d0) then
-                  sp(i,j) = s(i,j)
-                  sm(i,j) = s(i,j)
-               else if (abs(sp(i,j)-s(i,j)) .ge. 2.d0*abs(sm(i,j)-s(i,j))) then
-                  sp(i,j) = 3.d0*s(i,j) - 2.d0*sm(i,j)
-               else if (abs(sm(i,j)-s(i,j)) .ge. 2.d0*abs(sp(i,j)-s(i,j))) then
-                  sm(i,j) = 3.d0*s(i,j) - 2.d0*sp(i,j)
-               end if
-            end do
-         end do
-         
-!c     different stencil needed for x-component of EXT_DIR and HOEXTRAP bc's
-         if (bc(1,1) .eq. EXT_DIR  .or. bc(1,1) .eq. HOEXTRAP) then
-!c     the value in the first cc ghost cell represents the edge value
-            sm(lo(1),lo(2)-1:hi(2)+1) = s(lo(1)-1,lo(2)-1:hi(2)+1)
-
-!c     use a modified stencil to get sedgex on the first interior edge
-            sedgex(lo(1)+1,lo(2)-1:hi(2)+1) = &
-                -(1.d0/5.d0)  *s(lo(1)-1,lo(2)-1:hi(2)+1)&
-                +(3.d0/4.d0)  *s(lo(1)  ,lo(2)-1:hi(2)+1)&
-                +0.5d0        *s(lo(1)+1,lo(2)-1:hi(2)+1)&
-                -(1.d0/20.0d0)*s(lo(1)+2,lo(2)-1:hi(2)+1)
-
-!c     make sure sedgex lies in between adjacent cell-centered values
-            do j=lo(2)-1,hi(2)+1
-               sedgex(lo(1)+1,j) = max(sedgex(lo(1)+1,j),min(s(lo(1)+1,j),s(lo(1),j)))
-               sedgex(lo(1)+1,j) = min(sedgex(lo(1)+1,j),max(s(lo(1)+1,j),s(lo(1),j)))
-            end do
-
-!c     copy sedgex into sp and sm
-            do j=lo(2)-1,hi(2)+1
-               sp(lo(1)  ,j) = sedgex(lo(1)+1,j)
-               sm(lo(1)+1,j) = sedgex(lo(1)+1,j)
-            end do
-
-!c     reset sp on second interior edge
-            do j=lo(2)-1,hi(2)+1
-               sp(lo(1)+1,j) = sedgex(lo(1)+2,j)
-            end do
-
-!c     modify using quadratic limiters
-            do j=lo(2)-1,hi(2)+1
-               i = lo(1)+1
-               if ((sp(i,j)-s(i,j))*(s(i,j)-sm(i,j)) .le. 0.d0) then
-                  sp(i,j) = s(i,j)
-                  sm(i,j) = s(i,j)
-               else if (abs(sp(i,j)-s(i,j)) .ge. 2.d0*abs(sm(i,j)-s(i,j))) then
-                  sp(i,j) = 3.d0*s(i,j) - 2.d0*sm(i,j)
-               else if (abs(sm(i,j)-s(i,j)) .ge. 2.d0*abs(sp(i,j)-s(i,j))) then
-                  sm(i,j) = 3.d0*s(i,j) - 2.d0*sp(i,j)
-               end if
-            end do
-         end if
-         
-         if (bc(1,2) .eq. EXT_DIR  .or. bc(1,2) .eq. HOEXTRAP) then
-!c     the value in the first cc ghost cell represents the edge value
-            sp(hi(1),lo(2)-1:hi(2)+1) = s(hi(1)+1,lo(2)-1:hi(2)+1)
-
-!c     use a modified stencil to get sedgex on the first interior edge
-            sedgex(hi(1),lo(2)-1:hi(2)+1) =&
-                -(1.d0/5.d0)  *s(hi(1)+1,lo(2)-1:hi(2)+1)&
-                +(3.d0/4.d0)  *s(hi(1)  ,lo(2)-1:hi(2)+1)&
-                +0.5d0        *s(hi(1)-1,lo(2)-1:hi(2)+1)&
-                -(1.d0/20.0d0)*s(hi(1)-2,lo(2)-1:hi(2)+1)
-
-!c     make sure sedgex lies in between adjacent cell-centered values
-            do j=lo(2)-1,hi(2)+1
-               sedgex(hi(1),j) = max(sedgex(hi(1),j),min(s(hi(1)-1,j),s(hi(1),j)))
-               sedgex(hi(1),j) = min(sedgex(hi(1),j),max(s(hi(1)-1,j),s(hi(1),j)))
-            end do
-
-!c     copy sedgex into sp and sm
-            do j=lo(2)-1,hi(2)+1
-               sp(hi(1)-1,j) = sedgex(hi(1),j)
-               sm(hi(1)  ,j) = sedgex(hi(1),j)
-            end do
-
-!c     reset sm on second interior edge
-            do j=lo(2)-1,hi(2)+1
-               sm(hi(1)-1,j) = sedgex(hi(1)-1,j)
-            end do
-
-!c     modify using quadratic limiters
-            do j=lo(2)-1,hi(2)+1
-               i = hi(1)-1
-               if ((sp(i,j)-s(i,j))*(s(i,j)-sm(i,j)) .le. 0.d0) then
-                  sp(i,j) = s(i,j)
-                  sm(i,j) = s(i,j)
-               else if (abs(sp(i,j)-s(i,j)) .ge. 2.d0*abs(sm(i,j)-s(i,j))) then
-                  sp(i,j) = 3.d0*s(i,j) - 2.d0*sm(i,j)
-               else if (abs(sm(i,j)-s(i,j)) .ge. 2.d0*abs(sp(i,j)-s(i,j))) then
-                  sm(i,j) = 3.d0*s(i,j) - 2.d0*sp(i,j)
-               end if
-            end do
-         end if
-
-      else if (ppm_type .eq. 2) then
-
-!c     interpolate s to x-edges
-         do j=lo(2)-1,hi(2)+1
-            do i=lo(1)-2,hi(1)+3
-               sedgex(i,j) = (7.d0/12.d0)*(s(i-1,j)+s(i,j)) - (1.d0/12.d0)*(s(i-2,j)+s(i+1,j))
-!c     limit sedgex
-               if ((sedgex(i,j)-s(i-1,j))*(s(i,j)-sedgex(i,j)) .lt. 0.d0) then
-                  D2  = 3.d0*(s(i-1,j)-2.d0*sedgex(i,j)+s(i,j))
-                  D2L = s(i-2,j)-2.d0*s(i-1,j)+s(i,j)
-                  D2R = s(i-1,j)-2.d0*s(i,j)+s(i+1,j)
-                  sgn = sign(1.d0,D2)
-                  D2LIM = sgn*max(min(C*sgn*D2L,C*sgn*D2R,sgn*D2),0.d0)
-                  sedgex(i,j) = 0.5d0*(s(i-1,j)+s(i,j)) - (1.d0/6.d0)*D2LIM
-               end if
-            end do
-         end do
-
-!c     use Colella 2008 limiters
-!c     This is a new version of the algorithm 
-!c     to eliminate sensitivity to roundoff.
-         do j=lo(2)-1,hi(2)+1
-            do i=lo(1)-1,hi(1)+1
-
-               alphap = sedgex(i+1,j)-s(i,j)
-               alpham = sedgex(i  ,j)-s(i,j)
-               bigp = abs(alphap).gt.2.d0*abs(alpham)
-               bigm = abs(alpham).gt.2.d0*abs(alphap)
-               extremum = .false.
-
-               if (alpham*alphap .ge. 0.d0) then
-                  extremum = .true.
-               else if (bigp .or. bigm) then
-!c     Possible extremum. We look at cell centered values and face
-!c     centered values for a change in sign in the differences adjacent to
-!c     the cell. We use the pair of differences whose minimum magnitude is the
-!c     largest, and thus least susceptible to sensitivity to roundoff.
-                  dafacem = sedgex(i,j) - sedgex(i-1,j)
-                  dafacep = sedgex(i+2,j) - sedgex(i+1,j)
-                  dabarm = s(i,j) - s(i-1,j)
-                  dabarp = s(i+1,j) - s(i,j)
-                  dafacemin = min(abs(dafacem),abs(dafacep))
-                  dabarmin= min(abs(dabarm),abs(dabarp))
-                  if (dafacemin.ge.dabarmin) then
-                     dachkm = dafacem
-                     dachkp = dafacep
-                  else
-                     dachkm = dabarm
-                     dachkp = dabarp
-                  endif
-                  extremum = (dachkm*dachkp .le. 0.d0)
-               end if
-
-               if (extremum) then
-                  D2  = 6.d0*(alpham + alphap)
-                  D2L = s(i-2,j)-2.d0*s(i-1,j)+s(i,j)
-                  D2R = s(i,j)-2.d0*s(i+1,j)+s(i+2,j)
-                  D2C = s(i-1,j)-2.d0*s(i,j)+s(i+1,j)
-                  sgn = sign(1.d0,D2)
-                  D2LIM = max(min(sgn*D2,C*sgn*D2L,C*sgn*D2R,C*sgn*D2C),0.d0)
-                  alpham = alpham*D2LIM/max(abs(D2),1.d-10)
-                  alphap = alphap*D2LIM/max(abs(D2),1.d-10)
-               else
-                  if (bigp) then
-                     sgn = sign(1.d0,alpham)
-                     amax = -alphap**2 / (4*(alpham + alphap))
-                     delam = s(i-1,j) - s(i,j)
-                     if (sgn*amax .ge. sgn*delam) then
-                        if (sgn*(delam - alpham).ge.1.d-10) then
-                           alphap = (-2.d0*delam - 2.d0*sgn*sqrt(delam**2 - delam*alpham))
-                        else 
-                           alphap = -2.d0*alpham
-                        endif
-                     endif
-                  end if
-                  if (bigm) then
-                     sgn = sign(1.d0,alphap)
-                     amax = -alpham**2 / (4*(alpham + alphap))
-                     delap = s(i+1,j) - s(i,j)
-                     if (sgn*amax .ge. sgn*delap) then
-                        if (sgn*(delap - alphap).ge.1.d-10) then
-                           alpham = (-2.d0*delap - 2.d0*sgn*sqrt(delap**2 - delap*alphap))
-                        else
-                           alpham = -2.d0*alphap
-                        endif
-                     endif
-                  end if
-               end if
-
-               sm(i,j) = s(i,j) + alpham
-               sp(i,j) = s(i,j) + alphap
-
-            end do
-         end do
-
-!c     different stencil needed for x-component of EXT_DIR and HOEXTRAP bc's
-         if (bc(1,1) .eq. EXT_DIR  .or. bc(1,1) .eq. HOEXTRAP) then
-!c     the value in the first cc ghost cell represents the edge value
-            sm(lo(1),lo(2)-1:hi(2)+1)    = s(lo(1)-1,lo(2)-1:hi(2)+1)
-            sedgex(lo(1),lo(2)-1:hi(2)+1) = s(lo(1)-1,lo(2)-1:hi(2)+1)
-
-!c     use a modified stencil to get sedgex on the first interior edge
-            sedgex(lo(1)+1,lo(2)-1:hi(2)+1) =&
-                -(1.d0/5.d0)  *s(lo(1)-1,lo(2)-1:hi(2)+1)&
-                +(3.d0/4.d0)  *s(lo(1)  ,lo(2)-1:hi(2)+1)&
-                +0.5d0        *s(lo(1)+1,lo(2)-1:hi(2)+1)&
-                -(1.d0/20.0d0)*s(lo(1)+2,lo(2)-1:hi(2)+1)
-
-!c     make sure sedgex lies in between adjacent cell-centered values
-            do j=lo(2)-1,hi(2)+1
-               sedgex(lo(1)+1,j) = max(sedgex(lo(1)+1,j),min(s(lo(1)+1,j),s(lo(1),j)))
-               sedgex(lo(1)+1,j) = min(sedgex(lo(1)+1,j),max(s(lo(1)+1,j),s(lo(1),j)))
-            end do
-
-!c     copy sedgex into sp
-            do j=lo(2)-1,hi(2)+1
-               sp(lo(1)  ,j) = sedgex(lo(1)+1,j)
-            end do
-
-!c     apply Colella 2008 limiters to compute sm and sp in the second
-!c     and third inner cells
-            do j=lo(2)-1,hi(2)+1
-               do i=lo(1)+1,lo(1)+2
-
-                  alphap = sedgex(i+1,j)-s(i,j)
-                  alpham = sedgex(i  ,j)-s(i,j)
-                  bigp = abs(alphap).gt.2.d0*abs(alpham)
-                  bigm = abs(alpham).gt.2.d0*abs(alphap)
-                  extremum = .false.
-
-                  if (alpham*alphap .ge. 0.d0) then
-                     extremum = .true.
-                  else if (bigp .or. bigm) then
-!c     Possible extremum. We look at cell centered values and face
-!c     centered values for a change in sign in the differences adjacent to
-!c     the cell. We use the pair of differences whose minimum magnitude is the
-!c     largest, and thus least susceptible to sensitivity to roundoff.
-                     dafacem = sedgex(i,j) - sedgex(i-1,j)
-                     dafacep = sedgex(i+2,j) - sedgex(i+1,j)
-                     dabarm = s(i,j) - s(i-1,j)
-                     dabarp = s(i+1,j) - s(i,j)
-                     dafacemin = min(abs(dafacem),abs(dafacep))
-                     dabarmin= min(abs(dabarm),abs(dabarp))
-                     if (dafacemin.ge.dabarmin) then
-                        dachkm = dafacem
-                        dachkp = dafacep
-                     else
-                        dachkm = dabarm
-                        dachkp = dabarp
-                     endif
-                     extremum = (dachkm*dachkp .le. 0.d0)
-                  end if
-
-                  if (extremum) then
-                     D2  = 6.d0*(alpham + alphap)
-                     D2L = s(i-2,j)-2.d0*s(i-1,j)+s(i,j)
-                     D2R = s(i,j)-2.d0*s(i+1,j)+s(i+2,j)
-                     D2C = s(i-1,j)-2.d0*s(i,j)+s(i+1,j)
-                     sgn = sign(1.d0,D2)
-                     D2LIM = max(min(sgn*D2,C*sgn*D2L,C*sgn*D2R,C*sgn*D2C),0.d0)
-                     alpham = alpham*D2LIM/max(abs(D2),1.d-10)
-                     alphap = alphap*D2LIM/max(abs(D2),1.d-10)
-                  else
-                     if (bigp) then
-                        sgn = sign(1.d0,alpham)
-                        amax = -alphap**2 / (4*(alpham + alphap))
-                        delam = s(i-1,j) - s(i,j)
-                        if (sgn*amax .ge. sgn*delam) then
-                           if (sgn*(delam - alpham).ge.1.d-10) then
-                              alphap = (-2.d0*delam - 2.d0*sgn*sqrt(delam**2 - delam*alpham))
-                           else 
-                              alphap = -2.d0*alpham
-                           endif
-                        endif
-                     end if
-                     if (bigm) then
-                        sgn = sign(1.d0,alphap)
-                        amax = -alpham**2 / (4*(alpham + alphap))
-                        delap = s(i+1,j) - s(i,j)
-                        if (sgn*amax .ge. sgn*delap) then
-                           if (sgn*(delap - alphap).ge.1.d-10) then
-                              alpham = (-2.d0*delap - 2.d0*sgn*sqrt(delap**2 - delap*alphap))
-                           else
-                              alpham = -2.d0*alphap
-                           endif
-                        endif
-                     end if
-                  end if
-
-                  sm(i,j) = s(i,j) + alpham
-                  sp(i,j) = s(i,j) + alphap
-
-               end do
-            end do
-         end if
-
-         if (bc(1,2) .eq. EXT_DIR  .or. bc(1,2) .eq. HOEXTRAP) then
-!c     the value in the first cc ghost cell represents the edge value
-            sp(hi(1),lo(2)-1:hi(2)+1)      = s(hi(1)+1,lo(2)-1:hi(2)+1)
-            sedgex(hi(1)+1,lo(2)-1:hi(2)+1) = s(hi(1)+1,lo(2)-1:hi(2)+1)
-
-!c     use a modified stencil to get sedgex on the first interior edge
-            sedgex(hi(1),lo(2)-1:hi(2)+1) =&
-                -(1.d0/5.d0)  *s(hi(1)+1,lo(2)-1:hi(2)+1)&
-                +(3.d0/4.d0)  *s(hi(1)  ,lo(2)-1:hi(2)+1)&
-                +0.5d0        *s(hi(1)-1,lo(2)-1:hi(2)+1)&
-                -(1.d0/20.0d0)*s(hi(1)-2,lo(2)-1:hi(2)+1)
-
-!c     make sure sedgex lies in between adjacent cell-centered values
-            do j=lo(2)-1,hi(2)+1
-               sedgex(hi(1),j) = max(sedgex(hi(1),j),min(s(hi(1)-1,j),s(hi(1),j)))
-               sedgex(hi(1),j) = min(sedgex(hi(1),j),max(s(hi(1)-1,j),s(hi(1),j)))
-            end do
-
-!c     copy sedgex into sm
-            do j=lo(2)-1,hi(2)+1
-               sm(hi(1)  ,j) = sedgex(hi(1),j)
-            end do
-
-!c     reset sm on second interior edge
-            do j=lo(2)-1,hi(2)+1
-               sm(hi(1)-1,j) = sedgex(hi(1)-1,j)
-            end do
-
-!c     apply Colella 2008 limiters to compute sm and sp in the second
-!c     and third inner cells
-            do j=lo(2)-1,hi(2)+1
-               do i=hi(1)-2,hi(1)-1
-
-                  alphap = sedgex(i+1,j)-s(i,j)
-                  alpham = sedgex(i  ,j)-s(i,j)
-                  bigp = abs(alphap).gt.2.d0*abs(alpham)
-                  bigm = abs(alpham).gt.2.d0*abs(alphap)
-                  extremum = .false.
-
-                  if (alpham*alphap .ge. 0.d0) then
-                     extremum = .true.
-                  else if (bigp .or. bigm) then
-!c     Possible extremum. We look at cell centered values and face
-!c     centered values for a change in sign in the differences adjacent to
-!c     the cell. We use the pair of differences whose minimum magnitude is the
-!c     largest, and thus least susceptible to sensitivity to roundoff.
-                     dafacem = sedgex(i,j) - sedgex(i-1,j)
-                     dafacep = sedgex(i+2,j) - sedgex(i+1,j)
-                     dabarm = s(i,j) - s(i-1,j)
-                     dabarp = s(i+1,j) - s(i,j)
-                     dafacemin = min(abs(dafacem),abs(dafacep))
-                     dabarmin= min(abs(dabarm),abs(dabarp))
-                     if (dafacemin.ge.dabarmin) then
-                        dachkm = dafacem
-                        dachkp = dafacep
-                     else
-                        dachkm = dabarm
-                        dachkp = dabarp
-                     endif
-                     extremum = (dachkm*dachkp .le. 0.d0)
-                  end if
-
-                  if (extremum) then
-                     D2  = 6.d0*(alpham + alphap)
-                     D2L = s(i-2,j)-2.d0*s(i-1,j)+s(i,j)
-                     D2R = s(i,j)-2.d0*s(i+1,j)+s(i+2,j)
-                     D2C = s(i-1,j)-2.d0*s(i,j)+s(i+1,j)
-                     sgn = sign(1.d0,D2)
-                     D2LIM = max(min(sgn*D2,C*sgn*D2L,C*sgn*D2R,C*sgn*D2C),0.d0)
-                     alpham = alpham*D2LIM/max(abs(D2),1.d-10)
-                     alphap = alphap*D2LIM/max(abs(D2),1.d-10)
-                  else
-                     if (bigp) then
-                        sgn = sign(1.d0,alpham)
-                        amax = -alphap**2 / (4*(alpham + alphap))
-                        delam = s(i-1,j) - s(i,j)
-                        if (sgn*amax .ge. sgn*delam) then
-                           if (sgn*(delam - alpham).ge.1.d-10) then
-                              alphap = (-2.d0*delam - 2.d0*sgn*sqrt(delam**2 - delam*alpham))
-                           else 
-                              alphap = -2.d0*alpham
-                           endif
-                        endif
-                     end if
-                     if (bigm) then
-                        sgn = sign(1.d0,alphap)
-                        amax = -alpham**2 / (4*(alpham + alphap))
-                        delap = s(i+1,j) - s(i,j)
-                        if (sgn*amax .ge. sgn*delap) then
-                           if (sgn*(delap - alphap).ge.1.d-10) then
-                              alpham = (-2.d0*delap - 2.d0*sgn*sqrt(delap**2 - delap*alphap))
-                           else
-                              alpham = -2.d0*alphap
-                           endif
-                        endif
-                     end if
-                  end if
-
-                  sm(i,j) = s(i,j) + alpham
-                  sp(i,j) = s(i,j) + alphap
-
-               end do
-            end do
-         end if
-
-      end if
-
-!c     compute x-component of Ip and Im
-      do j=lo(2)-1,hi(2)+1
-         do i=lo(1)-1,hi(1)+1
-            sigma = abs(u(i,j))*dt/dx(1)
-            s6 = 6.0d0*s(i,j) - 3.0d0*(sm(i,j)+sp(i,j))
-            if (u(i,j) .gt. eps) then
-               Ipx(i,j) = sp(i,j) - (sigma/2.0d0)*&
-                   (sp(i,j)-sm(i,j)-(1.0d0-(2.0d0/3.0d0)*sigma)*s6)
-               Imx(i,j) = s(i,j)
-            else if (u(i,j) .lt. -eps) then
-               Ipx(i,j) = s(i,j)
-               Imx(i,j) = sm(i,j) + (sigma/2.0d0)*&
-                   (sp(i,j)-sm(i,j)+(1.0d0-(2.0d0/3.0d0)*sigma)*s6)
-            else
-               Ipx(i,j) = s(i,j)
-               Imx(i,j) = s(i,j)
-            end if
-         end do
-      end do
-
-!c     !!!!!!!!!!!!!!!!!!!!!!!!!!!!!!!!!!!!!!!
-!c     y-direction
-!c     !!!!!!!!!!!!!!!!!!!!!!!!!!!!!!!!!!!!!!!
-
-!c     compute s at y-edges
-      if (ppm_type .eq. 1) then
-
-!c     compute van Leer slopes in y-direction
-         dsvl = 0.d0
-         do j=lo(2)-2,hi(2)+2
-            do i=lo(1)-1,hi(1)+1
-               dsc = 0.5d0 * (s(i,j+1) - s(i,j-1))
-               dsl = 2.d0  * (s(i,j  ) - s(i,j-1))
-               dsr = 2.d0  * (s(i,j+1) - s(i,j  ))
-               if (dsl*dsr .gt. 0.d0)&
-                   dsvl(i,j) = sign(1.d0,dsc)*min(abs(dsc),abs(dsl),abs(dsr))
-            end do
-         end do
-         
-!c     interpolate s to y-edges
-         do j=lo(2)-1,hi(2)+2
-            do i=lo(1)-1,hi(1)+1
-               sedgey(i,j) = 0.5d0*(s(i,j)+s(i,j-1)) - (1.d0/6.d0)*(dsvl(i,j)-dsvl(i,j-1))
-!c     make sure sedgey lies in between adjacent cell-centered values
-               sedgey(i,j) = max(sedgey(i,j),min(s(i,j),s(i,j-1)))
-               sedgey(i,j) = min(sedgey(i,j),max(s(i,j),s(i,j-1)))
-            end do
-         end do
-
-!c     copy sedgey into sp and sm
-         do j=lo(2)-1,hi(2)+1
-            do i=lo(1)-1,hi(1)+1
-               sp(i,j) = sedgey(i,j+1)
-               sm(i,j) = sedgey(i,j  )
-            end do
-         end do
-
-!c     modify using quadratic limiters
-         do j=lo(2)-1,hi(2)+1
-            do i=lo(1)-1,hi(1)+1
-               if ((sp(i,j)-s(i,j))*(s(i,j)-sm(i,j)) .le. 0.d0) then
-                  sp(i,j) = s(i,j)
-                  sm(i,j) = s(i,j)
-               else if (abs(sp(i,j)-s(i,j)) .ge. 2.d0*abs(sm(i,j)-s(i,j))) then
-                  sp(i,j) = 3.d0*s(i,j) - 2.d0*sm(i,j)
-               else if (abs(sm(i,j)-s(i,j)) .ge. 2.d0*abs(sp(i,j)-s(i,j))) then
-                  sm(i,j) = 3.d0*s(i,j) - 2.d0*sp(i,j)
-               end if
-            end do
-         end do
-         
-!c     different stencil needed for y-component of EXT_DIR and HOEXTRAP bc's
-         if (bc(2,1) .eq. EXT_DIR  .or. bc(2,1) .eq. HOEXTRAP) then
-!c     the value in the first cc ghost cell represents the edge value
-            sm(lo(1)-1:hi(1)+1,lo(2)) = s(lo(1)-1:hi(1)+1,lo(2)-1)
-
-!c     use a modified stencil to get sedgey on the first interior edge
-            sedgey(lo(1)-1:hi(1)+1,lo(2)+1) =&
-                -(1.d0/5.d0)  *s(lo(1)-1:hi(1)+1,lo(2)-1)&
-                +(3.d0/4.d0)  *s(lo(1)-1:hi(1)+1,lo(2)  )&
-                +0.5d0        *s(lo(1)-1:hi(1)+1,lo(2)+1)&
-                -(1.d0/20.0d0)*s(lo(1)-1:hi(1)+1,lo(2)+2)
-
-!c     make sure sedgey lies in between adjacent cell-centered values
-            do i=lo(1)-1,hi(1)+1
-               sedgey(i,lo(2)+1) = max(sedgey(i,lo(2)+1),min(s(i,lo(2)+1),s(i,lo(2))))
-               sedgey(i,lo(2)+1) = min(sedgey(i,lo(2)+1),max(s(i,lo(2)+1),s(i,lo(2))))
-            end do
-
-!c     copy sedgey into sp and sm
-            do i=lo(1)-1,hi(1)+1
-               sp(i,lo(2)  ) = sedgey(i,lo(2)+1)
-               sm(i,lo(2)+1) = sedgey(i,lo(2)+1)
-            end do
-
-!c     reset sp on second interior edge
-            do i=lo(1)-1,hi(1)+1
-               sp(i,lo(2)+1) = sedgey(i,lo(2)+2)
-            end do
-
-!c     modify using quadratic limiters
-            do i=lo(1)-1,hi(1)+1
-               j = lo(2)+1
-               if ((sp(i,j)-s(i,j))*(s(i,j)-sm(i,j)) .le. 0.d0) then
-                  sp(i,j) = s(i,j)
-                  sm(i,j) = s(i,j)
-               else if (abs(sp(i,j)-s(i,j)) .ge. 2.d0*abs(sm(i,j)-s(i,j))) then
-                  sp(i,j) = 3.d0*s(i,j) - 2.d0*sm(i,j)
-               else if (abs(sm(i,j)-s(i,j)) .ge. 2.d0*abs(sp(i,j)-s(i,j))) then
-                  sm(i,j) = 3.d0*s(i,j) - 2.d0*sp(i,j)
-               end if
-            end do
-         end if
-
-         if (bc(2,2) .eq. EXT_DIR  .or. bc(2,2) .eq. HOEXTRAP) then
-!c     the value in the first cc ghost cell represents the edge value
-            sp(lo(1)-1:hi(1)+1,hi(2)) = s(lo(1)-1:hi(1)+1,hi(2)+1)
-
-!c     use a modified stencil to get sedgey on the first interior edge
-            sedgey(lo(1)-1:hi(1)+1,hi(2)) =&
-                -(1.d0/5.d0)  *s(lo(1)-1:hi(1)+1,hi(2)+1)&
-                +(3.d0/4.d0)  *s(lo(1)-1:hi(1)+1,hi(2)  )&
-                +0.5d0        *s(lo(1)-1:hi(1)+1,hi(2)-1)&
-                -(1.d0/20.0d0)*s(lo(1)-1:hi(1)+1,hi(2)-2)
-
-!c     make sure sedgey lies in between adjacent cell-centered values
-            do i=lo(1)-1,hi(1)+1
-               sedgey(i,hi(2)) = max(sedgey(i,hi(2)),min(s(i,hi(2)-1),s(i,hi(2))))
-               sedgey(i,hi(2)) = min(sedgey(i,hi(2)),max(s(i,hi(2)-1),s(i,hi(2))))
-            end do
-
-!c     copy sedgey into sp and sm
-            do i=lo(1)-1,hi(1)+1
-               sp(i,hi(2)-1) = sedgey(i,hi(2))
-               sm(i,hi(2)  ) = sedgey(i,hi(2))
-            end do
-
-!c     reset sm on second interior edge
-            do i=lo(1)-1,hi(1)+1
-               sm(i,hi(2)-1) = sedgey(i,hi(2)-1)
-            end do
-
-!c     modify using quadratic limiters
-            do i=lo(1)-1,hi(1)+1
-               j = hi(2)-1
-               if ((sp(i,j)-s(i,j))*(s(i,j)-sm(i,j)) .le. 0.d0) then
-                  sp(i,j) = s(i,j)
-                  sm(i,j) = s(i,j)
-               else if (abs(sp(i,j)-s(i,j)) .ge. 2.d0*abs(sm(i,j)-s(i,j))) then
-                  sp(i,j) = 3.d0*s(i,j) - 2.d0*sm(i,j)
-               else if (abs(sm(i,j)-s(i,j)) .ge. 2.d0*abs(sp(i,j)-s(i,j))) then
-                  sm(i,j) = 3.d0*s(i,j) - 2.d0*sp(i,j)
-               end if
-            end do
-         end if
-
-      else if (ppm_type .eq. 2) then
-         
-!c     interpolate s to y-edges
-         do j=lo(2)-2,hi(2)+3
-            do i=lo(1)-1,hi(1)+1
-               sedgey(i,j) = (7.d0/12.d0)*(s(i,j-1)+s(i,j)) - (1.d0/12.d0)*(s(i,j-2)+s(i,j+1))
-!c     limit sedgey
-               if ((sedgey(i,j)-s(i,j-1))*(s(i,j)-sedgey(i,j)) .lt. 0.d0) then
-                  D2  = 3.d0*(s(i,j-1)-2.d0*sedgey(i,j)+s(i,j))
-                  D2L = s(i,j-2)-2.d0*s(i,j-1)+s(i,j)
-                  D2R = s(i,j-1)-2.d0*s(i,j)+s(i,j+1)
-                  sgn = sign(1.d0,D2)
-                  D2LIM = sgn*max(min(C*sgn*D2L,C*sgn*D2R,sgn*D2),0.d0)
-                  sedgey(i,j) = 0.5d0*(s(i,j-1)+s(i,j)) - (1.d0/6.d0)*D2LIM
-               end if
-            end do
-         end do
-
-!c     use Colella 2008 limiters
-!c     This is a new version of the algorithm 
-!c     to eliminate sensitivity to roundoff.
-         do j=lo(2)-1,hi(2)+1
-            do i=lo(1)-1,hi(1)+1
-
-               alphap = sedgey(i,j+1)-s(i,j)
-               alpham = sedgey(i,j  )-s(i,j)
-               bigp = abs(alphap).gt.2.d0*abs(alpham)
-               bigm = abs(alpham).gt.2.d0*abs(alphap)
-               extremum = .false.
-
-               if (alpham*alphap .ge. 0.d0) then
-                  extremum = .true.
-               else if (bigp .or. bigm) then
-!c     Possible extremum. We look at cell centered values and face
-!c     centered values for a change in sign in the differences adjacent to
-!c     the cell. We use the pair of differences whose minimum magnitude is the
-!c     largest, and thus least susceptible to sensitivity to roundoff.
-                  dafacem = sedgey(i,j) - sedgey(i,j-1)
-                  dafacep = sedgey(i,j+2) - sedgey(i,j+1)
-                  dabarm = s(i,j) - s(i,j-1)
-                  dabarp = s(i,j+1) - s(i,j)
-                  dafacemin = min(abs(dafacem),abs(dafacep))
-                  dabarmin= min(abs(dabarm),abs(dabarp))
-                  if (dafacemin.ge.dabarmin) then
-                     dachkm = dafacem
-                     dachkp = dafacep
-                  else
-                     dachkm = dabarm
-                     dachkp = dabarp
-                  endif
-                  extremum = (dachkm*dachkp .le. 0.d0)
-               end if
-
-               if (extremum) then
-                  D2  = 6.d0*(alpham + alphap)
-                  D2L = s(i,j-2)-2.d0*s(i,j-1)+s(i,j)
-                  D2R = s(i,j)-2.d0*s(i,j+1)+s(i,j+2)
-                  D2C = s(i,j-1)-2.d0*s(i,j)+s(i,j+1)
-                  sgn = sign(1.d0,D2)
-                  D2LIM = max(min(sgn*D2,C*sgn*D2L,C*sgn*D2R,C*sgn*D2C),0.d0)
-                  alpham = alpham*D2LIM/max(abs(D2),1.d-10)
-                  alphap = alphap*D2LIM/max(abs(D2),1.d-10)
-               else
-                  if (bigp) then
-                     sgn = sign(1.d0,alpham)
-                     amax = -alphap**2 / (4*(alpham + alphap))
-                     delam = s(i,j-1) - s(i,j)
-                     if (sgn*amax .ge. sgn*delam) then
-                        if (sgn*(delam - alpham).ge.1.d-10) then
-                           alphap = (-2.d0*delam - 2.d0*sgn*sqrt(delam**2 - delam*alpham))
-                        else 
-                           alphap = -2.d0*alpham
-                        endif
-                     endif
-                  end if
-                  if (bigm) then
-                     sgn = sign(1.d0,alphap)
-                     amax = -alpham**2 / (4*(alpham + alphap))
-                     delap = s(i,j+1) - s(i,j)
-                     if (sgn*amax .ge. sgn*delap) then
-                        if (sgn*(delap - alphap).ge.1.d-10) then
-                           alpham = (-2.d0*delap - 2.d0*sgn*sqrt(delap**2 - delap*alphap))
-                        else
-                           alpham = -2.d0*alphap
-                        endif
-                     endif
-                  end if
-               end if
-
-               sm(i,j) = s(i,j) + alpham
-               sp(i,j) = s(i,j) + alphap
-
-            end do
-         end do
-
-!c     different stencil needed for y-component of EXT_DIR and HOEXTRAP bc's
-         if (bc(2,1) .eq. EXT_DIR  .or. bc(2,1) .eq. HOEXTRAP) then
-!c     the value in the first c!c ghost cell represents the edge value
-            sm(lo(1)-1:hi(1)+1,lo(2))    = s(lo(1)-1:hi(1)+1,lo(2)-1)
-            sedgey(lo(1)-1:hi(1)+1,lo(2)) = s(lo(1)-1:hi(1)+1,lo(2)-1)
-
-!c     use a modified stencil to get sedgey on the first interior edge
-            sedgey(lo(1)-1:hi(1)+1,lo(2)+1) =&
-                -(1.d0/5.d0)  *s(lo(1)-1:hi(1)+1,lo(2)-1)&
-                +(3.d0/4.d0)  *s(lo(1)-1:hi(1)+1,lo(2)  )&
-                +0.5d0        *s(lo(1)-1:hi(1)+1,lo(2)+1)&
-                -(1.d0/20.0d0)*s(lo(1)-1:hi(1)+1,lo(2)+2)
-
-!c     make sure sedgey lies in between adjacent cell-centered values
-            do i=lo(1)-1,hi(1)+1
-               sedgey(i,lo(2)+1) = max(sedgey(i,lo(2)+1),min(s(i,lo(2)+1),s(i,lo(2))))
-               sedgey(i,lo(2)+1) = min(sedgey(i,lo(2)+1),max(s(i,lo(2)+1),s(i,lo(2))))
-            end do
-
-!c     copy sedgey into sp
-            do i=lo(1)-1,hi(1)+1
-               sp(i,lo(2)  ) = sedgey(i,lo(2)+1)
-            end do
-
-!c     apply Colella 2008 limiters to compute sm and sp in the second
-!c     and third inner cells
-            do j=lo(2)+1,lo(2)+1
-               do i=lo(1)-1,hi(1)+1
-
-                  alphap = sedgey(i,j+1)-s(i,j)
-                  alpham = sedgey(i,j  )-s(i,j)
-                  bigp = abs(alphap).gt.2.d0*abs(alpham)
-                  bigm = abs(alpham).gt.2.d0*abs(alphap)
-                  extremum = .false.
-
-                  if (alpham*alphap .ge. 0.d0) then
-                     extremum = .true.
-                  else if (bigp .or. bigm) then
-!c     Possible extremum. We look at cell centered values and face
-!c     centered values for a change in sign in the differences adjacent to
-!c     the cell. We use the pair of differences whose minimum magnitude is the
-!c     largest, and thus least susceptible to sensitivity to roundoff.
-                     dafacem = sedgey(i,j) - sedgey(i,j-1)
-                     dafacep = sedgey(i,j+2) - sedgey(i,j+1)
-                     dabarm = s(i,j) - s(i,j-1)
-                     dabarp = s(i,j+1) - s(i,j)
-                     dafacemin = min(abs(dafacem),abs(dafacep))
-                     dabarmin= min(abs(dabarm),abs(dabarp))
-                     if (dafacemin.ge.dabarmin) then
-                        dachkm = dafacem
-                        dachkp = dafacep
-                     else
-                        dachkm = dabarm
-                        dachkp = dabarp
-                     endif
-                     extremum = (dachkm*dachkp .le. 0.d0)
-                  end if
-
-                  if (extremum) then
-                     D2  = 6.d0*(alpham + alphap)
-                     D2L = s(i,j-2)-2.d0*s(i,j-1)+s(i,j)
-                     D2R = s(i,j)-2.d0*s(i,j+1)+s(i,j+2)
-                     D2C = s(i,j-1)-2.d0*s(i,j)+s(i,j+1)
-                     sgn = sign(1.d0,D2)
-                     D2LIM = max(min(sgn*D2,C*sgn*D2L,C*sgn*D2R,C*sgn*D2C),0.d0)
-                     alpham = alpham*D2LIM/max(abs(D2),1.d-10)
-                     alphap = alphap*D2LIM/max(abs(D2),1.d-10)
-                  else
-                     if (bigp) then
-                        sgn = sign(1.d0,alpham)
-                        amax = -alphap**2 / (4*(alpham + alphap))
-                        delam = s(i,j-1) - s(i,j)
-                        if (sgn*amax .ge. sgn*delam) then
-                           if (sgn*(delam - alpham).ge.1.d-10) then
-                              alphap = (-2.d0*delam - 2.d0*sgn*sqrt(delam**2 - delam*alpham))
-                           else 
-                              alphap = -2.d0*alpham
-                           endif
-                        endif
-                     end if
-                     if (bigm) then
-                        sgn = sign(1.d0,alphap)
-                        amax = -alpham**2 / (4*(alpham + alphap))
-                        delap = s(i,j+1) - s(i,j)
-                        if (sgn*amax .ge. sgn*delap) then
-                           if (sgn*(delap - alphap).ge.1.d-10) then
-                              alpham = (-2.d0*delap - 2.d0*sgn*sqrt(delap**2 - delap*alphap))
-                           else
-                              alpham = -2.d0*alphap
-                           endif
-                        endif
-                     end if
-                  end if
-
-                  sm(i,j) = s(i,j) + alpham
-                  sp(i,j) = s(i,j) + alphap
-
-               end do
-            end do
-         end if
-
-         if (bc(2,2) .eq. EXT_DIR  .or. bc(2,2) .eq. HOEXTRAP) then
-!c     the value in the first c!c ghost cell represents the edge value
-            sp(lo(1)-1:hi(1)+1,hi(2))      = s(lo(1)-1:hi(1)+1,hi(2)+1)
-            sedgey(lo(1)-1:hi(1)+1,hi(2)+1) = s(lo(1)-1:hi(1)+1,hi(2)+1)
-
-!c     use a modified stencil to get sedgey on the first interior edge
-            sedgey(lo(1)-1:hi(1)+1,hi(2)) =&
-                -(1.d0/5.d0)  *s(lo(1)-1:hi(1)+1,hi(2)+1)&
-                +(3.d0/4.d0)  *s(lo(1)-1:hi(1)+1,hi(2)  )&
-                +0.5d0        *s(lo(1)-1:hi(1)+1,hi(2)-1)&
-                -(1.d0/20.0d0)*s(lo(1)-1:hi(1)+1,hi(2)-2)
-
-!c     make sure sedgey lies in between adjacent cell-centered values
-            do i=lo(1)-1,hi(1)+1
-               sedgey(i,hi(2)) = max(sedgey(i,hi(2)),min(s(i,hi(2)-1),s(i,hi(2))))
-               sedgey(i,hi(2)) = min(sedgey(i,hi(2)),max(s(i,hi(2)-1),s(i,hi(2))))
-            end do
-
-!c     copy sedgey into sm
-            do i=lo(1)-1,hi(1)+1
-               sm(i,hi(2)  ) = sedgey(i,hi(2))
-            end do
-
-!c     apply Colella 2008 limiters to compute sm and sp in the second
-!c     and third inner cells
-            do j=hi(2)-2,hi(2)-1
-               do i=lo(1)-1,hi(1)+1
-
-                  alphap = sedgey(i,j+1)-s(i,j)
-                  alpham = sedgey(i,j  )-s(i,j)
-                  bigp = abs(alphap).gt.2.d0*abs(alpham)
-                  bigm = abs(alpham).gt.2.d0*abs(alphap)
-                  extremum = .false.
-
-                  if (alpham*alphap .ge. 0.d0) then
-                     extremum = .true.
-                  else if (bigp .or. bigm) then
-!c     Possible extremum. We look at cell centered values and face
-!c     centered values for a change in sign in the differences adjacent to
-!c     the cell. We use the pair of differences whose minimum magnitude is the
-!c     largest, and thus least susceptible to sensitivity to roundoff.
-                     dafacem = sedgey(i,j) - sedgey(i,j-1)
-                     dafacep = sedgey(i,j+2) - sedgey(i,j+1)
-                     dabarm = s(i,j) - s(i,j-1)
-                     dabarp = s(i,j+1) - s(i,j)
-                     dafacemin = min(abs(dafacem),abs(dafacep))
-                     dabarmin= min(abs(dabarm),abs(dabarp))
-                     if (dafacemin.ge.dabarmin) then
-                        dachkm = dafacem
-                        dachkp = dafacep
-                     else
-                        dachkm = dabarm
-                        dachkp = dabarp
-                     endif
-                     extremum = (dachkm*dachkp .le. 0.d0)
-                  end if
-
-                  if (extremum) then
-                     D2  = 6.d0*(alpham + alphap)
-                     D2L = s(i,j-2)-2.d0*s(i,j-1)+s(i,j)
-                     D2R = s(i,j)-2.d0*s(i,j+1)+s(i,j+2)
-                     D2C = s(i,j-1)-2.d0*s(i,j)+s(i,j+1)
-                     sgn = sign(1.d0,D2)
-                     D2LIM = max(min(sgn*D2,C*sgn*D2L,C*sgn*D2R,C*sgn*D2C),0.d0)
-                     alpham = alpham*D2LIM/max(abs(D2),1.d-10)
-                     alphap = alphap*D2LIM/max(abs(D2),1.d-10)
-                  else
-                     if (bigp) then
-                        sgn = sign(1.d0,alpham)
-                        amax = -alphap**2 / (4*(alpham + alphap))
-                        delam = s(i,j-1) - s(i,j)
-                        if (sgn*amax .ge. sgn*delam) then
-                           if (sgn*(delam - alpham).ge.1.d-10) then
-                              alphap = (-2.d0*delam - 2.d0*sgn*sqrt(delam**2 - delam*alpham))
-                           else 
-                              alphap = -2.d0*alpham
-                           endif
-                        endif
-                     end if
-                     if (bigm) then
-                        sgn = sign(1.d0,alphap)
-                        amax = -alpham**2 / (4*(alpham + alphap))
-                        delap = s(i,j+1) - s(i,j)
-                        if (sgn*amax .ge. sgn*delap) then
-                           if (sgn*(delap - alphap).ge.1.d-10) then
-                              alpham = (-2.d0*delap - 2.d0*sgn*sqrt(delap**2 - delap*alphap))
-                           else
-                              alpham = -2.d0*alphap
-                           endif
-                        endif
-                     end if
-                  end if
-
-                  sm(i,j) = s(i,j) + alpham
-                  sp(i,j) = s(i,j) + alphap
-=======
->>>>>>> 38247d3f
-
-               end do
-            end do
-<<<<<<< HEAD
-         end if
-=======
-            
-            if (bc(2,1) .eq. EXT_DIR .or. bc(2,1) .eq. HOEXTRAP) then
-               do i = imin-1, imax+1
-                  sly(i,jmin-1) = 0.d0
-                  sly(i,jmin) = -sixteen/fifteen*s(i,jmin-1) + half*s(i,jmin) + &
-                      two3rd*s(i,jmin+1) - tenth*s(i,jmin+2)
-               end do
-            end if
-            if (bc(2,2) .eq. EXT_DIR .or. bc(2,2) .eq. HOEXTRAP) then
-               do i = imin-1, imax+1
-                  sly(i,jmax) = -( -sixteen/fifteen*s(i,jmax+1) + half*s(i,jmax) + &
-                      two3rd*s(i,jmax-1) - tenth*s(i,jmax-2) )
-                  sly(i,jmax+1) = 0.d0
-               end do
-            end if
-         else
-            do i = imin-1,imax+1
-              do j = jmin-2,jmax+2
-                  dmin           =  two*(s(i,j  )-s(i,j-1))
-                  dpls           =  two*(s(i,j+1)-s(i,j  ))
-                  slyscr(j,cen)  = half*(s(i,j+1)-s(i,j-1))
-                  slyscr(j,lim)  = min(abs(dmin),abs(dpls))
-                  slyscr(j,lim)  = merge(slyscr(j,lim),0.d0,(dpls*dmin) .ge. 0.0d0)
-                  slyscr(j,flag) = sign(one,slyscr(j,cen))
-                  slyscr(j,fromm)= slyscr(j,flag)*&
-                      min(slyscr(j,lim),abs(slyscr(j,cen)))
-               end do
-               do j = jmin-1,jmax+1
-                  ds = two * two3rd * slyscr(j,cen) -&
-                      sixth * (slyscr(j+1,fromm) + slyscr(j-1,fromm))
-                  sly(i,j) = slyscr(j,flag)*min(abs(ds),slyscr(j,lim))
-               end do
-
-               if (bc(2,1) .eq. EXT_DIR .or. bc(2,1) .eq. HOEXTRAP) then
-                  del  = -sixteen/fifteen*s(i,jmin-1) + half*s(i,jmin) + &
-                      two3rd*s(i,jmin+1) - tenth*s(i,jmin+2)
-                  dmin = two*(s(i,jmin  )-s(i,jmin-1))
-                  dpls = two*(s(i,jmin+1)-s(i,jmin  ))
-                  slim = min(abs(dpls), abs(dmin))
-                  slim = merge(slim, 0.d0, (dpls*dmin) .ge. 0.0d0)
-                  sflg = sign(one,del)
-                  sly(i,jmin-1) = 0.d0
-                  sly(i,jmin  ) = sflg*min(slim,abs(del))
->>>>>>> 38247d3f
-
-      end if
-
-<<<<<<< HEAD
-!c     compute y-component of Ip and Im
-      do j=lo(2)-1,hi(2)+1
-         do i=lo(1)-1,hi(1)+1
-            sigma = abs(v(i,j))*dt/dx(2)
-            s6 = 6.0d0*s(i,j) - 3.0d0*(sm(i,j)+sp(i,j))
-            if (v(i,j) .gt. eps) then
-               Ipy(i,j) = sp(i,j) - (sigma/2.0d0)*&
-                   (sp(i,j)-sm(i,j)-(1.0d0-(2.0d0/3.0d0)*sigma)*s6)
-               Imy(i,j) = s(i,j)
-            else if (v(i,j) .lt. -eps) then
-               Ipy(i,j) = s(i,j)
-               Imy(i,j) = sm(i,j) + (sigma/2.0d0)*&
-                   (sp(i,j)-sm(i,j)+(1.0d0-(2.0d0/3.0d0)*sigma)*s6)
-            else
-               Ipy(i,j) = s(i,j)
-               Imy(i,j) = s(i,j)
-            end if
-         end do
-      end do
-=======
-               if (bc(2,2) .eq. EXT_DIR .or. bc(2,2) .eq. HOEXTRAP) then
-                  del  = -( -sixteen/fifteen*s(i,jmax+1) + half*s(i,jmax) + &
-                      two3rd*s(i,jmax-1) - tenth*s(i,jmax-2) )
-                  dmin = two*(s(i,jmax  )-s(i,jmax-1))
-                  dpls = two*(s(i,jmax+1)-s(i,jmax  ))
-                  slim = min(abs(dpls), abs(dmin))
-                  slim = merge(slim, 0.d0, (dpls*dmin) .ge. 0.0d0)
-                  sflg = sign(one,del)
-                  sly(i,jmax  ) = sflg*min(slim,abs(del))
-                  sly(i,jmax+1) = 0.d0
->>>>>>> 38247d3f
-
-    end subroutine ppm
-
-
-<<<<<<< HEAD
-    subroutine ppm_fpu(lo,hi,&
-         s,DIMS(s),&
-         uedge,DIMS(uedge),&
-         vedge,DIMS(vedge),&
-         Ipx,Imx,Ipy,Imy,DIMS(work),&
-         sm,sp,DIMS(smp),&
-         dsvl,DIMS(dsvl),&
-         sedgex,DIMS(sedgex),&
-         sedgey,DIMS(sedgey),&
-=======
-    subroutine ppm(lo,hi,&
-         s,s_lo,s_hi,&
-         u,u_lo,u_hi,&
-         v,v_lo,v_hi,&
-         Ipx,Ipx_lo,Ipx_hi,&
-         Imx,Imx_lo,Imx_hi,&
-         Ipy,Ipy_lo,Ipy_hi,&
-         Imy,Imy_lo,Imy_hi,&
-         sm,sm_lo,sm_hi,&
-         sp,sp_lo,sp_hi,&
-         dsvl,dsvl_lo,dsvl_hi,&
-         sedgex,sedgex_lo,sedgex_hi,&
-         sedgey,sedgey_lo,sedgey_hi,&
->>>>>>> 38247d3f
-         dx, dt, bc, eps, ppm_type)
-
-      implicit none
-
-<<<<<<< HEAD
-      integer lo(SDIM), hi(SDIM)
-      integer bc(SDIM,2)
-      integer DIMDEC(s)
-      integer DIMDEC(uedge)
-      integer DIMDEC(vedge)
-      integer DIMDEC(work)
-      integer DIMDEC(smp)
-      integer DIMDEC(dsvl)
-      integer DIMDEC(sedgex)
-      integer DIMDEC(sedgey)
-      REAL_T  s(DIMV(s))
-      REAL_T  uedge(DIMV(uedge))
-      REAL_T  vedge(DIMV(vedge))
-      REAL_T  Ipx(DIMV(work))
-      REAL_T  Imx(DIMV(work))
-      REAL_T  Ipy(DIMV(work))
-      REAL_T  Imy(DIMV(work))
-      REAL_T   sm(DIMV(smp))
-      REAL_T   sp(DIMV(smp))
-      REAL_T dsvl(DIMV(dsvl))
-      REAL_T sedgex(DIMV(sedgex))
-      REAL_T sedgey(DIMV(sedgey))
-      REAL_T eps
-      REAL_T dx(SDIM)
-      REAL_T dt
-=======
-      integer, intent(in) :: bc(SDIM,2)
-      integer, dimension(2), intent(in) :: &
-           s_lo,s_hi,u_lo,u_hi,v_lo,v_hi,Ipx_lo,Ipx_hi,Imx_lo,Imx_hi,Ipy_lo,Ipy_hi,Imy_lo,Imy_hi,&
-           sm_lo,sm_hi,sp_lo,sp_hi,dsvl_lo,dsvl_hi,sedgex_lo,sedgex_hi,sedgey_lo,sedgey_hi,&
-           lo,hi
-
-      real(rt), intent(in) :: s(s_lo(1):s_hi(1),s_lo(2):s_hi(2))
-      real(rt), intent(in) :: u(u_lo(1):u_hi(1),u_lo(2):u_hi(2))
-      real(rt), intent(in) :: v(v_lo(1):v_hi(1),v_lo(2):v_hi(2))
-      real(rt), intent(inout) :: Ipx(Ipx_lo(1):Ipx_hi(1),Ipx_lo(2):Ipx_hi(2))
-      real(rt), intent(inout) :: Imx(Imx_lo(1):Imx_hi(1),Imx_lo(2):Imx_hi(2))
-      real(rt), intent(inout) :: Ipy(Ipy_lo(1):Ipy_hi(1),Ipy_lo(2):Ipy_hi(2))
-      real(rt), intent(inout) :: Imy(Imy_lo(1):Imy_hi(1),Imy_lo(2):Imy_hi(2))
-      real(rt), intent(inout) :: sm(sm_lo(1):sm_hi(1),sm_lo(2):sm_hi(2))
-      real(rt), intent(inout) :: sp(sp_lo(1):sp_hi(1),sp_lo(2):sp_hi(2))
-      real(rt), intent(inout) :: dsvl(dsvl_lo(1):dsvl_hi(1),dsvl_lo(2):dsvl_hi(2))
-      real(rt), intent(inout) :: sedgex(sedgex_lo(1):sedgex_hi(1),sedgex_lo(2):sedgex_hi(2))
-      real(rt), intent(inout) :: sedgey(sedgey_lo(1):sedgey_hi(1),sedgey_lo(2):sedgey_hi(2))
-      real(rt), intent(in) :: eps, dx(SDIM), dt
->>>>>>> 38247d3f
-      integer ppm_type
-
-!c     local
-      integer i,j
-
-      logical extremum, bigp, bigm
-
-<<<<<<< HEAD
-      REAL_T dsl, dsr, dsc, D2, D2C, D2L, D2R, D2LIM, C, alphap, alpham
-      REAL_T sgn, sigmam, sigmap, s6, amax, delam, delap
-      REAL_T dafacem, dafacep, dabarm, dabarp, dafacemin, dabarmin, dachkm, dachkp
-=======
-      real(rt) :: dsl, dsr, dsc, D2, D2C, D2L, D2R, D2LIM, C, alphap, alpham
-      real(rt) :: sgn, sigma, s6, amax, delam, delap
-      real(rt) :: dafacem, dafacep, dabarm, dabarp, dafacemin, dabarmin, dachkm, dachkp
->>>>>>> 38247d3f
-
-!c     constant used in Colella 2008
-      !C = 1.25d0
-
-!c     !!!!!!!!!!!!!!!!!!!!!!!!!!!!!!!!!!!!!!!
-!c     x-direction
-!c     !!!!!!!!!!!!!!!!!!!!!!!!!!!!!!!!!!!!!!!
-
-!c     compute s at x-edges
-      if (ppm_type .eq. 1) then
-
-!c     compute van Leer slopes in x-direction
-         dsvl = 0.d0
-         do j=lo(2)-1,hi(2)+1
-            do i=lo(1)-2,hi(1)+2
-               dsc = 0.5d0 * (s(i+1,j) - s(i-1,j))
-               dsl = 2.d0  * (s(i  ,j) - s(i-1,j))
-               dsr = 2.d0  * (s(i+1,j) - s(i  ,j))
-               if (dsl*dsr .gt. 0.d0)&
-                   dsvl(i,j) = sign(1.d0,dsc)*min(abs(dsc),abs(dsl),abs(dsr))
-            end do
-         end do
-         
-!c     interpolate s to x-edges
-         do j=lo(2)-1,hi(2)+1
-            do i=lo(1)-1,hi(1)+2
-               sedgex(i,j) = 0.5d0*(s(i,j)+s(i-1,j)) - (1.d0/6.d0)*(dsvl(i,j)-dsvl(i-1,j))
-!c     make sure sedgex lies in between adjacent cell-centered values
-               sedgex(i,j) = max(sedgex(i,j),min(s(i,j),s(i-1,j)))
-               sedgex(i,j) = min(sedgex(i,j),max(s(i,j),s(i-1,j)))
-            end do
-         end do
-
-!c     copy sedgex into sp and sm
-         do j=lo(2)-1,hi(2)+1
-            do i=lo(1)-1,hi(1)+1
-               sp(i,j) = sedgex(i+1,j)
-               sm(i,j) = sedgex(i  ,j)
-            end do
-         end do
-
-!c     modify using quadrati!c limiters
-         do j=lo(2)-1,hi(2)+1
-            do i=lo(1)-1,hi(1)+1
-               if ((sp(i,j)-s(i,j))*(s(i,j)-sm(i,j)) .le. 0.d0) then
-                  sp(i,j) = s(i,j)
-                  sm(i,j) = s(i,j)
-               else if (abs(sp(i,j)-s(i,j)) .ge. 2.d0*abs(sm(i,j)-s(i,j))) then
-                  sp(i,j) = 3.d0*s(i,j) - 2.d0*sm(i,j)
-               else if (abs(sm(i,j)-s(i,j)) .ge. 2.d0*abs(sp(i,j)-s(i,j))) then
-                  sm(i,j) = 3.d0*s(i,j) - 2.d0*sp(i,j)
-               end if
-            end do
-         end do
-         
-!c     different stencil needed for x-component of EXT_DIR and HOEXTRAP bc's
-         if (bc(1,1) .eq. EXT_DIR  .or. bc(1,1) .eq. HOEXTRAP) then
-!c     the value in the first c!c ghost cell represents the edge value
-            sm(lo(1),lo(2)-1:hi(2)+1) = s(lo(1)-1,lo(2)-1:hi(2)+1)
-
-!c     use a modified stencil to get sedgex on the first interior edge
-            sedgex(lo(1)+1,lo(2)-1:hi(2)+1) = &
-                -(1.d0/5.d0)  *s(lo(1)-1,lo(2)-1:hi(2)+1)&
-                +(3.d0/4.d0)  *s(lo(1)  ,lo(2)-1:hi(2)+1)&
-                +0.5d0        *s(lo(1)+1,lo(2)-1:hi(2)+1)&
-                -(1.d0/20.0d0)*s(lo(1)+2,lo(2)-1:hi(2)+1)
-
-!c     make sure sedgex lies in between adjacent cell-centered values
-            do j=lo(2)-1,hi(2)+1
-               sedgex(lo(1)+1,j) = max(sedgex(lo(1)+1,j),min(s(lo(1)+1,j),s(lo(1),j)))
-               sedgex(lo(1)+1,j) = min(sedgex(lo(1)+1,j),max(s(lo(1)+1,j),s(lo(1),j)))
-            end do
-
-!c     copy sedgex into sp and sm
-            do j=lo(2)-1,hi(2)+1
-               sp(lo(1)  ,j) = sedgex(lo(1)+1,j)
-               sm(lo(1)+1,j) = sedgex(lo(1)+1,j)
-            end do
-
-!c     reset sp on second interior edge
-            do j=lo(2)-1,hi(2)+1
-               sp(lo(1)+1,j) = sedgex(lo(1)+2,j)
-            end do
-
-!c     modify using quadrati!c limiters
-            do j=lo(2)-1,hi(2)+1
-               i = lo(1)+1
-               if ((sp(i,j)-s(i,j))*(s(i,j)-sm(i,j)) .le. 0.d0) then
-                  sp(i,j) = s(i,j)
-                  sm(i,j) = s(i,j)
-               else if (abs(sp(i,j)-s(i,j)) .ge. 2.d0*abs(sm(i,j)-s(i,j))) then
-                  sp(i,j) = 3.d0*s(i,j) - 2.d0*sm(i,j)
-               else if (abs(sm(i,j)-s(i,j)) .ge. 2.d0*abs(sp(i,j)-s(i,j))) then
-                  sm(i,j) = 3.d0*s(i,j) - 2.d0*sp(i,j)
-               end if
-            end do
-         end if
-         
-         if (bc(1,2) .eq. EXT_DIR  .or. bc(1,2) .eq. HOEXTRAP) then
-!c     the value in the first c!c ghost cell represents the edge value
-            sp(hi(1),lo(2)-1:hi(2)+1) = s(hi(1)+1,lo(2)-1:hi(2)+1)
-
-!c     use a modified stencil to get sedgex on the first interior edge
-            sedgex(hi(1),lo(2)-1:hi(2)+1) =&
-                -(1.d0/5.d0)  *s(hi(1)+1,lo(2)-1:hi(2)+1)&
-                +(3.d0/4.d0)  *s(hi(1)  ,lo(2)-1:hi(2)+1)&
-                +0.5d0        *s(hi(1)-1,lo(2)-1:hi(2)+1)&
-                -(1.d0/20.0d0)*s(hi(1)-2,lo(2)-1:hi(2)+1)
-
-!c     make sure sedgex lies in between adjacent cell-centered values
-            do j=lo(2)-1,hi(2)+1
-               sedgex(hi(1),j) = max(sedgex(hi(1),j),min(s(hi(1)-1,j),s(hi(1),j)))
-               sedgex(hi(1),j) = min(sedgex(hi(1),j),max(s(hi(1)-1,j),s(hi(1),j)))
-            end do
-
-!c     copy sedgex into sp and sm
-            do j=lo(2)-1,hi(2)+1
-               sp(hi(1)-1,j) = sedgex(hi(1),j)
-               sm(hi(1)  ,j) = sedgex(hi(1),j)
-            end do
-
-!c     reset sm on second interior edge
-            do j=lo(2)-1,hi(2)+1
-               sm(hi(1)-1,j) = sedgex(hi(1)-1,j)
-            end do
-
-!c     modify using quadrati!c limiters
-            do j=lo(2)-1,hi(2)+1
-               i = hi(1)-1
-               if ((sp(i,j)-s(i,j))*(s(i,j)-sm(i,j)) .le. 0.d0) then
-                  sp(i,j) = s(i,j)
-                  sm(i,j) = s(i,j)
-               else if (abs(sp(i,j)-s(i,j)) .ge. 2.d0*abs(sm(i,j)-s(i,j))) then
-                  sp(i,j) = 3.d0*s(i,j) - 2.d0*sm(i,j)
-               else if (abs(sm(i,j)-s(i,j)) .ge. 2.d0*abs(sp(i,j)-s(i,j))) then
-                  sm(i,j) = 3.d0*s(i,j) - 2.d0*sp(i,j)
-               end if
-            end do
-         end if
-
-      else if (ppm_type .eq. 2) then
-
-!c     interpolate s to x-edges
-         do j=lo(2)-1,hi(2)+1
-            do i=lo(1)-2,hi(1)+3
-               sedgex(i,j) = (7.d0/12.d0)*(s(i-1,j)+s(i,j)) - (1.d0/12.d0)*(s(i-2,j)+s(i+1,j))
-!c     limit sedgex
-               if ((sedgex(i,j)-s(i-1,j))*(s(i,j)-sedgex(i,j)) .lt. 0.d0) then
-                  D2  = 3.d0*(s(i-1,j)-2.d0*sedgex(i,j)+s(i,j))
-                  D2L = s(i-2,j)-2.d0*s(i-1,j)+s(i,j)
-                  D2R = s(i-1,j)-2.d0*s(i,j)+s(i+1,j)
-                  sgn = sign(1.d0,D2)
-                  D2LIM = sgn*max(min(C*sgn*D2L,C*sgn*D2R,sgn*D2),0.d0)
-                  sedgex(i,j) = 0.5d0*(s(i-1,j)+s(i,j)) - (1.d0/6.d0)*D2LIM
-               end if
-            end do
-         end do
-
-!c     use Colella 2008 limiters
-!c     This is a new version of the algorithm 
-!c     to eliminate sensitivity to roundoff.
-         do j=lo(2)-1,hi(2)+1
-            do i=lo(1)-1,hi(1)+1
-
-               alphap = sedgex(i+1,j)-s(i,j)
-               alpham = sedgex(i  ,j)-s(i,j)
-               bigp = abs(alphap).gt.2.d0*abs(alpham)
-               bigm = abs(alpham).gt.2.d0*abs(alphap)
-               extremum = .false.
-
-               if (alpham*alphap .ge. 0.d0) then
-                  extremum = .true.
-               else if (bigp .or. bigm) then
-!c     Possible extremum. We look at cell centered values and face
-!c     centered values for a change in sign in the differences adjacent to
-!c     the cell. We use the pair of differences whose minimum magnitude is the
-!c     largest, and thus least susceptible to sensitivity to roundoff.
-                  dafacem = sedgex(i,j) - sedgex(i-1,j)
-                  dafacep = sedgex(i+2,j) - sedgex(i+1,j)
-                  dabarm = s(i,j) - s(i-1,j)
-                  dabarp = s(i+1,j) - s(i,j)
-                  dafacemin = min(abs(dafacem),abs(dafacep))
-                  dabarmin= min(abs(dabarm),abs(dabarp))
-                  if (dafacemin.ge.dabarmin) then
-                     dachkm = dafacem
-                     dachkp = dafacep
-                  else
-                     dachkm = dabarm
-                     dachkp = dabarp
-                  endif
-                  extremum = (dachkm*dachkp .le. 0.d0)
-               end if
-
-               if (extremum) then
-                  D2  = 6.d0*(alpham + alphap)
-                  D2L = s(i-2,j)-2.d0*s(i-1,j)+s(i,j)
-                  D2R = s(i,j)-2.d0*s(i+1,j)+s(i+2,j)
-                  D2C = s(i-1,j)-2.d0*s(i,j)+s(i+1,j)
-                  sgn = sign(1.d0,D2)
-                  D2LIM = max(min(sgn*D2,C*sgn*D2L,C*sgn*D2R,C*sgn*D2C),0.d0)
-                  alpham = alpham*D2LIM/max(abs(D2),1.d-10)
-                  alphap = alphap*D2LIM/max(abs(D2),1.d-10)
-               else
-                  if (bigp) then
-                     sgn = sign(1.d0,alpham)
-                     amax = -alphap**2 / (4*(alpham + alphap))
-                     delam = s(i-1,j) - s(i,j)
-                     if (sgn*amax .ge. sgn*delam) then
-                        if (sgn*(delam - alpham).ge.1.d-10) then
-                           alphap = (-2.d0*delam - 2.d0*sgn*sqrt(delam**2 - delam*alpham))
-                        else 
-                           alphap = -2.d0*alpham
-                        endif
-                     endif
-                  end if
-                  if (bigm) then
-                     sgn = sign(1.d0,alphap)
-                     amax = -alpham**2 / (4*(alpham + alphap))
-                     delap = s(i+1,j) - s(i,j)
-                     if (sgn*amax .ge. sgn*delap) then
-                        if (sgn*(delap - alphap).ge.1.d-10) then
-                           alpham = (-2.d0*delap - 2.d0*sgn*sqrt(delap**2 - delap*alphap))
-                        else
-                           alpham = -2.d0*alphap
-                        endif
-                     endif
-                  end if
-               end if
-
-               sm(i,j) = s(i,j) + alpham
-               sp(i,j) = s(i,j) + alphap
-
-            end do
-         end do
-
-!c     different stencil needed for x-component of EXT_DIR and HOEXTRAP bc's
-         if (bc(1,1) .eq. EXT_DIR  .or. bc(1,1) .eq. HOEXTRAP) then
-!c     the value in the first c!c ghost cell represents the edge value
-            sm(lo(1),lo(2)-1:hi(2)+1)    = s(lo(1)-1,lo(2)-1:hi(2)+1)
-            sedgex(lo(1),lo(2)-1:hi(2)+1) = s(lo(1)-1,lo(2)-1:hi(2)+1)
-
-!c     use a modified stencil to get sedgex on the first interior edge
-            sedgex(lo(1)+1,lo(2)-1:hi(2)+1) =&
-                -(1.d0/5.d0)  *s(lo(1)-1,lo(2)-1:hi(2)+1)&
-                +(3.d0/4.d0)  *s(lo(1)  ,lo(2)-1:hi(2)+1)&
-                +0.5d0        *s(lo(1)+1,lo(2)-1:hi(2)+1)&
-                -(1.d0/20.0d0)*s(lo(1)+2,lo(2)-1:hi(2)+1)
-
-!c     make sure sedgex lies in between adjacent cell-centered values
-            do j=lo(2)-1,hi(2)+1
-               sedgex(lo(1)+1,j) = max(sedgex(lo(1)+1,j),min(s(lo(1)+1,j),s(lo(1),j)))
-               sedgex(lo(1)+1,j) = min(sedgex(lo(1)+1,j),max(s(lo(1)+1,j),s(lo(1),j)))
-            end do
-
-!c     copy sedgex into sp
-            do j=lo(2)-1,hi(2)+1
-               sp(lo(1)  ,j) = sedgex(lo(1)+1,j)
-            end do
-
-!c     apply Colella 2008 limiters to compute sm and sp in the second
-!c     and third inner cells
-            do j=lo(2)-1,hi(2)+1
-               do i=lo(1)+1,lo(1)+2
-
-                  alphap = sedgex(i+1,j)-s(i,j)
-                  alpham = sedgex(i  ,j)-s(i,j)
-                  bigp = abs(alphap).gt.2.d0*abs(alpham)
-                  bigm = abs(alpham).gt.2.d0*abs(alphap)
-                  extremum = .false.
-
-                  if (alpham*alphap .ge. 0.d0) then
-                     extremum = .true.
-                  else if (bigp .or. bigm) then
-!c     Possible extremum. We look at cell centered values and face
-!c     centered values for a change in sign in the differences adjacent to
-!c     the cell. We use the pair of differences whose minimum magnitude is the
-!c     largest, and thus least susceptible to sensitivity to roundoff.
-                     dafacem = sedgex(i,j) - sedgex(i-1,j)
-                     dafacep = sedgex(i+2,j) - sedgex(i+1,j)
-                     dabarm = s(i,j) - s(i-1,j)
-                     dabarp = s(i+1,j) - s(i,j)
-                     dafacemin = min(abs(dafacem),abs(dafacep))
-                     dabarmin= min(abs(dabarm),abs(dabarp))
-                     if (dafacemin.ge.dabarmin) then
-                        dachkm = dafacem
-                        dachkp = dafacep
-                     else
-                        dachkm = dabarm
-                        dachkp = dabarp
-                     endif
-                     extremum = (dachkm*dachkp .le. 0.d0)
-                  end if
-
-                  if (extremum) then
-                     D2  = 6.d0*(alpham + alphap)
-                     D2L = s(i-2,j)-2.d0*s(i-1,j)+s(i,j)
-                     D2R = s(i,j)-2.d0*s(i+1,j)+s(i+2,j)
-                     D2C = s(i-1,j)-2.d0*s(i,j)+s(i+1,j)
-                     sgn = sign(1.d0,D2)
-                     D2LIM = max(min(sgn*D2,C*sgn*D2L,C*sgn*D2R,C*sgn*D2C),0.d0)
-                     alpham = alpham*D2LIM/max(abs(D2),1.d-10)
-                     alphap = alphap*D2LIM/max(abs(D2),1.d-10)
-                  else
-                     if (bigp) then
-                        sgn = sign(1.d0,alpham)
-                        amax = -alphap**2 / (4*(alpham + alphap))
-                        delam = s(i-1,j) - s(i,j)
-                        if (sgn*amax .ge. sgn*delam) then
-                           if (sgn*(delam - alpham).ge.1.d-10) then
-                              alphap = (-2.d0*delam - 2.d0*sgn*sqrt(delam**2 - delam*alpham))
-                           else 
-                              alphap = -2.d0*alpham
-                           endif
-                        endif
-                     end if
-                     if (bigm) then
-                        sgn = sign(1.d0,alphap)
-                        amax = -alpham**2 / (4*(alpham + alphap))
-                        delap = s(i+1,j) - s(i,j)
-                        if (sgn*amax .ge. sgn*delap) then
-                           if (sgn*(delap - alphap).ge.1.d-10) then
-                              alpham = (-2.d0*delap - 2.d0*sgn*sqrt(delap**2 - delap*alphap))
-                           else
-                              alpham = -2.d0*alphap
-                           endif
-                        endif
-                     end if
-                  end if
-
-                  sm(i,j) = s(i,j) + alpham
-                  sp(i,j) = s(i,j) + alphap
-
-               end do
-            end do
-         end if
-
-         if (bc(1,2) .eq. EXT_DIR  .or. bc(1,2) .eq. HOEXTRAP) then
-!c     the value in the first c!c ghost cell represents the edge value
-            sp(hi(1),lo(2)-1:hi(2)+1)      = s(hi(1)+1,lo(2)-1:hi(2)+1)
-            sedgex(hi(1)+1,lo(2)-1:hi(2)+1) = s(hi(1)+1,lo(2)-1:hi(2)+1)
-
-!c     use a modified stencil to get sedgex on the first interior edge
-            sedgex(hi(1),lo(2)-1:hi(2)+1) =&
-                -(1.d0/5.d0)  *s(hi(1)+1,lo(2)-1:hi(2)+1)&
-                +(3.d0/4.d0)  *s(hi(1)  ,lo(2)-1:hi(2)+1)&
-                +0.5d0        *s(hi(1)-1,lo(2)-1:hi(2)+1)&
-                -(1.d0/20.0d0)*s(hi(1)-2,lo(2)-1:hi(2)+1)
-
-!c     make sure sedgex lies in between adjacent cell-centered values
-            do j=lo(2)-1,hi(2)+1
-               sedgex(hi(1),j) = max(sedgex(hi(1),j),min(s(hi(1)-1,j),s(hi(1),j)))
-               sedgex(hi(1),j) = min(sedgex(hi(1),j),max(s(hi(1)-1,j),s(hi(1),j)))
-            end do
-
-!c     copy sedgex into sm
-            do j=lo(2)-1,hi(2)+1
-               sm(hi(1)  ,j) = sedgex(hi(1),j)
-            end do
-
-!c     reset sm on second interior edge
-            do j=lo(2)-1,hi(2)+1
-               sm(hi(1)-1,j) = sedgex(hi(1)-1,j)
-            end do
-
-!c     apply Colella 2008 limiters to compute sm and sp in the second
-!c     and third inner cells
-            do j=lo(2)-1,hi(2)+1
-               do i=hi(1)-2,hi(1)-1
-
-                  alphap = sedgex(i+1,j)-s(i,j)
-                  alpham = sedgex(i  ,j)-s(i,j)
-                  bigp = abs(alphap).gt.2.d0*abs(alpham)
-                  bigm = abs(alpham).gt.2.d0*abs(alphap)
-                  extremum = .false.
-
-                  if (alpham*alphap .ge. 0.d0) then
-                     extremum = .true.
-                  else if (bigp .or. bigm) then
-!c     Possible extremum. We look at cell centered values and face
-!c     centered values for a change in sign in the differences adjacent to
-!c     the cell. We use the pair of differences whose minimum magnitude is the
-!c     largest, and thus least susceptible to sensitivity to roundoff.
-                     dafacem = sedgex(i,j) - sedgex(i-1,j)
-                     dafacep = sedgex(i+2,j) - sedgex(i+1,j)
-                     dabarm = s(i,j) - s(i-1,j)
-                     dabarp = s(i+1,j) - s(i,j)
-                     dafacemin = min(abs(dafacem),abs(dafacep))
-                     dabarmin= min(abs(dabarm),abs(dabarp))
-                     if (dafacemin.ge.dabarmin) then
-                        dachkm = dafacem
-                        dachkp = dafacep
-                     else
-                        dachkm = dabarm
-                        dachkp = dabarp
-                     endif
-                     extremum = (dachkm*dachkp .le. 0.d0)
-                  end if
-
-                  if (extremum) then
-                     D2  = 6.d0*(alpham + alphap)
-                     D2L = s(i-2,j)-2.d0*s(i-1,j)+s(i,j)
-                     D2R = s(i,j)-2.d0*s(i+1,j)+s(i+2,j)
-                     D2C = s(i-1,j)-2.d0*s(i,j)+s(i+1,j)
-                     sgn = sign(1.d0,D2)
-                     D2LIM = max(min(sgn*D2,C*sgn*D2L,C*sgn*D2R,C*sgn*D2C),0.d0)
-                     alpham = alpham*D2LIM/max(abs(D2),1.d-10)
-                     alphap = alphap*D2LIM/max(abs(D2),1.d-10)
-                  else
-                     if (bigp) then
-                        sgn = sign(1.d0,alpham)
-                        amax = -alphap**2 / (4*(alpham + alphap))
-                        delam = s(i-1,j) - s(i,j)
-                        if (sgn*amax .ge. sgn*delam) then
-                           if (sgn*(delam - alpham).ge.1.d-10) then
-                              alphap = (-2.d0*delam - 2.d0*sgn*sqrt(delam**2 - delam*alpham))
-                           else 
-                              alphap = -2.d0*alpham
-                           endif
-                        endif
-                     end if
-                     if (bigm) then
-                        sgn = sign(1.d0,alphap)
-                        amax = -alpham**2 / (4*(alpham + alphap))
-                        delap = s(i+1,j) - s(i,j)
-                        if (sgn*amax .ge. sgn*delap) then
-                           if (sgn*(delap - alphap).ge.1.d-10) then
-                              alpham = (-2.d0*delap - 2.d0*sgn*sqrt(delap**2 - delap*alphap))
-                           else
-                              alpham = -2.d0*alphap
-                           endif
-                        endif
-                     end if
-                  end if
-
-                  sm(i,j) = s(i,j) + alpham
-                  sp(i,j) = s(i,j) + alphap
-
-               end do
-            end do
-         end if
-
-      end if
-
-!c     compute x-component of Ip and Im
-      do j=lo(2)-1,hi(2)+1
-         do i=lo(1)-1,hi(1)+1
-            sigmap = abs(uedge(i+1,j))*dt/dx(1)
-            sigmam = abs(uedge(i,j))*dt/dx(1)
-            s6 = 6.0d0*s(i,j) - 3.0d0*(sm(i,j)+sp(i,j))
-            if (uedge(i+1,j) .gt. eps) then
-               Ipx(i,j) = sp(i,j) - (sigmap/2.0d0)*&
-                   (sp(i,j)-sm(i,j)-(1.0d0-(2.0d0/3.0d0)*sigmap)*s6)
-            else
-               Ipx(i,j) = s(i,j)
-            end if
-            if (uedge(i,j) .lt. -eps) then
-               Imx(i,j) = sm(i,j) + (sigmam/2.0d0)*&
-                   (sp(i,j)-sm(i,j)+(1.0d0-(2.0d0/3.0d0)*sigmam)*s6)
-            else
-               Imx(i,j) = s(i,j)
-            end if
-         end do
-      end do
-
-!c     !!!!!!!!!!!!!!!!!!!!!!!!!!!!!!!!!!!!!!!
-!c     y-direction
-!c     !!!!!!!!!!!!!!!!!!!!!!!!!!!!!!!!!!!!!!!
-
-!c     compute s at y-edges
-      if (ppm_type .eq. 1) then
-
-!c     compute van Leer slopes in y-direction
-         dsvl = 0.d0
-         do j=lo(2)-2,hi(2)+2
-            do i=lo(1)-1,hi(1)+1
-               dsc = 0.5d0 * (s(i,j+1) - s(i,j-1))
-               dsl = 2.d0  * (s(i,j  ) - s(i,j-1))
-               dsr = 2.d0  * (s(i,j+1) - s(i,j  ))
-               if (dsl*dsr .gt. 0.d0)&
-                   dsvl(i,j) = sign(1.d0,dsc)*min(abs(dsc),abs(dsl),abs(dsr))
-            end do
-         end do
-         
-!c     interpolate s to y-edges
-         do j=lo(2)-1,hi(2)+2
-            do i=lo(1)-1,hi(1)+1
-               sedgey(i,j) = 0.5d0*(s(i,j)+s(i,j-1)) - (1.d0/6.d0)*(dsvl(i,j)-dsvl(i,j-1))
-!c     make sure sedgey lies in between adjacent cell-centered values
-               sedgey(i,j) = max(sedgey(i,j),min(s(i,j),s(i,j-1)))
-               sedgey(i,j) = min(sedgey(i,j),max(s(i,j),s(i,j-1)))
-            end do
-         end do
-
-!c     copy sedgey into sp and sm
-         do j=lo(2)-1,hi(2)+1
-            do i=lo(1)-1,hi(1)+1
-               sp(i,j) = sedgey(i,j+1)
-               sm(i,j) = sedgey(i,j  )
-            end do
-         end do
-
-!c     modify using quadrati!c limiters
-         do j=lo(2)-1,hi(2)+1
-            do i=lo(1)-1,hi(1)+1
-               if ((sp(i,j)-s(i,j))*(s(i,j)-sm(i,j)) .le. 0.d0) then
-                  sp(i,j) = s(i,j)
-                  sm(i,j) = s(i,j)
-               else if (abs(sp(i,j)-s(i,j)) .ge. 2.d0*abs(sm(i,j)-s(i,j))) then
-                  sp(i,j) = 3.d0*s(i,j) - 2.d0*sm(i,j)
-               else if (abs(sm(i,j)-s(i,j)) .ge. 2.d0*abs(sp(i,j)-s(i,j))) then
-                  sm(i,j) = 3.d0*s(i,j) - 2.d0*sp(i,j)
-               end if
-            end do
-         end do
-         
-!c     different stencil needed for y-component of EXT_DIR and HOEXTRAP bc's
-         if (bc(2,1) .eq. EXT_DIR  .or. bc(2,1) .eq. HOEXTRAP) then
-!c     the value in the first c!c ghost cell represents the edge value
-            sm(lo(1)-1:hi(1)+1,lo(2)) = s(lo(1)-1:hi(1)+1,lo(2)-1)
-
-!c     use a modified stencil to get sedgey on the first interior edge
-            sedgey(lo(1)-1:hi(1)+1,lo(2)+1) =&
-                -(1.d0/5.d0)  *s(lo(1)-1:hi(1)+1,lo(2)-1)&
-                +(3.d0/4.d0)  *s(lo(1)-1:hi(1)+1,lo(2)  )&
-                +0.5d0        *s(lo(1)-1:hi(1)+1,lo(2)+1)&
-                -(1.d0/20.0d0)*s(lo(1)-1:hi(1)+1,lo(2)+2)
-
-!c     make sure sedgey lies in between adjacent cell-centered values
-            do i=lo(1)-1,hi(1)+1
-               sedgey(i,lo(2)+1) = max(sedgey(i,lo(2)+1),min(s(i,lo(2)+1),s(i,lo(2))))
-               sedgey(i,lo(2)+1) = min(sedgey(i,lo(2)+1),max(s(i,lo(2)+1),s(i,lo(2))))
-            end do
-
-!c     copy sedgey into sp and sm
-            do i=lo(1)-1,hi(1)+1
-               sp(i,lo(2)  ) = sedgey(i,lo(2)+1)
-               sm(i,lo(2)+1) = sedgey(i,lo(2)+1)
-            end do
-
-!c     reset sp on second interior edge
-            do i=lo(1)-1,hi(1)+1
-               sp(i,lo(2)+1) = sedgey(i,lo(2)+2)
-            end do
-
-!c     modify using quadrati!c limiters
-            do i=lo(1)-1,hi(1)+1
-               j = lo(2)+1
-               if ((sp(i,j)-s(i,j))*(s(i,j)-sm(i,j)) .le. 0.d0) then
-                  sp(i,j) = s(i,j)
-                  sm(i,j) = s(i,j)
-               else if (abs(sp(i,j)-s(i,j)) .ge. 2.d0*abs(sm(i,j)-s(i,j))) then
-                  sp(i,j) = 3.d0*s(i,j) - 2.d0*sm(i,j)
-               else if (abs(sm(i,j)-s(i,j)) .ge. 2.d0*abs(sp(i,j)-s(i,j))) then
-                  sm(i,j) = 3.d0*s(i,j) - 2.d0*sp(i,j)
-               end if
-            end do
-         end if
-
-         if (bc(2,2) .eq. EXT_DIR  .or. bc(2,2) .eq. HOEXTRAP) then
-!c     the value in the first c!c ghost cell represents the edge value
-            sp(lo(1)-1:hi(1)+1,hi(2)) = s(lo(1)-1:hi(1)+1,hi(2)+1)
-
-!c     use a modified stencil to get sedgey on the first interior edge
-            sedgey(lo(1)-1:hi(1)+1,hi(2)) =&
-                -(1.d0/5.d0)  *s(lo(1)-1:hi(1)+1,hi(2)+1)&
-                +(3.d0/4.d0)  *s(lo(1)-1:hi(1)+1,hi(2)  )&
-                +0.5d0        *s(lo(1)-1:hi(1)+1,hi(2)-1)&
-                -(1.d0/20.0d0)*s(lo(1)-1:hi(1)+1,hi(2)-2)
-
-!c     make sure sedgey lies in between adjacent cell-centered values
-            do i=lo(1)-1,hi(1)+1
-               sedgey(i,hi(2)) = max(sedgey(i,hi(2)),min(s(i,hi(2)-1),s(i,hi(2))))
-               sedgey(i,hi(2)) = min(sedgey(i,hi(2)),max(s(i,hi(2)-1),s(i,hi(2))))
-            end do
-
-!c     copy sedgey into sp and sm
-            do i=lo(1)-1,hi(1)+1
-               sp(i,hi(2)-1) = sedgey(i,hi(2))
-               sm(i,hi(2)  ) = sedgey(i,hi(2))
-            end do
-
-!c     reset sm on second interior edge
-            do i=lo(1)-1,hi(1)+1
-               sm(i,hi(2)-1) = sedgey(i,hi(2)-1)
-            end do
-
-!c     modify using quadrati!c limiters
-            do i=lo(1)-1,hi(1)+1
-               j = hi(2)-1
-               if ((sp(i,j)-s(i,j))*(s(i,j)-sm(i,j)) .le. 0.d0) then
-                  sp(i,j) = s(i,j)
-                  sm(i,j) = s(i,j)
-               else if (abs(sp(i,j)-s(i,j)) .ge. 2.d0*abs(sm(i,j)-s(i,j))) then
-                  sp(i,j) = 3.d0*s(i,j) - 2.d0*sm(i,j)
-               else if (abs(sm(i,j)-s(i,j)) .ge. 2.d0*abs(sp(i,j)-s(i,j))) then
-                  sm(i,j) = 3.d0*s(i,j) - 2.d0*sp(i,j)
-               end if
-            end do
-         end if
-
-      else if (ppm_type .eq. 2) then
-         
-!c     interpolate s to y-edges
-         do j=lo(2)-2,hi(2)+3
-            do i=lo(1)-1,hi(1)+1
-               sedgey(i,j) = (7.d0/12.d0)*(s(i,j-1)+s(i,j)) - (1.d0/12.d0)*(s(i,j-2)+s(i,j+1))
-!c     limit sedgey
-               if ((sedgey(i,j)-s(i,j-1))*(s(i,j)-sedgey(i,j)) .lt. 0.d0) then
-                  D2  = 3.d0*(s(i,j-1)-2.d0*sedgey(i,j)+s(i,j))
-                  D2L = s(i,j-2)-2.d0*s(i,j-1)+s(i,j)
-                  D2R = s(i,j-1)-2.d0*s(i,j)+s(i,j+1)
-                  sgn = sign(1.d0,D2)
-                  D2LIM = sgn*max(min(C*sgn*D2L,C*sgn*D2R,sgn*D2),0.d0)
-                  sedgey(i,j) = 0.5d0*(s(i,j-1)+s(i,j)) - (1.d0/6.d0)*D2LIM
-               end if
-            end do
-         end do
-
-!c     use Colella 2008 limiters
-!c     This is a new version of the algorithm 
-!c     to eliminate sensitivity to roundoff.
-         do j=lo(2)-1,hi(2)+1
-            do i=lo(1)-1,hi(1)+1
-
-               alphap = sedgey(i,j+1)-s(i,j)
-               alpham = sedgey(i,j  )-s(i,j)
-               bigp = abs(alphap).gt.2.d0*abs(alpham)
-               bigm = abs(alpham).gt.2.d0*abs(alphap)
-               extremum = .false.
-
-               if (alpham*alphap .ge. 0.d0) then
-                  extremum = .true.
-               else if (bigp .or. bigm) then
-!c     Possible extremum. We look at cell centered values and face
-!c     centered values for a change in sign in the differences adjacent to
-!c     the cell. We use the pair of differences whose minimum magnitude is the
-!c     largest, and thus least susceptible to sensitivity to roundoff.
-                  dafacem = sedgey(i,j) - sedgey(i,j-1)
-                  dafacep = sedgey(i,j+2) - sedgey(i,j+1)
-                  dabarm = s(i,j) - s(i,j-1)
-                  dabarp = s(i,j+1) - s(i,j)
-                  dafacemin = min(abs(dafacem),abs(dafacep))
-                  dabarmin= min(abs(dabarm),abs(dabarp))
-                  if (dafacemin.ge.dabarmin) then
-                     dachkm = dafacem
-                     dachkp = dafacep
-                  else
-                     dachkm = dabarm
-                     dachkp = dabarp
-                  endif
-                  extremum = (dachkm*dachkp .le. 0.d0)
-               end if
-
-               if (extremum) then
-                  D2  = 6.d0*(alpham + alphap)
-                  D2L = s(i,j-2)-2.d0*s(i,j-1)+s(i,j)
-                  D2R = s(i,j)-2.d0*s(i,j+1)+s(i,j+2)
-                  D2C = s(i,j-1)-2.d0*s(i,j)+s(i,j+1)
-                  sgn = sign(1.d0,D2)
-                  D2LIM = max(min(sgn*D2,C*sgn*D2L,C*sgn*D2R,C*sgn*D2C),0.d0)
-                  alpham = alpham*D2LIM/max(abs(D2),1.d-10)
-                  alphap = alphap*D2LIM/max(abs(D2),1.d-10)
-               else
-                  if (bigp) then
-                     sgn = sign(1.d0,alpham)
-                     amax = -alphap**2 / (4*(alpham + alphap))
-                     delam = s(i,j-1) - s(i,j)
-                     if (sgn*amax .ge. sgn*delam) then
-                        if (sgn*(delam - alpham).ge.1.d-10) then
-                           alphap = (-2.d0*delam - 2.d0*sgn*sqrt(delam**2 - delam*alpham))
-                        else 
-                           alphap = -2.d0*alpham
-                        endif
-                     endif
-                  end if
-                  if (bigm) then
-                     sgn = sign(1.d0,alphap)
-                     amax = -alpham**2 / (4*(alpham + alphap))
-                     delap = s(i,j+1) - s(i,j)
-                     if (sgn*amax .ge. sgn*delap) then
-                        if (sgn*(delap - alphap).ge.1.d-10) then
-                           alpham = (-2.d0*delap - 2.d0*sgn*sqrt(delap**2 - delap*alphap))
-                        else
-                           alpham = -2.d0*alphap
-                        endif
-                     endif
-                  end if
-               end if
-
-               sm(i,j) = s(i,j) + alpham
-               sp(i,j) = s(i,j) + alphap
-
-            end do
-         end do
-
-!c     different stencil needed for y-component of EXT_DIR and HOEXTRAP bc's
-         if (bc(2,1) .eq. EXT_DIR  .or. bc(2,1) .eq. HOEXTRAP) then
-!c     the value in the first c!c ghost cell represents the edge value
-            sm(lo(1)-1:hi(1)+1,lo(2))    = s(lo(1)-1:hi(1)+1,lo(2)-1)
-            sedgey(lo(1)-1:hi(1)+1,lo(2)) = s(lo(1)-1:hi(1)+1,lo(2)-1)
-
-!c     use a modified stencil to get sedgey on the first interior edge
-            sedgey(lo(1)-1:hi(1)+1,lo(2)+1) =&
-                -(1.d0/5.d0)  *s(lo(1)-1:hi(1)+1,lo(2)-1)&
-                +(3.d0/4.d0)  *s(lo(1)-1:hi(1)+1,lo(2)  )&
-                +0.5d0        *s(lo(1)-1:hi(1)+1,lo(2)+1)&
-                -(1.d0/20.0d0)*s(lo(1)-1:hi(1)+1,lo(2)+2)
-
-!c     make sure sedgey lies in between adjacent cell-centered values
-            do i=lo(1)-1,hi(1)+1
-               sedgey(i,lo(2)+1) = max(sedgey(i,lo(2)+1),min(s(i,lo(2)+1),s(i,lo(2))))
-               sedgey(i,lo(2)+1) = min(sedgey(i,lo(2)+1),max(s(i,lo(2)+1),s(i,lo(2))))
-            end do
-
-!c     copy sedgey into sp
-            do i=lo(1)-1,hi(1)+1
-               sp(i,lo(2)  ) = sedgey(i,lo(2)+1)
-            end do
-
-!c     apply Colella 2008 limiters to compute sm and sp in the second
-!c     and third inner cells
-            do j=lo(2)+1,lo(2)+1
-               do i=lo(1)-1,hi(1)+1
-
-                  alphap = sedgey(i,j+1)-s(i,j)
-                  alpham = sedgey(i,j  )-s(i,j)
-                  bigp = abs(alphap).gt.2.d0*abs(alpham)
-                  bigm = abs(alpham).gt.2.d0*abs(alphap)
-                  extremum = .false.
-
-                  if (alpham*alphap .ge. 0.d0) then
-                     extremum = .true.
-                  else if (bigp .or. bigm) then
-!c     Possible extremum. We look at cell centered values and face
-!c     centered values for a change in sign in the differences adjacent to
-!c     the cell. We use the pair of differences whose minimum magnitude is the
-!c     largest, and thus least susceptible to sensitivity to roundoff.
-                     dafacem = sedgey(i,j) - sedgey(i,j-1)
-                     dafacep = sedgey(i,j+2) - sedgey(i,j+1)
-                     dabarm = s(i,j) - s(i,j-1)
-                     dabarp = s(i,j+1) - s(i,j)
-                     dafacemin = min(abs(dafacem),abs(dafacep))
-                     dabarmin= min(abs(dabarm),abs(dabarp))
-                     if (dafacemin.ge.dabarmin) then
-                        dachkm = dafacem
-                        dachkp = dafacep
-                     else
-                        dachkm = dabarm
-                        dachkp = dabarp
-                     endif
-                     extremum = (dachkm*dachkp .le. 0.d0)
-                  end if
-
-                  if (extremum) then
-                     D2  = 6.d0*(alpham + alphap)
-                     D2L = s(i,j-2)-2.d0*s(i,j-1)+s(i,j)
-                     D2R = s(i,j)-2.d0*s(i,j+1)+s(i,j+2)
-                     D2C = s(i,j-1)-2.d0*s(i,j)+s(i,j+1)
-                     sgn = sign(1.d0,D2)
-                     D2LIM = max(min(sgn*D2,C*sgn*D2L,C*sgn*D2R,C*sgn*D2C),0.d0)
-                     alpham = alpham*D2LIM/max(abs(D2),1.d-10)
-                     alphap = alphap*D2LIM/max(abs(D2),1.d-10)
-                  else
-                     if (bigp) then
-                        sgn = sign(1.d0,alpham)
-                        amax = -alphap**2 / (4*(alpham + alphap))
-                        delam = s(i,j-1) - s(i,j)
-                        if (sgn*amax .ge. sgn*delam) then
-                           if (sgn*(delam - alpham).ge.1.d-10) then
-                              alphap = (-2.d0*delam - 2.d0*sgn*sqrt(delam**2 - delam*alpham))
-                           else 
-                              alphap = -2.d0*alpham
-                           endif
-                        endif
-                     end if
-                     if (bigm) then
-                        sgn = sign(1.d0,alphap)
-                        amax = -alpham**2 / (4*(alpham + alphap))
-                        delap = s(i,j+1) - s(i,j)
-                        if (sgn*amax .ge. sgn*delap) then
-                           if (sgn*(delap - alphap).ge.1.d-10) then
-                              alpham = (-2.d0*delap - 2.d0*sgn*sqrt(delap**2 - delap*alphap))
-                           else
-                              alpham = -2.d0*alphap
-                           endif
-                        endif
-                     end if
-                  end if
-
-                  sm(i,j) = s(i,j) + alpham
-                  sp(i,j) = s(i,j) + alphap
-
-               end do
-            end do
-         end if
-
-         if (bc(2,2) .eq. EXT_DIR  .or. bc(2,2) .eq. HOEXTRAP) then
-!c     the value in the first c!c ghost cell represents the edge value
-            sp(lo(1)-1:hi(1)+1,hi(2))      = s(lo(1)-1:hi(1)+1,hi(2)+1)
-            sedgey(lo(1)-1:hi(1)+1,hi(2)+1) = s(lo(1)-1:hi(1)+1,hi(2)+1)
-
-!c     use a modified stencil to get sedgey on the first interior edge
-            sedgey(lo(1)-1:hi(1)+1,hi(2)) =&
-                -(1.d0/5.d0)  *s(lo(1)-1:hi(1)+1,hi(2)+1)&
-                +(3.d0/4.d0)  *s(lo(1)-1:hi(1)+1,hi(2)  )&
-                +0.5d0        *s(lo(1)-1:hi(1)+1,hi(2)-1)&
-                -(1.d0/20.0d0)*s(lo(1)-1:hi(1)+1,hi(2)-2)
-
-!c     make sure sedgey lies in between adjacent cell-centered values
-            do i=lo(1)-1,hi(1)+1
-               sedgey(i,hi(2)) = max(sedgey(i,hi(2)),min(s(i,hi(2)-1),s(i,hi(2))))
-               sedgey(i,hi(2)) = min(sedgey(i,hi(2)),max(s(i,hi(2)-1),s(i,hi(2))))
-            end do
-
-!c     copy sedgey into sm
-            do i=lo(1)-1,hi(1)+1
-               sm(i,hi(2)  ) = sedgey(i,hi(2))
-            end do
-
-!c     apply Colella 2008 limiters to compute sm and sp in the second
-!c     and third inner cells
-            do j=hi(2)-2,hi(2)-1
-               do i=lo(1)-1,hi(1)+1
-
-                  alphap = sedgey(i,j+1)-s(i,j)
-                  alpham = sedgey(i,j  )-s(i,j)
-                  bigp = abs(alphap).gt.2.d0*abs(alpham)
-                  bigm = abs(alpham).gt.2.d0*abs(alphap)
-                  extremum = .false.
-
-                  if (alpham*alphap .ge. 0.d0) then
-                     extremum = .true.
-                  else if (bigp .or. bigm) then
-!c     Possible extremum. We look at cell centered values and face
-!c     centered values for a change in sign in the differences adjacent to
-!c     the cell. We use the pair of differences whose minimum magnitude is the
-!c     largest, and thus least susceptible to sensitivity to roundoff.
-                     dafacem = sedgey(i,j) - sedgey(i,j-1)
-                     dafacep = sedgey(i,j+2) - sedgey(i,j+1)
-                     dabarm = s(i,j) - s(i,j-1)
-                     dabarp = s(i,j+1) - s(i,j)
-                     dafacemin = min(abs(dafacem),abs(dafacep))
-                     dabarmin= min(abs(dabarm),abs(dabarp))
-                     if (dafacemin.ge.dabarmin) then
-                        dachkm = dafacem
-                        dachkp = dafacep
-                     else
-                        dachkm = dabarm
-                        dachkp = dabarp
-                     endif
-                     extremum = (dachkm*dachkp .le. 0.d0)
-                  end if
-
-                  if (extremum) then
-                     D2  = 6.d0*(alpham + alphap)
-                     D2L = s(i,j-2)-2.d0*s(i,j-1)+s(i,j)
-                     D2R = s(i,j)-2.d0*s(i,j+1)+s(i,j+2)
-                     D2C = s(i,j-1)-2.d0*s(i,j)+s(i,j+1)
-                     sgn = sign(1.d0,D2)
-                     D2LIM = max(min(sgn*D2,C*sgn*D2L,C*sgn*D2R,C*sgn*D2C),0.d0)
-                     alpham = alpham*D2LIM/max(abs(D2),1.d-10)
-                     alphap = alphap*D2LIM/max(abs(D2),1.d-10)
-                  else
-                     if (bigp) then
-                        sgn = sign(1.d0,alpham)
-                        amax = -alphap**2 / (4*(alpham + alphap))
-                        delam = s(i,j-1) - s(i,j)
-                        if (sgn*amax .ge. sgn*delam) then
-                           if (sgn*(delam - alpham).ge.1.d-10) then
-                              alphap = (-2.d0*delam - 2.d0*sgn*sqrt(delam**2 - delam*alpham))
-                           else 
-                              alphap = -2.d0*alpham
-                           endif
-                        endif
-                     end if
-                     if (bigm) then
-                        sgn = sign(1.d0,alphap)
-                        amax = -alpham**2 / (4*(alpham + alphap))
-                        delap = s(i,j+1) - s(i,j)
-                        if (sgn*amax .ge. sgn*delap) then
-                           if (sgn*(delap - alphap).ge.1.d-10) then
-                              alpham = (-2.d0*delap - 2.d0*sgn*sqrt(delap**2 - delap*alphap))
-                           else
-                              alpham = -2.d0*alphap
-                           endif
-                        endif
-                     end if
-                  end if
-
-                  sm(i,j) = s(i,j) + alpham
-                  sp(i,j) = s(i,j) + alphap
-
-               end do
-            end do
-         end if
-
-      end if
-
-!c     compute y-component of Ip and Im
-      do j=lo(2)-1,hi(2)+1
-         do i=lo(1)-1,hi(1)+1
-            sigmap = abs(vedge(i,j+1))*dt/dx(2)
-            sigmam = abs(vedge(i,j))*dt/dx(2)
-            s6 = 6.0d0*s(i,j) - 3.0d0*(sm(i,j)+sp(i,j))
-            if (vedge(i,j+1) .gt. eps) then
-               Ipy(i,j) = sp(i,j) - (sigmap/2.0d0)*&
-                   (sp(i,j)-sm(i,j)-(1.0d0-(2.0d0/3.0d0)*sigmap)*s6)
-            else
-               Ipy(i,j) = s(i,j)
-            end if
-
-            if (vedge(i,j) .lt. -eps) then
-               Imy(i,j) = sm(i,j) + (sigmam/2.0d0)*&
-                   (sp(i,j)-sm(i,j)+(1.0d0-(2.0d0/3.0d0)*sigmam)*s6)
-            else
-               Imy(i,j) = s(i,j)
-            end if
-         end do
-      end do
-
-<<<<<<< HEAD
-    end subroutine ppm_fpu
-
-    subroutine ppm_fpu_msd(lo,hi,&
-=======
     end subroutine ppm
  
       subroutine adv_forcing(&
@@ -7215,7 +3362,6 @@
 
 
     subroutine ppm_fpu(lo,hi,&
->>>>>>> 38247d3f
          s,s_lo,s_hi,&
          uedge,uedge_lo,uedge_hi,&
          vedge,vedge_lo,vedge_hi,&
@@ -8178,7 +4324,7 @@
          end do
       end do
 
-    end subroutine ppm_fpu_msd
+    end subroutine ppm_fpu
 
       subroutine convscalminmax(s,DIMS(s),sn,DIMS(sn),&
                                     lo,hi,bc) bind(C,name="convscalminmax")

--- conflicted
+++ resolved
@@ -162,7 +162,6 @@
 
         //
         // Create the cell-centered sigma field and set it to 1 for this example
-<<<<<<< HEAD
         //
         MultiFab sigma(grids, dmap, 1, 1, MFInfo(), factory);
         sigma.setVal(1.0);
@@ -183,28 +182,6 @@
         //
         // Setup linear operator, AKA the nodal Laplacian
         //
-=======
-        //
-        MultiFab sigma(grids, dmap, 1, 1, MFInfo(), factory);
-        sigma.setVal(1.0);
-
-        //
-        // Create cell-centered contributions to RHS and set it to zero for this example
-        //
-        MultiFab S_cc(grids, dmap, 1, 1, MFInfo(), factory);
-        S_cc.setVal(0.0);
-
-        //
-        // Create node-centered contributions to RHS and set it to zero for this example
-        //
-        const BoxArray & nd_grids = amrex::convert(grids, IntVect::TheNodeVector()); // nodal grids
-        MultiFab S_nd(nd_grids, dmap, 1, 1, MFInfo(), factory);
-        S_nd.setVal(0.0);
-
-        //
-        // Setup linear operator, AKA the nodal Laplacian
-        //
->>>>>>> faa6623b
         LPInfo lp_info;
 
         // If we want to use hypre to solve the full problem we do not need to coarsen the GMG stencils
@@ -220,19 +197,11 @@
         // (the first argument is for the low end, the second is for the high end)
         // Note that Dirichlet boundary conditions are assumed to be homogeneous (i.e. phi = 0)
         nodal_proj.setDomainBC({AMREX_D_DECL(LinOpBCType::Neumann,
-<<<<<<< HEAD
-                                             LinOpBCType::Periodic,
-                                             LinOpBCType::Periodic)},
-                               {AMREX_D_DECL(LinOpBCType::Dirichlet,
-                                             LinOpBCType::Periodic,
-                                             LinOpBCType::Periodic)});
-=======
                                          LinOpBCType::Periodic,
                                          LinOpBCType::Periodic)},
                            {AMREX_D_DECL(LinOpBCType::Dirichlet,
                                           LinOpBCType::Periodic,
                                          LinOpBCType::Periodic)});
->>>>>>> faa6623b
 
 
         amrex::Print() << " \n********************************************************************" << std::endl;

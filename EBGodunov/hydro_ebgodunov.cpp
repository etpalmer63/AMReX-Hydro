#include <hydro_ebgodunov.H>
#include <hydro_godunov.H>
#include <hydro_redistribution.H>
#include <hydro_utils.H>

using namespace amrex;


void
EBGodunov::ComputeAofs ( MultiFab& aofs, const int aofs_comp, const int ncomp,
                         MultiFab const& state, const int state_comp,
                         AMREX_D_DECL( MultiFab const& umac,
                                       MultiFab const& vmac,
                                       MultiFab const& wmac),
                         AMREX_D_DECL( MultiFab& xedge,
                                       MultiFab& yedge,
                                       MultiFab& zedge),
                         const int  edge_comp,
                         const bool known_edgestate,
                         AMREX_D_DECL( MultiFab& xfluxes,
                                       MultiFab& yfluxes,
                                       MultiFab& zfluxes),
                         int fluxes_comp,
                         MultiFab const& fq,
                         const int fq_comp,
                         MultiFab const& divu,
                         Vector<BCRec> const& h_bc,
                         BCRec const* d_bc,
                         Geometry const& geom,
                         Gpu::DeviceVector<int>& iconserv,
                         const Real dt,
                         const bool is_velocity,
                         std::string redistribution_type)
{
    BL_PROFILE("EBGodunov::ComputeAofs()");

    bool fluxes_are_area_weighted = true;
    int const* iconserv_ptr = iconserv.data();

    AMREX_ALWAYS_ASSERT(state.hasEBFabFactory());

    auto const& ebfact= dynamic_cast<EBFArrayBoxFactory const&>(state.Factory());
    auto const& flags = ebfact.getMultiEBCellFlagFab();
    auto const& fcent = ebfact.getFaceCent();
    auto const& ccent = ebfact.getCentroid();
    auto const& vfrac = ebfact.getVolFrac();
    auto const& areafrac = ebfact.getAreaFrac();

    // if we need convetive form, we must also compute
    // div(u_mac)
    MultiFab divu_mac(state.boxArray(),state.DistributionMap(),1,4, MFInfo(), ebfact);
    for (int i = 0; i < iconserv.size(); ++i)
    {
        if (!iconserv[i])
        {
            Array<MultiFab const*,AMREX_SPACEDIM> u;
            AMREX_D_TERM(u[0] = &umac;,
                         u[1] = &vmac;,
                         u[2] = &wmac;);

            if (!ebfact.isAllRegular())
                amrex::EB_computeDivergence(divu_mac,u,geom,true);
            else
                amrex::computeDivergence(divu_mac,u,geom);

            divu_mac.FillBoundary(geom.periodicity());

            break;
        }
    }

    // Compute -div instead of computing div -- this is just for consistency
    // with the way we HAVE to do it for EB (because redistribution operates on
    // -div rather than div
    Real mult = -1.0;

    //FIXME - check on adding tiling here
    for (MFIter mfi(aofs); mfi.isValid(); ++mfi)
    {

        const Box& bx   = mfi.tilebox();

        auto const& flagfab = ebfact.getMultiEBCellFlagFab()[mfi];
        bool regular = (flagfab.getType(amrex::grow(bx,2)) == FabType::regular);

        // Get handlers to Array4
        //
        AMREX_D_TERM( const auto& fx = xfluxes.array(mfi,fluxes_comp);,
                      const auto& fy = yfluxes.array(mfi,fluxes_comp);,
                      const auto& fz = zfluxes.array(mfi,fluxes_comp););

        AMREX_D_TERM( const auto& xed = xedge.array(mfi,edge_comp);,
                      const auto& yed = yedge.array(mfi,edge_comp);,
                      const auto& zed = zedge.array(mfi,edge_comp););

        AMREX_D_TERM( const auto& u = umac.const_array(mfi);,
                      const auto& v = vmac.const_array(mfi);,
                      const auto& w = wmac.const_array(mfi););

        if (regular)   // Plain Godunov
        {
            if (not known_edgestate)
            {
                Godunov::ComputeEdgeState( bx, ncomp,
                                           state.array(mfi,state_comp),
                                           AMREX_D_DECL( xed, yed, zed ),
                                           AMREX_D_DECL( u, v, w ),
                                           divu.array(mfi),
                                           fq.array(mfi,fq_comp),
                                           geom, dt, d_bc,
                                           iconserv.data(),
                                           false,
                                           false,
                                           is_velocity );
            }

            HydroUtils::ComputeFluxes( bx,
                                       AMREX_D_DECL( fx, fy, fz ),
                                       AMREX_D_DECL( u, v, w ),
                                       AMREX_D_DECL( xed, yed, zed ),
                                       geom, ncomp, fluxes_are_area_weighted );

            HydroUtils::ComputeDivergence( bx,
                                           aofs.array(mfi,aofs_comp),
                                           AMREX_D_DECL( fx, fy, fz ),
<<<<<<< HEAD
=======
                                           AMREX_D_DECL( xed, yed, zed ),
                                           AMREX_D_DECL( u, v, w ),
>>>>>>> 679eb8de
                                           ncomp, geom,
                                           mult, fluxes_are_area_weighted);

            // Compute the convective form if needed by accounting for extra term
            auto const& aofs_arr  = aofs.array(mfi, aofs_comp);
            auto const& divu_arr  = divu_mac.array(mfi);
            amrex::ParallelFor(bx, ncomp, [=]
            AMREX_GPU_DEVICE (int i, int j, int k, int n) noexcept
            {
                if (!iconserv_ptr[n])
                {
                    Real q = xed(i,j,k,n) + xed(i+1,j,k,n)
                           + yed(i,j,k,n) + yed(i,j+1,k,n);
#if (AMREX_SPACEDIM == 2)
                    q *= 0.25;
#else
                    q += zed(i,j,k,n) + zed(i,j,k+1,n);
                    q *= 0.125;
#endif
                    aofs_arr(i,j,k,n) += q*divu_arr(i,j,k);
                }
            });

        }
        else     // EB Godunov
        {


            Box gbx = bx;
            // We need 3 if we are doing state redistribution
            if (redistribution_type == "StateRedist")
                gbx.grow(3);
            else if (redistribution_type == "FluxRedist")
                gbx.grow(2);
            else if (redistribution_type == "NoRedist")
                gbx.grow(1);
            else
                amrex::Abort("Dont know this redistribution type");

            AMREX_D_TERM(Array4<Real const> const& fcx = fcent[0]->const_array(mfi);,
                         Array4<Real const> const& fcy = fcent[1]->const_array(mfi);,
                         Array4<Real const> const& fcz = fcent[2]->const_array(mfi););

            AMREX_D_TERM(Array4<Real const> const& apx = areafrac[0]->const_array(mfi);,
                         Array4<Real const> const& apy = areafrac[1]->const_array(mfi);,
                         Array4<Real const> const& apz = areafrac[2]->const_array(mfi););

            Array4<Real const> const& ccent_arr = ccent.const_array(mfi);
            Array4<Real const> const& vfrac_arr = vfrac.const_array(mfi);
            auto const& flags_arr  = flags.const_array(mfi);

            int ngrow = 4;

            if (redistribution_type=="StateRedist")
                ++ngrow;

            FArrayBox tmpfab(amrex::grow(bx,ngrow),  (4*AMREX_SPACEDIM + 2)*ncomp);
            Elixir    eli = tmpfab.elixir();


            if (not known_edgestate)
            {
                EBGodunov::ComputeEdgeState( gbx, ncomp,
                                             state.array(mfi,state_comp),
                                             AMREX_D_DECL( xed, yed, zed ),
                                             AMREX_D_DECL( u, v, w ),
                                             divu.array(mfi),
                                             fq.array(mfi,fq_comp),
                                             geom, dt, h_bc, d_bc,
                                             iconserv.data(),
                                             tmpfab.dataPtr(),
                                             flags_arr,
                                             AMREX_D_DECL( apx, apy, apz ),
                                             vfrac_arr,
                                             AMREX_D_DECL( fcx, fcy, fcz ),
                                             ccent_arr,
                                             is_velocity );
            }

            HydroUtils::EB_ComputeFluxes( gbx,
                                          AMREX_D_DECL( fx, fy, fz ),
                                          AMREX_D_DECL( u, v, w ),
                                          AMREX_D_DECL( xed, yed, zed ),
                                          AMREX_D_DECL( apx, apy, apz ),
                                          geom, ncomp, flags_arr, fluxes_are_area_weighted );

            // div at ncomp*3 to make space for the 3 redistribute temporaries
            Array4<Real> divtmp_arr = tmpfab.array(ncomp*3);
            HydroUtils::EB_ComputeDivergence( gbx,
                                              divtmp_arr,
                                              AMREX_D_DECL( fx, fy, fz ),
                                              vfrac_arr, ncomp, geom,
                                              mult, fluxes_are_area_weighted);

            // Compute the convective form if needed by accounting for extra term
            auto const& aofs_arr  = aofs.array(mfi, aofs_comp);
            auto const& divu_arr  = divu_mac.array(mfi);
            amrex::ParallelFor(bx, ncomp, [=]
            AMREX_GPU_DEVICE (int i, int j, int k, int n) noexcept
            {
                if (!iconserv_ptr[n])
                {
                    Real q = xed(i,j,k,n)*apx(i,j,k) + xed(i+1,j,k,n)*apx(i+1,j,k)
                           + yed(i,j,k,n)*apy(i,j,k) + yed(i,j+1,k,n)*apy(i,j+1,k);
#if (AMREX_SPACEDIM == 2)
                    q /= (apx(i,j,k)+apx(i+1,j,k)+apy(i,j,k)+apy(i,j+1,k));
#else
                    q += zed(i,j,k,n)*apz(i,j,k) + zed(i,j,k+1,n)*apz(i,j,k+1);
                    q /= (apx(i,j,k)+apx(i+1,j,k)+apy(i,j,k)+apy(i,j+1,k)+apz(i,j,k)+apz(i,j,k+1));
#endif
                    aofs_arr(i,j,k,n) += q*divu_arr(i,j,k);
                }
            });


            Array4<Real> scratch = tmpfab.array(0);
            if (redistribution_type == "FluxRedist")
            {
                amrex::ParallelFor(Box(scratch),
                [=] AMREX_GPU_DEVICE (int i, int j, int k) noexcept
                { scratch(i,j,k) = 1.;});
            }

            Redistribution::Apply( bx, ncomp, aofs.array(mfi, aofs_comp), divtmp_arr,
                                   state.const_array(mfi, state_comp), scratch, flags_arr,
                                   AMREX_D_DECL(apx,apy,apz), vfrac_arr,
                                   AMREX_D_DECL(fcx,fcy,fcz), ccent_arr, d_bc,
                                   geom, dt, redistribution_type );
	 }


        // Change sign because for EB we computed -div
        auto const& aofs_arr  = aofs.array(mfi, aofs_comp);
        amrex::ParallelFor(bx, ncomp, [aofs_arr]
        AMREX_GPU_DEVICE (int i, int j, int k, int n) noexcept
        { aofs_arr( i, j, k, n ) *=  - 1.0; });

        // Note this sync is needed since ComputeEdgeState() contains temporaries
	// Not sure it's really needed when known_edgestate==true
        Gpu::streamSynchronize();  // otherwise we might be using too much memory
    }


}



void
EBGodunov::ComputeSyncAofs ( MultiFab& aofs, const int aofs_comp, const int ncomp,
                             MultiFab const& state, const int state_comp,
                             AMREX_D_DECL( MultiFab const& umac,
                                           MultiFab const& vmac,
                                           MultiFab const& wmac),
                             AMREX_D_DECL( MultiFab const& ucorr,
                                           MultiFab const& vcorr,
                                           MultiFab const& wcorr),
                             AMREX_D_DECL( MultiFab& xedge,
                                           MultiFab& yedge,
                                           MultiFab& zedge),
                             const int  edge_comp,
                             const bool known_edgestate,
                             AMREX_D_DECL( MultiFab& xfluxes,
                                           MultiFab& yfluxes,
                                           MultiFab& zfluxes),
                             int fluxes_comp,
                             MultiFab const& fq,
                             const int fq_comp,
                             MultiFab const& divu,
                             Vector<BCRec> const& h_bc,
                             BCRec const* d_bc,
                             Geometry const& geom,
                             Gpu::DeviceVector<int>& iconserv,
                             const Real dt,
                             const bool is_velocity,
                             std::string redistribution_type )
{
    BL_PROFILE("EBGodunov::ComputeSyncAofs()");

    bool fluxes_are_area_weighted = true;

    AMREX_ALWAYS_ASSERT(state.hasEBFabFactory());

    for (int n = 0; n < ncomp; n++)
       if (!iconserv[n]) amrex::Abort("EBGodunov does not support non-conservative form");

    auto const& ebfact= dynamic_cast<EBFArrayBoxFactory const&>(state.Factory());
    auto const& flags = ebfact.getMultiEBCellFlagFab();
    auto const& fcent = ebfact.getFaceCent();
    auto const& ccent = ebfact.getCentroid();
    auto const& vfrac = ebfact.getVolFrac();
    auto const& areafrac = ebfact.getAreaFrac();

    // Compute -div instead of computing div -- this is just for consistency
    // with the way we HAVE to do it for EB (because redistribution operates on
    // -div rather than div
    Real mult = -1.0;


    //FIXME - check on adding tiling here
    for (MFIter mfi(aofs); mfi.isValid(); ++mfi)
    {

        const Box& bx   = mfi.tilebox();

        auto const& flagfab = ebfact.getMultiEBCellFlagFab()[mfi];
        bool regular = (flagfab.getType(amrex::grow(bx,2)) == FabType::regular);

        //
        // Get handlers to Array4
        //
        AMREX_D_TERM( const auto& fx = xfluxes.array(mfi,fluxes_comp);,
                      const auto& fy = yfluxes.array(mfi,fluxes_comp);,
                      const auto& fz = zfluxes.array(mfi,fluxes_comp););

        AMREX_D_TERM( const auto& xed = xedge.array(mfi,edge_comp);,
                      const auto& yed = yedge.array(mfi,edge_comp);,
                      const auto& zed = zedge.array(mfi,edge_comp););

        AMREX_D_TERM( const auto& uc = ucorr.const_array(mfi);,
                      const auto& vc = vcorr.const_array(mfi);,
                      const auto& wc = wcorr.const_array(mfi););

        if (regular) // Plain Godunov
        {
            if (not known_edgestate)
            {
                AMREX_D_TERM( const auto& u = umac.const_array(mfi);,
                              const auto& v = vmac.const_array(mfi);,
                              const auto& w = wmac.const_array(mfi););

                Godunov::ComputeEdgeState( bx, ncomp,
                                           state.array(mfi,state_comp),
                                           AMREX_D_DECL( xed, yed, zed ),
                                           AMREX_D_DECL( u, v, w ),
                                           divu.array(mfi),
                                           fq.array(mfi,fq_comp),
                                           geom, dt, d_bc,
                                           iconserv.data(),
                                           false,
                                           false,
                                           is_velocity );
            }



            HydroUtils::ComputeFluxes( bx,
                                       AMREX_D_DECL( fx, fy, fz ),
                                       AMREX_D_DECL( uc, vc, wc ),
                                       AMREX_D_DECL( xed, yed, zed ),
                                       geom, ncomp, fluxes_are_area_weighted );


            // Temporary divergence
            Box tmpbox = amrex::surroundingNodes(bx);
            int tmpcomp = ncomp*AMREX_SPACEDIM;
            FArrayBox tmpfab(tmpbox, tmpcomp);
            Elixir eli = tmpfab.elixir();
            Array4<Real> divtmp_arr = tmpfab.array();

            HydroUtils::ComputeDivergence( bx, divtmp_arr,
                                           AMREX_D_DECL( fx, fy, fz ),
<<<<<<< HEAD
=======
                                           AMREX_D_DECL( xed, yed, zed ),
                                           AMREX_D_DECL( uc, vc, wc ),
>>>>>>> 679eb8de
                                           ncomp, geom,
                                           mult, fluxes_are_area_weighted);

            // Subtract contribution to sync aofs -- sign of divergence is aofs is opposite
            // of sign to div as computed by EB_ComputeDivergence, thus it must be subtracted.
            auto const& aofs_arr = aofs.array(mfi, aofs_comp);
            amrex::ParallelFor(bx, ncomp, [aofs_arr, divtmp_arr]
            AMREX_GPU_DEVICE (int i, int j, int k, int n) noexcept
            { aofs_arr( i, j, k, n ) += -divtmp_arr( i, j, k, n ); });
        }
        else  // EB Godunov
        {
            Box gbx = bx;
            gbx.grow(2);

            AMREX_D_TERM(Array4<Real const> const& fcx = fcent[0]->const_array(mfi);,
                         Array4<Real const> const& fcy = fcent[1]->const_array(mfi);,
                         Array4<Real const> const& fcz = fcent[2]->const_array(mfi););

            AMREX_D_TERM(Array4<Real const> const& apx = areafrac[0]->const_array(mfi);,
                         Array4<Real const> const& apy = areafrac[1]->const_array(mfi);,
                         Array4<Real const> const& apz = areafrac[2]->const_array(mfi););

            Array4<Real const> const& ccent_arr = ccent.const_array(mfi);
            Array4<Real const> const& vfrac_arr = vfrac.const_array(mfi);
            auto const& flags_arr  = flags.const_array(mfi);

            int ngrow = 4;
            FArrayBox tmpfab(amrex::grow(bx,ngrow),  (4*AMREX_SPACEDIM + 2)*ncomp);
            Elixir    eli = tmpfab.elixir();


            if (not known_edgestate)
            {
                AMREX_D_TERM( const auto& u = umac.const_array(mfi);,
                              const auto& v = vmac.const_array(mfi);,
                              const auto& w = wmac.const_array(mfi););

                EBGodunov::ComputeEdgeState( gbx, ncomp,
                                             state.array(mfi,state_comp),
                                             AMREX_D_DECL( xed, yed, zed ),
                                             AMREX_D_DECL( u, v, w ),
                                             divu.array(mfi),
                                             fq.array(mfi,fq_comp),
                                             geom, dt, h_bc, d_bc,
                                             iconserv.data(),
                                             tmpfab.dataPtr(),
                                             flags_arr,
                                             AMREX_D_DECL( apx, apy, apz ),
                                             vfrac_arr,
                                             AMREX_D_DECL( fcx, fcy, fcz ),
                                             ccent_arr,
                                             is_velocity );
            }

            HydroUtils::EB_ComputeFluxes( gbx,
                                          AMREX_D_DECL( fx, fy, fz ),
                                          AMREX_D_DECL( uc, vc, wc ),
                                          AMREX_D_DECL( xed, yed, zed ),
                                          AMREX_D_DECL( apx, apy, apz ),
                                          geom, ncomp, flags_arr, fluxes_are_area_weighted );

            // div at ncomp*3 to make space for the 3 redistribute temporaries
            Array4<Real> divtmp_arr = tmpfab.array(ncomp*3);
            Array4<Real> divtmp_redist_arr = tmpfab.array(ncomp*4);

            HydroUtils::EB_ComputeDivergence( gbx,
                                              divtmp_arr,
                                              AMREX_D_DECL( fx, fy, fz ),
                                              vfrac_arr, ncomp, geom, mult, fluxes_are_area_weighted );

            Array4<Real> scratch = tmpfab.array(0);
            if (redistribution_type == "FluxRedist")
            {
                amrex::ParallelFor(Box(scratch),
                [=] AMREX_GPU_DEVICE (int i, int j, int k) noexcept
                { scratch(i,j,k) = 1.;});
            }

            Redistribution::Apply( bx, ncomp, divtmp_redist_arr, divtmp_arr,
                                   state.const_array(mfi, state_comp), scratch, flags_arr,
                                   AMREX_D_DECL(apx,apy,apz), vfrac_arr,
                                   AMREX_D_DECL(fcx,fcy,fcz), ccent_arr, d_bc,
                                   geom, dt, redistribution_type );

            // Subtract contribution to sync aofs -- sign of divergence is aofs is opposite
            // of sign to div as computed by EB_ComputeDivergence, thus it must be subtracted.
            auto const& aofs_arr = aofs.array(mfi, aofs_comp);
            amrex::ParallelFor(bx, ncomp, [aofs_arr, divtmp_redist_arr]
            AMREX_GPU_DEVICE (int i, int j, int k, int n) noexcept
            { aofs_arr( i, j, k, n ) += -divtmp_redist_arr( i, j, k, n ); });

        }

	// Note this sync is needed since ComputeEdgeState() contains temporaries
	// Not sure it's really needed when known_edgestate==true
        Gpu::streamSynchronize();  // otherwise we might be using too much memory
    }
}<|MERGE_RESOLUTION|>--- conflicted
+++ resolved
@@ -123,11 +123,6 @@
             HydroUtils::ComputeDivergence( bx,
                                            aofs.array(mfi,aofs_comp),
                                            AMREX_D_DECL( fx, fy, fz ),
-<<<<<<< HEAD
-=======
-                                           AMREX_D_DECL( xed, yed, zed ),
-                                           AMREX_D_DECL( u, v, w ),
->>>>>>> 679eb8de
                                            ncomp, geom,
                                            mult, fluxes_are_area_weighted);
 
@@ -389,11 +384,6 @@
 
             HydroUtils::ComputeDivergence( bx, divtmp_arr,
                                            AMREX_D_DECL( fx, fy, fz ),
-<<<<<<< HEAD
-=======
-                                           AMREX_D_DECL( xed, yed, zed ),
-                                           AMREX_D_DECL( uc, vc, wc ),
->>>>>>> 679eb8de
                                            ncomp, geom,
                                            mult, fluxes_are_area_weighted);
 

AMREX_NO_PROBINIT=TRUE

include $(AMREX_HOME)/Tools/GNUMake/Make.defs

#These are the directories in IAMR

Bdirs += Source
Bdirs += Source/Src_$(DIM)d
Bdirs += Source/prob
Bdirs += Source/Utilities

Bpack	+= $(foreach dir, $(Bdirs), $(TOP)/$(dir)/Make.package)
Blocs	+= $(foreach dir, $(Bdirs), $(TOP)/$(dir))

Hdirs := $(AMREX_HYDRO_HOME)/Slopes
<<<<<<< HEAD
Hdirs := $(AMREX_HYDRO_HOME)/Utils
=======
Hdirs += $(AMREX_HYDRO_HOME)/Utils
>>>>>>> 5fed5a3f
Hdirs += $(AMREX_HYDRO_HOME)/MOL
Hdirs += $(AMREX_HYDRO_HOME)/Godunov

ifeq ($(USE_EB), TRUE)
Hdirs += $(AMREX_HYDRO_HOME)/Redistribution
Hdirs += $(AMREX_HYDRO_HOME)/EBMOL
Hdirs += $(AMREX_HYDRO_HOME)/EBGodunov
endif

Bpack	+= $(foreach dir, $(Hdirs), $(dir)/Make.package)
Blocs	+= $(foreach dir, $(Hdirs), $(dir))

include $(Bpack)

VPATH_LOCATIONS   += $(Blocs)
INCLUDE_LOCATIONS += $(Blocs)

#These are the directories in BoxLib

Pdirs   := Base AmrCore Amr Boundary
Pdirs   += LinearSolvers/MLMG LinearSolvers/Projections


ifeq ($(USE_PARTICLES),TRUE)
  Pdirs += Particle
endif

ifeq ($(USE_EB),TRUE)
  Pdirs += EB
endif

ifeq ($(USE_HYPRE),TRUE)
  Pdirs += Extern/HYPRE
endif

ifeq ($(USE_SENSEI_INSITU),TRUE)
    Pdirs += Extern/SENSEI
endif

Ppack   += $(foreach dir, $(Pdirs), $(AMREX_HOME)/Src/$(dir)/Make.package)
include $(Ppack)

ifeq ($(USE_VELOCITY), TRUE)
  DEFINES += -DBL_NOLINEVALUES -DBL_USE_VELOCITY -DBL_PARALLEL_IO
  include $(AMREX_HOME)/Src/Extern/amrdata/Make.package
endif

# job_info support
CEXE_sources += AMReX_buildInfo.cpp
CEXE_headers += $(AMREX_HOME)/Tools/C_scripts/AMReX_buildInfo.H
INCLUDE_LOCATIONS +=  $(AMREX_HOME)/Tools/C_scripts

all: $(executable)
	$(SILENT) $(RM) AMReX_buildInfo.cpp
	@echo SUCCESS

AMReX_buildInfo.cpp:
	$(AMREX_HOME)/Tools/C_scripts/makebuildinfo_C.py \
          --amrex_home "$(AMREX_HOME)" \
          --COMP "$(COMP)" --COMP_VERSION "$(COMP_VERSION)" \
          --FCOMP "$(FCOMP)" --FCOMP_VERSION "$(FCOMP_VERSION)" \
          --GIT "$(TOP) $(AMREX_HOME)"

include $(AMREX_HOME)/Tools/GNUMake/Make.rules

clean::
	$(SILENT) $(RM) AMReX_buildInfo.cpp<|MERGE_RESOLUTION|>--- conflicted
+++ resolved
@@ -13,11 +13,7 @@
 Blocs	+= $(foreach dir, $(Bdirs), $(TOP)/$(dir))
 
 Hdirs := $(AMREX_HYDRO_HOME)/Slopes
-<<<<<<< HEAD
-Hdirs := $(AMREX_HYDRO_HOME)/Utils
-=======
 Hdirs += $(AMREX_HYDRO_HOME)/Utils
->>>>>>> 5fed5a3f
 Hdirs += $(AMREX_HYDRO_HOME)/MOL
 Hdirs += $(AMREX_HYDRO_HOME)/Godunov
 

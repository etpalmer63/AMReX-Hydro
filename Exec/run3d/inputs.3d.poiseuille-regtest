<<<<<<< HEAD
diffuse.use_mlmg_solver = 1
mac.use_mlmg_solver = 1
proj.use_mlmg_solver = 1
=======
>>>>>>> 9a5e04ad

#*******************************************************************************
# INPUTS.3D.POISEUILLE for regression testing
#*******************************************************************************

# make omp reduction more consistent for regression testing
system.regtest_reduction = 1

# just testing
godunov.ppm_type = 2
mac.mac_sync_tol=1.e-10

max_step                =  10
stop_time 		=  -1

ns.stop_when_steady 	=  1
ns.steady_tol 		=  1.0e-4

amr.n_cell              =  32 16 16

amr.max_level           =  2
ns.do_tracer_ref        =  1

ns.v                    =  1
amr.v                   =  1
proj.v 			=  1
proj.Pcode = 0

amr.check_int		=  1000
amr.plot_int		=  10

ns.cfl                  =  0.5  # CFL number used to set dt

ns.init_shrink          =  0.3  # factor which multiplies the very first time step
ns.init_iter          	=  3    # number of initial iterations

<<<<<<< HEAD
ns.variable_vel_visc    =  1
=======
>>>>>>> 9a5e04ad
ns.vel_visc_coef        =  1.0
ns.scal_diff_coefs      =  0.001

amr.probin_file 	=  probin.3d.poiseuille-rg

geometry.coord_sys   	=  0

geometry.prob_lo     	=  0. 0. 0.
geometry.prob_hi     	=  2. 1. 1.

geometry.is_periodic 	=  0 0 0

ns.gravity		=  1.0

ns.lo_bc             	=  1 5 5 
ns.hi_bc             	=  2 5 5 

# 0 = Interior/Periodic  3 = Symmetry
# 1 = Inflow             4 = SlipWall
# 2 = Outflow            5 = NoSlipWall

amr.derive_plot_vars   	=  mag_vort<|MERGE_RESOLUTION|>--- conflicted
+++ resolved
@@ -1,9 +1,3 @@
-<<<<<<< HEAD
-diffuse.use_mlmg_solver = 1
-mac.use_mlmg_solver = 1
-proj.use_mlmg_solver = 1
-=======
->>>>>>> 9a5e04ad
 
 #*******************************************************************************
 # INPUTS.3D.POISEUILLE for regression testing
@@ -40,10 +34,6 @@
 ns.init_shrink          =  0.3  # factor which multiplies the very first time step
 ns.init_iter          	=  3    # number of initial iterations
 
-<<<<<<< HEAD
-ns.variable_vel_visc    =  1
-=======
->>>>>>> 9a5e04ad
 ns.vel_visc_coef        =  1.0
 ns.scal_diff_coefs      =  0.001
 

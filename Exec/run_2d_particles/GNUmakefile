--- conflicted
+++ resolved
@@ -23,10 +23,6 @@
 USE_MPI   = TRUE
 
 USE_F90_SOLVERS = TRUE
-<<<<<<< HEAD
-#USE_F90_SOLVERS = FALSE
-=======
->>>>>>> 0d3c6cb5
 
 EBASE     = amr
 

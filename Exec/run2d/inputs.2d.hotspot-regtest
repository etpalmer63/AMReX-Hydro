
#*******************************************************************************
# INPUTS.2D.HOTSPOT for regression testing
#*******************************************************************************

# turn tiling on for testing
fabarray.mfiter_tile_size = 8 8 8

# test 2nd order slopes
<<<<<<< HEAD
godunov.slope_order = 2
=======
#godunov.slope_order = 2
>>>>>>> 480919a4

# make omp reduction more consistent for regression testing
system.regtest_reduction = 1

# Maximum number of coarse grid timesteps to be taken, if stop_time is
#  not reached first.
max_step 		= 20

#*******************************************************************************

# Turn heat diffusion on
ns.do_temp=1
ns.temp_cond_coef=1.e-8

# What to use for the refinement criterion
ns.do_tracer_ref = 0
ns.do_density_ref = 0
ns.do_vorticity_ref = 0
ns.do_temp_ref = 1

#*******************************************************************************

# Number of cells in each coordinate direction at the coarsest level
amr.n_cell 		= 16 32 
#amr.n_cell 		= 64 128
amr.max_grid_size	= 32

#*******************************************************************************

# Maximum level (defaults to 0 for single level calculation)
amr.max_level		= 3 # maximum number of levels of refinement

#*******************************************************************************

# Interval (in number of level l timesteps) between regridding
amr.regrid_int		= 2 

#*******************************************************************************

# Refinement ratio as a function of level
amr.ref_ratio		= 2 2 2 2

#*******************************************************************************

# Sets the "NavierStokes" code to be verbose
ns.v                    = 1

#*******************************************************************************

# Sets the "amr" code to be verbose
amr.v                   = 1

#*******************************************************************************

# Interval (in number of coarse timesteps) between checkpoint(restart) files
amr.check_int		= 100

#*******************************************************************************

# Interval (in number of coarse timesteps) between plot files
amr.plot_int		= 100

#*******************************************************************************

# CFL number to be used in calculating the time step : dt = dx / max(velocity)
ns.cfl                  = 0.9  # CFL number used to set dt

#*******************************************************************************

# Factor by which the first time is shrunk relative to CFL constraint
ns.init_shrink          = 0.3  # factor which multiplies the very first time step

#*******************************************************************************

# Viscosity coefficient 
ns.variable_vel_visc = 1
ns.vel_visc_coef        = 0.001

#*******************************************************************************

# Diffusion coefficient for first scalar
ns.variable_scal_diff = 1
ns.scal_diff_coefs      = 0.001

#*******************************************************************************

# Forcing term defaults to  rho * abs(gravity) "down"
ns.gravity              = -9.8

#*******************************************************************************

# Name of the file which specifies problem-specific parameters (defaults to "probin")
amr.probin_file 	= probin.2d.hotspot

#*******************************************************************************

# Set to 0 if x-y coordinate system, set to 1 if r-z.
geometry.coord_sys   =  1

#*******************************************************************************

# Physical dimensions of the low end of the domain.
geometry.prob_lo     =  0. 0. 

# Physical dimensions of the high end of the domain.
geometry.prob_hi     =  1. 2. 

#*******************************************************************************

#Set to 1 if periodic in that direction
geometry.is_periodic =  0 0

#*******************************************************************************

# Boundary conditions on the low end of the domain.
ns.lo_bc             = 3 4  

# Boundary conditions on the high end of the domain.
ns.hi_bc             = 4 4  

# 0 = Interior/Periodic  3 = Symmetry
# 1 = Inflow             4 = SlipWall
# 2 = Outflow            5 = NoSlipWall

#*******************************************************************************

# Add vorticity to the variables in the plot files.
amr.derive_plot_vars    = mag_vort   diveru   avg_pressure

#*******************************************************************************

amr.blocking_factor = 8
amr.grid_eff = 0.95<|MERGE_RESOLUTION|>--- conflicted
+++ resolved
@@ -7,11 +7,7 @@
 fabarray.mfiter_tile_size = 8 8 8
 
 # test 2nd order slopes
-<<<<<<< HEAD
-godunov.slope_order = 2
-=======
 #godunov.slope_order = 2
->>>>>>> 480919a4
 
 # make omp reduction more consistent for regression testing
 system.regtest_reduction = 1

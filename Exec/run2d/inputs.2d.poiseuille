#*******************************************************************************
# INPUTS.2D.POISEUILLE
#*******************************************************************************

# turn on tiling for testing
fabarray.mfiter_tile_size = 8 8 8 

ns.do_denminmax = 1

#NOTE: You may set *either* max_step or stop_time, or you may set them both.

# Maximum number of coarse grid timesteps to be taken, if stop_time is
#  not reached first.
max_step 				= 1000

# Time at which calculation stops, if max_step is not reached first.
stop_time 				= -1

# Tolerance for assuming system has reached steady-state
ns.stop_when_steady 	= 1
ns.steady_tol 		= 1.0e-5

#*******************************************************************************

# Number of cells in each coordinate direction at the coarsest level
amr.n_cell 			= 128 64  
amr.max_grid_size		= 16

#*******************************************************************************

# Maximum level (defaults to 0 for single level calculation)
amr.max_level			= 2 # maximum number of levels of refinement

ns.do_tracer_ref = 1
mg.v = 0
proj.Pcode = 0
proj.v = 0
<<<<<<< HEAD
#proj.use_mlmg_solver = 1
#mac.use_mlmg_solver = 1
#diffuse.use_mlmg_solver = 1
=======
>>>>>>> 480919a4
diffuse.v = 0


#*******************************************************************************

# Sets the "NavierStokes" code to not be verbose
ns.v                    = 10

#*******************************************************************************

# Sets the "amr" code to be verbose
amr.v                   = 1

#*******************************************************************************

# Interval (in number of coarse timesteps) between checkpoint(restart) files
amr.check_int			= -1

#*******************************************************************************

# Interval (in number of coarse timesteps) between plot files
amr.plot_int			= 10

#*******************************************************************************

# CFL number to be used in calculating the time step : dt = dx / max(velocity)
ns.cfl                  = 0.5  # CFL number used to set dt

#*******************************************************************************

# Factor by which the first time is shrunk relative to CFL constraint
ns.init_shrink          = 0.3  # factor which multiplies the very first time step
ns.init_iter            = 0

#*******************************************************************************

# Viscosity coefficient 
ns.vel_visc_coef        = 1.0

#*******************************************************************************

# Diffusion coefficient for tracer
ns.scal_diff_coefs      = 0.0

#*******************************************************************************

# Forcing term defaults to  rho * abs(gravity) "down"
ns.gravity              = 1.0  

#*******************************************************************************

# Name of the file which specifies problem-specific parameters (defaults to "probin")
amr.probin_file 		= probin.2d.poiseuille 

#*******************************************************************************

# Set to 0 if x-y coordinate system, set to 1 if r-z.
geometry.coord_sys   	=  0

#*******************************************************************************

# Physical dimensions of the low end of the domain.
geometry.prob_lo     	=  0. 0. 

# Physical dimensions of the high end of the domain.
geometry.prob_hi     	=  2. 1. 

#*******************************************************************************

#Set to 1 if periodic in that direction
geometry.is_periodic 	=  0 0

#*******************************************************************************

# Boundary conditions on the low end of the domain.
ns.lo_bc             	= 1 5 

# Boundary conditions on the high end of the domain.
ns.hi_bc             	= 2 5   

# 0 = Interior/Periodic  3 = Symmetry
# 1 = Inflow             4 = SlipWall
# 2 = Outflow            5 = NoSlipWall

#*******************************************************************************

# Continue from checkpoint 
# amr.restart 			= chk00000

#*******************************************************************************

# Write all derived quantities to plot files
amr.derive_plot_vars    = ALL

#*******************************************************************************<|MERGE_RESOLUTION|>--- conflicted
+++ resolved
@@ -35,12 +35,6 @@
 mg.v = 0
 proj.Pcode = 0
 proj.v = 0
-<<<<<<< HEAD
-#proj.use_mlmg_solver = 1
-#mac.use_mlmg_solver = 1
-#diffuse.use_mlmg_solver = 1
-=======
->>>>>>> 480919a4
 diffuse.v = 0
 
 

--- conflicted
+++ resolved
@@ -34,32 +34,28 @@
 
 .. math::
    :label: flux-eq1
-	   
+
    F_{i-\frac{1}{2},j,k}^{x,n+\frac{1}{2}} = u^{MAC}_{i-\frac{1}{2},j,k}\; s_{i-\frac{1}{2},j,k}^{n+\frac{1}{2}}
 
 on all x-faces,
 
 .. math::
    :label: flux-eq2
-	   
+
    F_{i,j-\frac{1}{2},k}^{y,n+\frac{1}{2}} = v^{MAC}_{i,j-\frac{1}{2},k}\; s_{i,j-\frac{1}{2},k}^{n+\frac{1}{2}}
 
 on all y-faces, and
 
 .. math::
    :label: flux-eq3
-	   
+
    F_{i,j,k-\frac{1}{2}}^{z,n+\frac{1}{2}} = w^{MAC}_{i,j,k-\frac{1}{2}}\; s_{i,j,k-\frac{1}{2}}^{n+\frac{1}{2}}
 
 on all z-faces.
 
-<<<<<<< HEAD
-Extensive fluxes are computed as
-=======
 |
 
-When embedded boundaries are present, intensive fluxes are computed as 
->>>>>>> 907186b6
+When embedded boundaries are present, intensive fluxes are computed as
 
 .. math::
 
@@ -84,45 +80,25 @@
 Extensive Fluxes
 ~~~~~~~~~~~~~~~~
 
-Extensive fluxes are computed as 
+Extensive fluxes are computed as
 
-<<<<<<< HEAD
-Computing EB Fluxes (`EB_ComputeFluxes`_)
-=========================================
-=======
 .. math::
->>>>>>> 907186b6
 
    F_{i-\frac{1}{2},j,k}^{x,n+\frac{1}{2}} = a_{i-\frac{1}{2},j,k} \; u^{MAC}_{i-\frac{1}{2},j,k} \; s_{i-\frac{1}{2},j,k}^{n+\frac{1}{2}}
 
 on all x-faces,
 
 .. math::
-<<<<<<< HEAD
-   :label: fluxebg-eq4
-=======
->>>>>>> 907186b6
 
    F_{i,j-\frac{1}{2},k}^{y,n+\frac{1}{2}} = a_{i,j-\frac{1}{2},k} \; v^{MAC}_{i,j-\frac{1}{2},k} \; s_{i,j-\frac{1}{2},k}^{n+\frac{1}{2}}
 
 on all y-faces,
 
 .. math::
-<<<<<<< HEAD
-   :label: fluxebg-eq5
-
-   F_{i,j-\frac{1}{2},k}^{y,n+\frac{1}{2}} = a_{i,j-\frac{1}{2},k} \; v^{MAC}_{i,j-\frac{1}{2},k} \; s_{i,j-\frac{1}{2},k}^{n+\frac{1}{2}} \; \Delta_x \; \Delta_z
-=======
->>>>>>> 907186b6
 
    F_{i,j,k-\frac{1}{2}}^{z,n+\frac{1}{2}} = a_{i,j,k-\frac{1}{2}} \; w^{MAC}_{i,j,k-\frac{1}{2}}\; s_{i,j,k-\frac{1}{2}}^{n+\frac{1}{2}}
 
-<<<<<<< HEAD
-.. math::
-   :label: fluxebg-eq6
-=======
 on all z-faces.
->>>>>>> 907186b6
 
 where :math:`a_{i-\frac{1}{2},j,k}` is the area of the lower x-face of cell-centered element :math:`(i,j,k)`, etc.
 

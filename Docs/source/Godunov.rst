.. include:: CustomCommands.rst

.. _godunov:

Godunov
--------

All slope computations use fourth-order limited slopes as described in
:ref:`slopes`.

These alogrithms are applied in the Godunov namespace. For API documentation, see
`Doxygen: Godunov Namespace`_.

.. _`Doxygen: Godunov Namespace`: https://amrex-codes.github.io/amrex-hydro/Doxygen/html/namespaceGodunov.html


Pre-MAC (API ref. `ExtrapVelToFaces <https://amrex-codes.github.io/amrex-hydro/Doxygen/html/namespaceGodunov.html#a1c1dcedd6781260bd8322588e1290d94>`_)
~~~~~~~~~~~~~~~~~~~~~~~~~~~~~~~~~~~~~~~~~~~~~~~~~~~~~~~~~~~~~~~~~~~~~~~~~~~~~~~~~~~~~~~~~~~~~~~~~~~~~~~~~~~~~~~~~~~~~~~~~~~~~~~~~~~~~~~~~~~~~~~~~~~~~~~

We extrapolate the normal velocities to cell faces using a second-order Taylor series expansion
in space and time. For each face with a non-zero area fraction, we extrapolate the normal velocity
component from the centroids of the cells on either side to the face centroid, creating left (L)
and right (R) states. For face :math:`(i+1/2,j,k)` this gives

.. math::
   :label: eq1

   \tilde{u}_{i+\frac{1}{2},j,k}^{L,{n+\frac{1}{2}}} & \approx u_{i,j,k}^n + \frac{dx}{2} u_x + \frac{dt}{2} u_t \\
    & = u_{i,j,k}^n + \left( \frac{dx}{2} - u^n_{i,j,k} \frac{dt}{2} \right) (u_x^{n,lim})_{i,j,k} \\
    & + \frac{dt}{2} (-(\widehat{v u_y})_{i,j,k} - (\widehat{w u_z})_{i,j,k} + f_{x,i,j,k}^n)


extrapolated from :math:`(i,j,k)`, and

.. math::
   :label: eq2

    \tilde{u}_{i+\frac{1}{2},j,k}^{R,{n+\frac{1}{2}}} & \approx u_{i+1,j,k}^n - \frac{dx}{2} u_x + \frac{dt}{2} u_t \\
    & = u_{i+1,j,k}^n - \left( \frac{dx}{2} + u^n_{i+1,j,k} \frac{dt}{2} \right)(u^{n,lim}_x)_{i+1,j,k} \\
    & + \frac{dt}{2} (-(\widehat{v u_y})_{i+1,j,k} - (\widehat{w u_z})_{i+1,j,k} + f_{x,i+1,j,k}^n)

extrapolated from :math:`(i+1,j,k).` Here, :math:`f` is the sum of external forces, discussed later.

In evaluating these terms the first derivatives normal to the face (in this
case :math:`u_x^{n,lim}`) are evaluated using a monotonicity-limited fourth-order
slope approximation. The limiting is done on each component of the velocity at time :math:`n` individually.

The transverse derivative terms (:math:`\widehat{v u_y}` and
:math:`\widehat{w u_z}` in this case)
are evaluated by first extrapolating all velocity components
to the transverse faces from the cell centers on either side,
then choosing between these states using the upwinding procedure
defined below.  In particular, in the :math:`y` direction we define

.. math::

    \hat{\boldsymbol{U}}^F_{i,j+\frac{1}{2},k} =  \boldsymbol{U}_{i,j,k}^n +
    \left( \frac{dy}{2} - \frac{dt}{2} v_{i,j,k}^n \right)
    (\boldsymbol{U}^{n,lim}_y)_{i,j,k}  \;\;\;

.. math::

    \hat{\boldsymbol{U}}^B_{i,j+\frac{1}{2},k} =  \boldsymbol{U}_{i,j+1,k}^n -
    \left( \frac{dy}{2} + \frac{dt}{2} v_{i,j+1,k}^n \right)
    (\boldsymbol{U}^{n,lim}_y)_{i,j+1,k} \;\;\;

Values are similarly traced from :math:`(i,j,k)` and :math:`(i,j,k+1)`
to the :math:`(i,j,k+\frac{1}{2})` faces to define
:math:`\hat{\boldsymbol{U}}^D_{i,j,k+\frac{1}{2}}` and
:math:`\hat{\boldsymbol{U}}^{U}_{i,j,k+\frac{1}{2}}`, respectively.

In this upwinding procedure we first define a normal advective
velocity on the face
(suppressing the :math:`({i,j+\frac{1}{2},k})` spatial indices on front and back
states here and in the next equation):

.. math::

    \widehat{v}^{adv}_{{i,j+\frac{1}{2},k}} = \left\{\begin{array}{lll}
     \widehat{v}^F & \mbox{if $\widehat{v}^F > 0, \;\; \widehat{v}^F + \widehat{v}^B
     > 0$} \\
     0   & \mbox{if $\widehat{v}^F \leq 0, \widehat{v}^B \geq  0$ or
    $\widehat{v}^F + \widehat{v}^B = 0$ } \\
     \widehat{v}^B & \mbox{if $\widehat{v}^B < 0, \;\; \widehat{v}^F + \widehat{v}^B
     < 0$ .} \end{array} \right.


We now upwind :math:`\widehat{\boldsymbol{U}}` based on :math:`\widehat{v}_{{i,j+\frac{1}{2},k}}^{adv}`:

.. math::

    \widehat{\boldsymbol{U}}_{{i,j+\frac{1}{2},k}} = \left\{\begin{array}{lll}
     \widehat{\boldsymbol{U}}^F & \mbox{if $\widehat{v}_{{i,j+\frac{1}{2},k}}^{adv} > 0$} \\
    \frac{1}{2} (\widehat{\boldsymbol{U}}^F + \widehat{\boldsymbol{U}}^B)  & \mbox{if $\widehat{v}_{{i,j+\frac{1}{2},k}}^{adv} = 0
    $} \\
     \widehat{\boldsymbol{U}}^B &
    \mbox{if $\widehat{v}_{{i,j+\frac{1}{2},k}}^{adv} < 0$} \end{array} \right.

After constructing :math:`\widehat{\boldsymbol{U}}_{{i,j-\frac{1}{2},k}}, \widehat{\boldsymbol{U}}_{i,j,k+\frac{1}{2}}`
and :math:`\widehat{\boldsymbol{U}}_{i,j,k-\frac{1}{2}}` in a similar manner,
we use these upwind values to form the transverse derivatives in
Eqs. :eq:`eq1` and :eq:`eq2` :

.. math::

    (\widehat{v u_y})_{i,j,k} = \frac{1}{2dy} ( \widehat{v}_{{i,j+\frac{1}{2},k}}^{adv} +
   \widehat{v}_{{i,j-\frac{1}{2},k}}^{adv} ) ( \widehat{u}_{{i,j+\frac{1}{2},k}} - \widehat{u}_{{i,j-\frac{1}{2},k}} )

.. math::
    (\widehat{w u_z})_{i,j,k} = \frac{1}{2dz} (\widehat{w}_{i,j,k+\frac{1}{2}}^{adv} +
   \widehat{w}_{i,j,k-\frac{1}{2}}^{adv} ) ( \widehat{u}_{i,j,k+\frac{1}{2}} - \widehat{u}_{i,j,k-\frac{1}{2}} )

The normal velocity at each face is then determined by an upwinding procedure
based on the states predicted from the cell centers on either side.  The
procedure is similar to that described above, i.e.
(suppressing the (:math:`i+\frac{1}{2},j,k`) indices)

.. math::

    \tilde{u}^{n+\frac{1}{2}}_{{i+\frac{1}{2},j,k}} = \left\{\begin{array}{lll}
    \tilde{u}^{L,n+\frac{1}{2}}
    & \mbox{if $\tilde{u}^{L,n+\frac{1}{2}} > 0$ and $ \tilde{u}^{L,n+\frac{1}{2}} +
    \tilde{u}^{R,n+\frac{1}{2}} > 0$} \\
    0 & \mbox{if $\tilde{u}^{L,n+\frac{1}{2}} \leq 0, \tilde{u}^{R,n+\frac{1}{2}} \geq  0$ or
    $\tilde{u}^{L,n+\frac{1}{2}} + \tilde{u}^{R,n+\frac{1}{2}} = 0$ } \\
    \tilde{u}^{R,n+\frac{1}{2}}
    & \mbox{if $\tilde{u}^{R,n+\frac{1}{2}} < 0$ and $\tilde{u}^{L,n+\frac{1}{2}}
    + \tilde{u}^{R,n+\frac{1}{2}} < 0$}
    \end{array} \right.

We follow a similar
procedure to construct :math:`\tilde{v}^{n+\frac{1}{2}}_{i,j+\frac{1}{2},k}`
and :math:`\tilde{w}^{n+\frac{1}{2}}_{i,j,k+\frac{1}{2}}`. We refer to this unique value of
normal velocity on each face as :math:`\boldsymbol{U}^{MAC,*}`.


Post-MAC (API ref. `ComputeEdgeState <https://amrex-codes.github.io/amrex-hydro/Doxygen/html/namespaceGodunov.html#addea54945ce554f8b4e28dabc1c74222>`_)
~~~~~~~~~~~~~~~~~~~~~~~~~~~~~~~~~~~~~~~~~~~~~~~~~~~~~~~~~~~~~~~~~~~~~~~~~~~~~~~~~~~~~~~~~~~~~~~~~~~~~~~~~~~~~~~~~~~~~~~~~~~~~~~~~~~~~~~~~~~~~~~~~~~~~~~~

Once we have the MAC-projected velocities, we project all quantities to
faces as above:

.. math::
   :label: eq3

   \tilde{s}_{i+\frac{1}{2},j,k}^{L,{n+\frac{1}{2}}} & \approx s_{i,j,k}^n + \frac{dx}{2} s_x + \frac{dt}{2} s_t \\
    & = s_{i,j,k}^n + \left( \frac{dx}{2} - s^n_{i,j,k} \frac{dt}{2} \right) (s_x^{n,lim})_{i,j,k} \\
    & + \frac{dt}{2} (-(\widehat{v s_y})_{i,j,k} - (\widehat{w s_z})_{i,j,k} + f_{x,i,j,k}^n)

extrapolated from :math:`(i,j,k)`, and

.. math::
   :label: eq4

    \tilde{s}_{i+\frac{1}{2},j,k}^{R,{n+\frac{1}{2}}} & \approx s_{i+1,j,k}^n - \frac{dx}{2} s_x + \frac{dt}{2} s_t \\
    & = s_{i+1,j,k}^n - \left( \frac{dx}{2} + s^n_{i+1,j,k} \frac{dt}{2} \right)(s^{n,lim}_x)_{i+1,j,k} \\
    & + \frac{dt}{2} (-(\widehat{v s_y})_{i+1,j,k} - (\widehat{w s_z})_{i+1,j,k} + f_{x,i+1,j,k}^n)

extrapolated from :math:`(i+1,j,k).` Here, :math:`f` is the sum of external forces, discussed later.

where :math:`s^x` are the (limited) slopes in the x-direction.

At each face we then upwind based on :math:`u^{MAC}_{i-\frac{1}{2},j,k}`

.. math::

   s_{i-\frac{1}{2},j,k}^{n+\frac{1}{2}} =
   \begin{cases}
   s_L, & \mathrm{if} \; u^{MAC}_{i-\frac{1}{2},j,k}\; \ge  \; \varepsilon  \; \mathrm{else} \\
   s_R, & \mathrm{if} \; u^{MAC}_{i-\frac{1}{2},j,k}\; \le  \; -\varepsilon  \; \mathrm{else} \\
   \frac{1}{2}(s_L + s_R),
   \end{cases}

<<<<<<< HEAD
where we define :math:`\varepsilon = 1.e-8` in `hydro_constants.H`_.

.. _`hydro_constants.H`: https://amrex-codes.github.io/amrex-hydro/Doxygen/html/group__Utilities.html#ga57d5ce9bc3bca16e249c611342f3c550


Fluxes and Convective Term
~~~~~~~~~~~~~~~~~~~~~~~~~~

The values on cell faces (or edge states) can be used to construct fluxes and then a convective term.
Details on this are in the :ref:`fluxes` and :ref:`advective_term` sections.
=======
>>>>>>> 907186b6


.. _ebgodunov:

EBGodunov
---------

AMReX-Hydro has also implemented an embedded boundary (EB) aware version of the Godunov algorithm
discussed above.
EBGodunov attempts to use frourth-order limited slopes where possible, as described in :ref:`EBslopes`.


Notation
~~~~~~~~

For every cut cell we define :math:`a_x`, :math:`a_y,` and :math:`a_z` to be the area fractions of the faces
and :math:`V` is the volume fraction of the cell.  All area and volume fractions are greater than or equal to zero
and less than or equal to 1.

.. _pre-mac:

Pre-MAC (API ref. `ExtrapVelToFaces <https://amrex-codes.github.io/amrex-hydro/Doxygen/html/namespaceEBGodunov.html#abea06da38cd7e2c6a6ed94d761c4e996>`_)
~~~~~~~~~~~~~~~~~~~~~~~~~~~~~~~~~~~~~~~~~~~~~~~~~~~~~~~~~~~~~~~~~~~~~~~~~~~~~~~~~~~~~~~~~~~~~~~~~~~~~~~~~~~~~~~~~~~~~~~~~~~~~~~~~~~~~~~~~~~~~~~~~~~~~~~~~

We extrapolate the normal velocities to cell faces using a second-order Taylor series expansion
in space and time. For each face with a non-zero area fraction, we extrapolate the normal velocity
component from the centroids of the cells on either side to the face centroid, creating left (L)
and right (R) states. For face :math:`(i+1/2,j,k)` this gives

.. math::
   :label: eq1-ebg

   \tilde{u}_{i+\frac{1}{2},j,k}^{L,\frac{1}{2}} = \hat{u}_{i+\frac{1}{2},j,k}^{L} +
   \frac{dt}{2} \; (-(\widehat{v u_y})_{i,j,k} - (\widehat{w u_z})_{i,j,k} + f_{x,i,j,k}^n)

extrapolated from :math:`(i,j,k)`, where

.. math::
   :label: eq1-ebg2

   \hat{u}_{i+\frac{1}{2},j,k}^{L} = u_{i,j,k}^n +
   \left( \delta x - \frac{dt}{2} u_{i,j,k}^n \right)
   \; {u^x}_{i,j,k} +  \delta y \; {u^y}_{i,j,k} + \delta z \; {u^z}_{i,j,k}

and

.. math::
   :label: eq2-ebg

   \tilde{u}_{i+\frac{1}{2},j,k}^{R,\frac{1}{2}} = \hat{u}_{i+\frac{1}{2},j,k}^{R} +
   \frac{dt}{2} (-(\widehat{v u_y})_{i+1,j,k} - (\widehat{w u_z})_{i+1,j,k} + f_{x,i+1,j,k}^n)

extrapolated from :math:`(i+1,j,k),` where

.. math::
   :label: eq2-ebg2

   \hat{u}_{i+\frac{1}{2},j,k}^{R} = u_{i+1,j,k}^n +
   \left(\delta_x  - \frac{dt}{2} u_{i,j,k}^n \right)
   \; {u^x}_{i+1,j,k} +  \delta y \; {u^y}_{i+1,j,k} + \delta z \; {u^z}_{i+1,j,k}

Here, :math:`f` is the sum of external forces, discussed later.

Here the slopes :math:`(u^x,u^y,u^z)` are calculated using a least-squares fit to available data and
:math:`\delta_x,` :math:`\delta_y` and :math:`\delta_z` are the components of the distance vector
from the cell centroid to the face centroid of the :math:`x`-face at :math:`(i-\frac{1}{2},j,k)`.
These slopes are limited with a Barth-Jesperson type of limiter that enforces no new maxima or minima
when the state is predicted to the face centroids. (If sufficient data is available for cells
with unit volume fraction, this computation instead uses a standard second- or fourth-order
slope calculation with limiting as described in Colella (1985).)

We note that if any of the four faces that contribute to the transverse derivatives for a particular cell have zero area, all of the transverse *and* forcing terms are identically set to 0.  For example, when constructing :math:`\tilde{u}_{i+\half,j,k}^{L,\nph}`, if any of the areas :math:`a_{i,\jph,k}, a_{i,\jmh,k}, a_{i,j,\kmh}` or :math:`a_{i,j,\kph}` are zero, then we simply define

.. math::
   :label: eq2-ebg3

   \tilde{u}_{i+\half,j,k}^{L,\nph} = \hat{u}_{i+\half,j,k}^{L}

The transverse derivative terms ( :math:`\widehat{v u_y}` and :math:`\widehat{w u_z}` in this case)
are evaluated by first extrapolating all velocity components
to the face centroids of the transverse faces from the cell centers on either side,
then choosing between these states using the upwinding procedure
defined below.  In particular, in the :math:`y` direction we define
:math:`\widehat{\boldsymbol{U}}^F_{i,j+\frac{1}{2},k}` and
:math:`\widehat{\boldsymbol{U}}^T_{i,j+\frac{1}{2},k}`
analogously to how we defined
:math:`\hat{u}_{i+\frac{1}{2},j,k}^{R}` and :math:`\hat{u}_{i+\frac{1}{2},j,k}^{L}`,
but here on the y-faces and including all three velocity components.
Values are similarly traced from :math:`(i,j,k)` and :math:`(i,j,k+1)`
to the :math:`(i,j,k+\frac{1}{2})` faces to define
:math:`\widehat{\boldsymbol{U}}^D_{i,j,k+\frac{1}{2}}` and
:math:`\widehat{\boldsymbol{U}}^{U}_{i,j,k+\frac{1}{2}}`, respectively.

In this upwinding procedure we first define a normal advective
velocity on the face
(suppressing the :math:`({i,j+\frac{1}{2},k})` spatial indices on front and back
states here and in the next equation):

.. math::
    \widehat{v}^{adv}_{{i,j+\frac{1}{2},k}} = \left\{\begin{array}{lll}
     \widehat{v}^F & \mbox{if $\widehat{v}^F > 0, \;\; \widehat{v}^F + \widehat{v}^B
     > 0$} \\
     0   & \mbox{if $\widehat{v}^F \leq 0, \widehat{v}^B \geq  0$ or
    $\widehat{v}^F + \widehat{v}^B = 0$ } \\
     \widehat{v}^B & \mbox{if $\widehat{v}^B < 0, \;\; \widehat{v}^F + \widehat{v}^B
     < 0$ .} \end{array} \right.


We now upwind :math:`\widehat{\boldsymbol{U}}` based on :math:`\widehat{v}_{{i,j+\frac{1}{2},k}}^{adv}`:

.. math::
    \widehat{\boldsymbol{U}}_{{i,j+\frac{1}{2},k}} = \left\{\begin{array}{lll}
     \widehat{\boldsymbol{U}}^F & \mbox{if $\widehat{v}_{{i,j+\frac{1}{2},k}}^{adv} > 0$} \\
    \frac{1}{2} (\widehat{\boldsymbol{U}}^F + \widehat{\boldsymbol{U}}^B)  & \mbox{if $\widehat{v}_{{i,j+\frac{1}{2},k}}^{adv} = 0
    $} \\
     \widehat{\boldsymbol{U}}^B &
    \mbox{if $\widehat{v}_{{i,j+\frac{1}{2},k}}^{adv} < 0$} \end{array} \right.

After constructing :math:`\widehat{\boldsymbol{U}}_{{i,j-\frac{1}{2},k}}, \widehat{\boldsymbol{U}}_{i,j,k+\frac{1}{2}}`
and :math:`\widehat{\boldsymbol{U}}_{i,j,k-\frac{1}{2}}` in a similar manner,
we use these upwind values to form the transverse derivatives in
Eqs. :eq:`eq1-ebg` and :eq:`eq2-ebg` :

.. math::
    (\widehat{v u_y})_{i,j,k} = \frac{1}{2dy} ( \widehat{v}_{{i,j+\frac{1}{2},k}}^{adv} +
   \widehat{v}_{{i,j-\frac{1}{2},k}}^{adv} ) ( \widehat{u}_{{i,j+\frac{1}{2},k}} - \widehat{u}_{{i,j-\frac{1}{2},k}} )

.. math::
    (\widehat{w u_z})_{i,j,k} = \frac{1}{2dz} (\widehat{w}_{i,j,k+\frac{1}{2}}^{adv} +
   \widehat{w}_{i,j,k-\frac{1}{2}}^{adv} ) ( \widehat{u}_{i,j,k+\frac{1}{2}} - \widehat{u}_{i,j,k-\frac{1}{2}} )

The normal velocity at each face is then determined by an upwinding procedure
based on the states predicted from the cell centers on either side.  The
procedure is similar to that described above, i.e.
(suppressing the (:math:`i+\frac{1}{2},j,k`) indices)

.. math::
    \tilde{u}^{n+\frac{1}{2}}_{{i+\frac{1}{2},j,k}} = \left\{\begin{array}{lll}
    \tilde{u}^{L,n+\frac{1}{2}}
    & \mbox{if $\tilde{u}^{L,n+\frac{1}{2}} > 0$ and $ \tilde{u}^{L,n+\frac{1}{2}} +
    \tilde{u}^{R,n+\frac{1}{2}} > 0$} \\
    0 & \mbox{if $\tilde{u}^{L,n+\frac{1}{2}} \leq 0, \tilde{u}^{R,n+\frac{1}{2}} \geq  0$ or
    $\tilde{u}^{L,n+\frac{1}{2}} + \tilde{u}^{R,n+\frac{1}{2}} = 0$ } \\
    \tilde{u}^{R,n+\frac{1}{2}}
    & \mbox{if $\tilde{u}^{R,n+\frac{1}{2}} < 0$ and $\tilde{u}^{L,n+\frac{1}{2}}
    + \tilde{u}^{R,n+\frac{1}{2}} < 0$}
    \end{array} \right.

We follow a similar
procedure to construct :math:`\tilde{v}^{n+\frac{1}{2}}_{i,j+\frac{1}{2},k}`
and :math:`\tilde{w}^{n+\frac{1}{2}}_{i,j,k+\frac{1}{2}}`. We refer to this unique value of
normal velocity on each face as :math:`\boldsymbol{U}^{MAC,*}`.


Post-MAC (API ref. `ComputeEdgestate <https://amrex-codes.github.io/amrex-hydro/Doxygen/html/namespaceEBGodunov.html#afb5b3b4bcea09a8aeeb568ddde3a46e4>`_)
~~~~~~~~~~~~~~~~~~~~~~~~~~~~~~~~~~~~~~~~~~~~~~~~~~~~~~~~~~~~~~~~~~~~~~~~~~~~~~~~~~~~~~~~~~~~~~~~~~~~~~~~~~~~~~~~~~~~~~~~~~~~~~~~~~~~~~~~~~~~~~~~~~~~~~~~~~

Once we have the MAC-projected velocities, we project all quantities to faces. Let the
scalar :math:`s` represent any advected quantities as well as all three velocity
components.  We now extrapolate :math:`s` from cell centroids to face centroids
as described in Sec. :ref:`pre-mac`. For example, on face :math:`(i+1/2,j,k)` we define

.. math::
   :label: postebg-eq1

   \tilde{s}_{i+\half,j,k}^{L,\nph} = \hat{s}_{i+\half,j,k}^{L}
    + \frac{dt}{2} \; (-(\widehat{v s_y})_{i,j,k} - (\widehat{w s_z})_{i,j,k} + f_{x,i,j,k}^n)

extrapolated from :math:`(i,j,k)`, where

.. math::
   :label: postebg-eq2

   \hat{s}_{i+\half,j,k}^{L} = s_{i,j,k}^n +
    \left( \delta_x - \frac{dt}{2} u_{i,j,k}^n \right)
    \; {s^x}_{i,j,k} +  \delta_y \; {s^y}_{i,j,k} + \delta_z \; {s^z}_{i,j,k}

and

.. math::
    \tilde{s}_{i+\half,j,k}^{R,\nph} = \hat{s}_{i+\half,j,k}^{R}
    + \frac{dt}{2} (-(\widehat{v s_y})_{i+1,j,k} - (\widehat{w s_z})_{i+1,j,k} + f_{x,i+1,j,k}^n)

extrapolated from :math:`(i+1,j,k),` where

.. math::
   :label: postebg-eq3

   \hat{u}_{i+\half,j,k}^{R} = u_{i+1,j,k}^n +
        \left(\delta_x  - \frac{dt}{2} u_{i,j,k}^n \right)
     \; {s^x}_{i+1,j,k} +  \delta_y \; {s^y}_{i+1,j,k} + \delta_z \; {s^z}_{i+1,j,k}

Here again the slopes :math:`(s^x,s^y,s^z)` are calculated using a least-squares fit to available data and
:math:`\delta_x,` :math:`\delta_y` and :math:`\delta_z` are the components of the distance vector from the
cell centroid to the face centroid of the :math:`x`-face at :math:`(i-\half,j,k).`  The transverse terms
are computed exactly as described earlier except for the upwinding process; where we previously used the
predicted states themselves to upwind, we now use the component of :math:`\U^{MAC}` normal to the face in question.

We note again that if any of the four faces that contribute to the transverse derivatives for a
particular cell have zero area, all of the transverse *and* forcing terms are identically set to 0.
For example, when constructing :math:`\tilde{s}_{i+\half,j,k}^{L,\nph}`, if any of the
areas :math:`a_{i,\jph,k}, a_{i,\jmh,k}, a_{i,j,\kmh}` or :math:`a_{i,j,\kph}` are zero, then we simply define

.. math::
   :label: postebg-eq4

   \tilde{s}_{i+\half,j,k}^{L,\nph} = \hat{s}_{i+\half,j,k}^{L}

We upwind :math:`\tilde{s}_{i+\half,j,k}^{L,\nph}` and :math:`\tilde{s}_{i+\half,j,k}^{L,\nph}` using the
normal component of :math:`\U^{MAC}` to define :math:`\tilde{s}_{i+\half,j,k}^{\nph}.`  Again, suppressing
the subscripts, we define

.. math::
   :label: postebg-eq5

   \tilde{s}^{\nph} = \left\{\begin{array}{lll}
     \tilde{s}^{L,\nph}              & \mbox{if $u^{MAC} > 0$}  \\
   \frac{1}{2} (\tilde{s}^{L,\nph} + \tilde{s}^{R,\nph}) & \mbox{if $u^{MAC} = 0$}  \\
     \tilde{s}^{R,\nph}  & \mbox{if $u^{MAC} < 0$}
   \end{array} \right.


FIXME -- WHy isn't small_vel talked about here? Also in EBMOL...
<<<<<<< HEAD

Fluxes and Convective Term
~~~~~~~~~~~~~~~~~~~~~~~~~~

The values on cell faces (or edge states) can be used to construct fluxes and then a convective term.
Details on this are in the :ref:`EBfluxes` and :ref:`EBadvective_term` sections.
=======
>>>>>>> 907186b6
<|MERGE_RESOLUTION|>--- conflicted
+++ resolved
@@ -170,20 +170,6 @@
    s_R, & \mathrm{if} \; u^{MAC}_{i-\frac{1}{2},j,k}\; \le  \; -\varepsilon  \; \mathrm{else} \\
    \frac{1}{2}(s_L + s_R),
    \end{cases}
-
-<<<<<<< HEAD
-where we define :math:`\varepsilon = 1.e-8` in `hydro_constants.H`_.
-
-.. _`hydro_constants.H`: https://amrex-codes.github.io/amrex-hydro/Doxygen/html/group__Utilities.html#ga57d5ce9bc3bca16e249c611342f3c550
-
-
-Fluxes and Convective Term
-~~~~~~~~~~~~~~~~~~~~~~~~~~
-
-The values on cell faces (or edge states) can be used to construct fluxes and then a convective term.
-Details on this are in the :ref:`fluxes` and :ref:`advective_term` sections.
-=======
->>>>>>> 907186b6
 
 
 .. _ebgodunov:
@@ -407,12 +393,3 @@
 
 
 FIXME -- WHy isn't small_vel talked about here? Also in EBMOL...
-<<<<<<< HEAD
-
-Fluxes and Convective Term
-~~~~~~~~~~~~~~~~~~~~~~~~~~
-
-The values on cell faces (or edge states) can be used to construct fluxes and then a convective term.
-Details on this are in the :ref:`EBfluxes` and :ref:`EBadvective_term` sections.
-=======
->>>>>>> 907186b6

[main]
<<<<<<< HEAD
testTopDir     = /path/to/TestData/IAMR
webTopDir      = /path/to/html/results/
=======
# the parent directory for all the test suite stuff.  The benchmarks
# and run directories will live under here
testTopDir     = /home/marc/src/CCSE/Pele/PeleRegressionTesting/TestData/IAMR

# location of the tests' output, written in html
webTopDir      = /home/marc/src/CCSE/Pele/PeleRegressionTesting/TestData/IAMR/web
>>>>>>> 264b3b3a

MAKE = make
sourceTree = C_Src
# how many simultaneous build jobs (through the -j flag of make) are to
# be done
numMakeJobs = 8

# the names of the compilers for C++ and Fortran.  These should be
# names that the AMReX build system can interpret, as these variables
# as passed directly to the make command.
COMP = g++
FCOMP = gfortran

# additional options added to C++ make command
add_to_c_make_command = TEST=TRUE USE_ASSERTION=TRUE

# after the test is run and the comparisons are made, do we keep the
# plotfiles around?  If this is 1, then any plot or checkpoint files,
# except the one that was used for the comparison will be deleted.
# Otherwise, all the output files will be tar/gzipped.
purge_output = 1

# suiteName is the name prepended to all output directories
suiteName = IAMR

reportActiveTestsOnly = 1

# Add "GO UP" link at the top of the web page?
goUpLink = 1

# email
sendEmailWhenFail = 0
#emailTo = user1@address1.com, user2@address2.com
#emailBody = Check https://ccse.lbl.gov/pub/RegressionTesting/IAMR/ for more details.

# MPIcommand should use the placeholders:
#   @host@ to indicate where to put the hostname to run on
#   @nprocs@ to indicate where to put the number of processors
#   @command@ to indicate where to put the command to run
#
# only tests with useMPI = 1 will run in parallel
# nprocs is problem dependent and specified in the individual problem
# sections.

#MPIcommand = mpiexec -host @host@ -n @nprocs@ @command@
MPIcommand = mpiexec -n @nprocs@ @command@
MPIhost = 

# Specify the source code repositories.  Each git repo is
# given its own section.  

[AMReX]
<<<<<<< HEAD
dir = /path/to/scratch/amrex/clone
=======
# This should be a separate directoy from one you do
# day-to-day work in, to ensure that there are no conflicts
# when the test suite does git pulls
dir = /home/marc/src/CCSE/Pele/PeleRegressionTesting/Repositories/amrex/
>>>>>>> 264b3b3a
branch = development

[source]
dir = /path/to/scratch/IAMR/clone
branch = development

# individual problems follow

[Part-2d] 
buildDir = Exec/run_2d_particles/
inputFile = inputs-rt
probinFile = probin
aux1File = particle_file
dim = 2
restartTest = 0
useMPI = 1
numprocs = 2
useOMP = 0
compileTest = 0
doVis = 0
diffDir = particle_dir

[Part-2d_cross] 
buildDir = Exec/run_2d_particles/
inputFile = inputs-rt_cross
probinFile = probin
aux1File = particle_file
dim = 2
restartTest = 0
useMPI = 1
numprocs = 2
useOMP = 0
compileTest = 0
doVis = 0
diffDir = particle_dir

[Euler] 
buildDir = Exec/run3d/
inputFile = inputs.3d.euler-regtesting
probinFile = probin.3d.euler
dim = 3
restartTest = 0
useMPI = 1
numprocs = 2
useOMP = 1
numthreads = 2
compileTest = 0
doVis = 0

[Euler_restart] 
buildDir = Exec/run3d/
inputFile = inputs.3d.euler-restarttest
probinFile = probin.3d.euler
dim = 3
restartTest = 1
restartFileNum = 16
useMPI = 1
numprocs = 2
useOMP = 1
numthreads = 2
compileTest = 0
doVis = 0

[TaylorGreen]
buildDir = Exec/run3d/
inputFile = inputs.taygre
probinFile = probin.taygre
dim = 3
restartTest = 0
useMPI = 1
numprocs = 4
useOMP = 0
numthreads = 2
compileTest = 0
doVis = 0<|MERGE_RESOLUTION|>--- conflicted
+++ resolved
@@ -1,15 +1,10 @@
 [main]
-<<<<<<< HEAD
-testTopDir     = /path/to/TestData/IAMR
-webTopDir      = /path/to/html/results/
-=======
 # the parent directory for all the test suite stuff.  The benchmarks
 # and run directories will live under here
-testTopDir     = /home/marc/src/CCSE/Pele/PeleRegressionTesting/TestData/IAMR
+testTopDir     = /path/to/IAMR
 
 # location of the tests' output, written in html
-webTopDir      = /home/marc/src/CCSE/Pele/PeleRegressionTesting/TestData/IAMR/web
->>>>>>> 264b3b3a
+webTopDir      = /path/to/html/results/
 
 MAKE = make
 sourceTree = C_Src
@@ -62,14 +57,10 @@
 # given its own section.  
 
 [AMReX]
-<<<<<<< HEAD
-dir = /path/to/scratch/amrex/clone
-=======
 # This should be a separate directoy from one you do
 # day-to-day work in, to ensure that there are no conflicts
 # when the test suite does git pulls
-dir = /home/marc/src/CCSE/Pele/PeleRegressionTesting/Repositories/amrex/
->>>>>>> 264b3b3a
+dir = /path/to/scratch/amrex/clone
 branch = development
 
 [source]
